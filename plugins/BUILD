plugin_repo(
    name = "go",
    plugin = "go-rules",
<<<<<<< HEAD
    revision = "f8b41f02617dccad23fb10487bebc9feea538c09",
=======
    revision = "v1.1.4",
>>>>>>> abf16113
)

plugin_repo(
    name = "cc",
    plugin = "cc-rules",
    revision = "v0.3.2",
)

plugin_repo(
    name = "java",
    plugin = "java-rules",
    revision = "v0.2.4",
)

plugin_repo(
    name = "shell",
    plugin = "shell-rules",
    revision = "v0.1.1",
)

plugin_repo(
    name = "python",
    plugin = "python-rules",
    # TODO(jpoole): Once v17 has been cut, we can update the python plugin to use it and cut a named release
    revision = "d500dd9f477bb54f8b266fae9dd35d721bebee9e",
)<|MERGE_RESOLUTION|>--- conflicted
+++ resolved
@@ -1,11 +1,7 @@
 plugin_repo(
     name = "go",
     plugin = "go-rules",
-<<<<<<< HEAD
-    revision = "f8b41f02617dccad23fb10487bebc9feea538c09",
-=======
     revision = "v1.1.4",
->>>>>>> abf16113
 )
 
 plugin_repo(

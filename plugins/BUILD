plugin_repo(
    name = "go",
    plugin = "go-rules",
<<<<<<< HEAD
    owner = "tatskaari",
    revision = "11fd1d575eba229ae41f3654528206185c579884", #rule-gen
=======
    revision = "v1.2.1",
>>>>>>> 125dd7d1
)

plugin_repo(
    name = "cc",
    plugin = "cc-rules",
    revision = "v0.3.2",
)

plugin_repo(
    name = "java",
    plugin = "java-rules",
    revision = "v0.2.4",
)

plugin_repo(
    name = "shell",
    plugin = "shell-rules",
    revision = "v0.1.1",
)

plugin_repo(
    name = "python",
    plugin = "python-rules",
    revision = "v1.2.4",
)<|MERGE_RESOLUTION|>--- conflicted
+++ resolved
@@ -1,12 +1,8 @@
 plugin_repo(
     name = "go",
     plugin = "go-rules",
-<<<<<<< HEAD
     owner = "tatskaari",
     revision = "11fd1d575eba229ae41f3654528206185c579884", #rule-gen
-=======
-    revision = "v1.2.1",
->>>>>>> 125dd7d1
 )
 
 plugin_repo(

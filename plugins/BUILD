plugin_repo(
    name = "go",
    plugin = "go-rules",
    owner = "tatskaari",
    revision = "11fd1d575eba229ae41f3654528206185c579884", #rule-gen
)

plugin_repo(
    name = "cc",
    plugin = "cc-rules",
    revision = "v0.3.2",
)

plugin_repo(
<<<<<<< HEAD
    name = "java",
    plugin = "java-rules",
    revision = "v0.3.0",
)

plugin_repo(
=======
>>>>>>> 2a4dd548
    name = "shell",
    plugin = "shell-rules",
    revision = "v0.1.1",
)

plugin_repo(
    name = "python",
    plugin = "python-rules",
    revision = "v1.2.4",
)<|MERGE_RESOLUTION|>--- conflicted
+++ resolved
@@ -12,15 +12,6 @@
 )
 
 plugin_repo(
-<<<<<<< HEAD
-    name = "java",
-    plugin = "java-rules",
-    revision = "v0.3.0",
-)
-
-plugin_repo(
-=======
->>>>>>> 2a4dd548
     name = "shell",
     plugin = "shell-rules",
     revision = "v0.1.1",

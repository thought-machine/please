package core

import (
	"crypto/sha1"
	"crypto/sha256"
	"fmt"
	"io"
	"sort"
	"sync"
	"sync/atomic"
	"time"

	"github.com/OneOfOne/cmap"
	"github.com/Workiva/go-datastructures/queue"

	"github.com/thought-machine/please/src/cli"
	"github.com/thought-machine/please/src/fs"
	"github.com/thought-machine/please/src/process"
)

// startTime is as close as we can conveniently get to process start time.
var startTime = time.Now()

// A taskType identifies the kind of task returned from NextTask()
type taskType int

// The values here are fiddled to make Compare work easily.
// Essentially we prioritise on the higher bits only and use the lower ones to make
// the values unique.
// Subinclude tasks order first, but we're happy for all build / parse / test tasks
// to be treated equivalently.
const (
	Kill            taskType = 0x0000 | 0 //nolint:staticcheck
	SubincludeBuild          = 0x1000 | 1
	SubincludeParse          = 0x2000 | 2
	Build                    = 0x4000 | 3
	Parse                    = 0x4000 | 4
	Test                     = 0x4000 | 5
	Stop                     = 0x8000 | 6
	priorityMask             = ^0x00FF
)

type pendingTask struct {
	Label     BuildLabel // Label of target to parse
	Dependent BuildLabel // The target that depended on it (only for parse tasks)
	Run       int        // The run number of this task (only for tests)
	Type      taskType
}

func (t pendingTask) Compare(that queue.Item) int {
	return int((t.Type & priorityMask) - (that.(pendingTask).Type & priorityMask))
}

// ParseTask is the type for the parse task queue
type ParseTask struct {
	Label, Dependent BuildLabel
	ForSubinclude    bool
}

// BuildTask is the type for the build task queue
type BuildTask = BuildLabel

// TestTask is the type for the test task queue
type TestTask struct {
	Label BuildLabel
	Run   int
}

// ParseTaskQueue is a channel to send parse tasks down to parse worker pool
type ParseTaskQueue = chan ParseTask

// BuildTaskQueue is a channel to send build tasks down to please worker pool
type BuildTaskQueue = chan BuildTask

// TestTaskQueue is a channel to send test tasks down to please worker pool
type TestTaskQueue = chan TestTask

// A Parser is the interface to reading and interacting with BUILD files.
type Parser interface {
	// ParseFile parses a single BUILD file into the given package.
	ParseFile(state *BuildState, pkg *Package, filename string) error
	// ParseReader parses a single BUILD file into the given package.
	ParseReader(state *BuildState, pkg *Package, reader io.ReadSeeker) error
	// RunPreBuildFunction runs a pre-build function for a target.
	RunPreBuildFunction(threadID int, state *BuildState, target *BuildTarget) error
	// RunPostBuildFunction runs a post-build function for a target.
	RunPostBuildFunction(threadID int, state *BuildState, target *BuildTarget, output string) error
}

// A RemoteClient is the interface to a remote execution service.
type RemoteClient interface {
	// Build invokes a build of the target remotely.
	Build(tid int, target *BuildTarget) (*BuildMetadata, error)
	// Test invokes a test run of the target remotely.
	Test(tid int, target *BuildTarget, run int) (metadata *BuildMetadata, err error)
	// Run executes the target remotely.
	Run(target *BuildTarget) error
	// Download downloads the outputs for the given target that has already been built remotely.
	Download(target *BuildTarget) error
	// PrintHashes shows the hashes of a target.
	PrintHashes(target *BuildTarget, isTest bool)
	// DataRate returns an estimate of the current in/out RPC data rates and totals so far in bytes per second.
	DataRate() (int, int, int, int)
}

// A TargetHasher is a thing that knows how to create hashes for targets.
type TargetHasher interface {
	// OutputHash calculates the output hash for a given build target.
	OutputHash(target *BuildTarget) ([]byte, error)
	// SetHash sets the output hash for a given build target.
	SetHash(target *BuildTarget, hash []byte)
}

// A BuildState tracks the current state of the build & related data.
// As well as tracking the build graph and config, it also tracks the set of current
// tasks and maintains a queue of them, along with various related counters which are
// used to determine when we're finished.
// Tasks are internally tracked by priority, which is determined by their type.
type BuildState struct {
	Graph *BuildGraph
	// Stream of pending tasks
	pendingTasks *queue.PriorityQueue
	// Stream of results from the build
	results chan *BuildResult
	// Timestamp that the build is considered to start at.
	StartTime time.Time
	// Various system statistics. Mostly used during remote communication.
	Stats *SystemStats
	// Configuration options
	Config *Configuration
	// Parser implementation. Other things can call this to perform various external parse tasks.
	Parser Parser
	// Subprocess executor.
	ProcessExecutor *process.Executor
	// Hashes of variouts bits of the configuration, used for incrementality.
	Hashes struct {
		// Hash of the general config, not including specialised bits.
		Config []byte
	}
	// Tracks file hashes during the build.
	PathHasher *fs.PathHasher
	// Hashers of all supported functions
	hashers map[string]*fs.PathHasher
	// Cache to store / retrieve old build results.
	Cache Cache
	// Client to remote execution service, if configured.
	RemoteClient RemoteClient
	// Hasher for targets
	TargetHasher TargetHasher
	// Arguments to tests.
	TestArgs []string
	// Labels of targets that we will include / exclude
	Include, Exclude []string
	// Actual targets to exclude from discovery
	ExcludeTargets []BuildLabel
	// The original architecture that the user requested to build for.
	OriginalArch cli.Arch
	// True if we require rule hashes to be correctly verified (usually the case).
	VerifyHashes bool
	// Aggregated coverage for this run
	Coverage TestCoverage
	// True if >= 1 target has failed to build
	BuildFailed bool
	// True if >= 1 target has failed test cases
	TestFailed bool
	// True if tests should calculate coverage metrics
	NeedCoverage bool
	// True if we intend to build targets. False if we're just parsing
	// (although some may be built if they're needed for parse).
	NeedBuild bool
	// True if we're running tests. False if we're only building or parsing.
	NeedTests bool
	// True if we will run targets at the end of the build.
	NeedRun bool
	// True if we want to calculate target hashes (ie. 'plz hash').
	NeedHashesOnly bool
	// True if we only want to prepare build directories (ie. 'plz build --prepare')
	PrepareOnly bool
	// True if we're going to run a shell after builds are prepared.
	PrepareShell bool
	// True if we will download outputs during remote execution.
	DownloadOutputs bool
	// True if we only need to parse the initial package (i.e. don't search downwards
	// through deps) - for example when doing `plz query print`.
	ParsePackageOnly bool
	// True if this build is triggered by watching for changes
	Watch bool
	// Number of times to run each test target. 1 == once each, plus flakes if necessary.
	NumTestRuns int
	// Whether to run multiple test runs sequentially or across multiple workers (can be useful if tests bind to ports
	// or similar)
	TestSequentially bool
	// True to clean working directories after successful builds.
	CleanWorkdirs bool
	// True if we're forcing a rebuild of the original targets.
	ForceRebuild bool
	// True if we're forcing to rerun tests of the targets.
	ForceRerun bool
	// True to always show test output, even on success.
	ShowTestOutput bool
	// True to print all output of all tasks to stderr.
	ShowAllOutput bool
	// True to attach a debugger on test failure.
	DebugTests bool
	// True if we think the underlying filesystem supports xattrs (which affects how we write some metadata).
	XattrsSupported bool
	// Experimental directories
	experimentalLabels []BuildLabel
	// Various items for tracking progress.
	progress *stateProgress
}

// A stateProgress records various points of progress for a State.
// This is split out from above so we can share it between multiple instances.
type stateProgress struct {
	// Used to count the number of currently active/pending targets
	numActive  int64
	numAsync   int64
	numPending int64
	numRunning int64
	numDone    int64
	mutex      sync.Mutex
	closeOnce  sync.Once
	// Used to track subinclude() calls that block until targets are built. Keyed by their label.
	pendingTargets *cmap.CMap
	// Used to track general package parsing requests. Keyed by a packageKey struct.
	pendingPackages *cmap.CMap
	// The set of known states
	allStates []*BuildState
	// Targets that we were originally requested to build
	originalTargets     []BuildLabel
	originalTargetMutex sync.Mutex
	// True if the build has been successful so far (i.e. nothing has failed yet).
	success bool
}

// SystemStats stores information about the system.
type SystemStats struct {
	Memory struct {
		Total, Used uint64
		UsedPercent float64
	}
	// This is somewhat abbreviated to the "interesting" values and is aggregated
	// across all CPUs for convenience of display.
	// We're a bit casual about the exact definition of Used (it's the sum of some
	// fields that seem relevant) and IOWait is not fully reliable.
	CPU struct {
		Used, IOWait float64
		Count        int
	}
	// Number of currently running worker processes.
	// N.B. These are background workers as started by $(worker) commands, not the internal worker
	//      threads tracked in the state object.
	NumWorkerProcesses int
}

// addActiveTargets increments the counter for a number of newly active build targets.
func (state *BuildState) addActiveTargets(n int) {
	atomic.AddInt64(&state.progress.numActive, int64(n))
}

// AddPendingParse adds a task for a pending parse of a build label.
func (state *BuildState) AddPendingParse(label, dependent BuildLabel, forSubinclude bool) {
	atomic.AddInt64(&state.progress.numActive, 1)
	atomic.AddInt64(&state.progress.numPending, 1)
	if forSubinclude {
		state.pendingTasks.Put(pendingTask{Label: label, Dependent: dependent, Type: SubincludeParse})
	} else {
		state.pendingTasks.Put(pendingTask{Label: label, Dependent: dependent, Type: Parse})
	}
}

// addPendingBuild adds a task for a pending build of a target.
func (state *BuildState) addPendingBuild(label BuildLabel, forSubinclude bool) {
	if forSubinclude {
		state.addPending(label, SubincludeBuild)
	} else {
		state.addPending(label, Build)
	}
}

// AddPendingTest adds a task for a pending test of a target.
func (state *BuildState) AddPendingTest(label BuildLabel, run int) {
	if state.NeedTests {
		state.addPendingTask(pendingTask{
			Label: label,
			Type:  Test,
			Run:   run,
		})
	}
}

// TaskQueues returns a set of channels to listen on for tasks of various types.
// This should only be called once per state (otherwise you will not get a full set of tasks).
func (state *BuildState) TaskQueues() (parses ParseTaskQueue, builds BuildTaskQueue, tests TestTaskQueue, remoteBuilds BuildTaskQueue, remoteTests TestTaskQueue) {
	p := make(chan ParseTask, 100)
	b := make(chan BuildTask, 100)
	t := make(chan TestTask, 100)
	rb := make(chan BuildLabel, 100)
	rt := make(chan TestTask, 100)
	go state.feedQueues(p, b, t, rb, rt)
	return p, b, t, rb, rt
}

// feedQueues feeds the build queues created in TaskQueues.
// We retain the internal priority queue since it is unbounded size which is pretty important
// for us not to deadlock.
func (state *BuildState) feedQueues(parses ParseTaskQueue, builds BuildTaskQueue, tests TestTaskQueue, remoteBuilds BuildTaskQueue, remoteTests TestTaskQueue) {
	anyRemote := state.Config.NumRemoteExecutors() > 0
	for {
		t, _ := state.pendingTasks.Get(1)
		task := t[0].(pendingTask)
		remote := func() bool {
			return anyRemote && !state.Graph.Target(task.Label).Local
		}

		switch task.Type {
		case Stop, Kill:
			close(parses)
			close(builds)
			close(tests)
			close(remoteBuilds)
			close(remoteTests)
			return
		case Parse, SubincludeParse:
			parses <- ParseTask{Label: task.Label, Dependent: task.Dependent, ForSubinclude: task.Type == SubincludeParse}
		case Build, SubincludeBuild:
			atomic.AddInt64(&state.progress.numRunning, 1)
			if remote() {
				remoteBuilds <- task.Label
			} else {
				builds <- task.Label
			}
		case Test:
			atomic.AddInt64(&state.progress.numRunning, 1)
			testTask := TestTask{
				Label: task.Label,
				Run:   task.Run,
			}
			if remote() {
				remoteTests <- testTask
			} else {
				tests <- testTask
			}
		}
	}
}

func (state *BuildState) addPending(label BuildLabel, t taskType) {
	state.addPendingTask(pendingTask{Label: label, Type: t})
}

func (state *BuildState) addPendingTask(task pendingTask) {
	atomic.AddInt64(&state.progress.numPending, 1)
	_ = state.pendingTasks.Put(task)
}

// TaskDone indicates that a single task is finished. Should be called after one is finished with
// a task returned from NextTask(), or from a call to ExtraTask().
func (state *BuildState) TaskDone(wasBuildOrTest bool) {
	state.taskDone(false, wasBuildOrTest)
}

func (state *BuildState) taskDone(wasSynthetic, wasBuildOrTest bool) {
	if !wasSynthetic {
		atomic.AddInt64(&state.progress.numDone, 1)
	}
	if wasBuildOrTest {
		atomic.AddInt64(&state.progress.numRunning, -1)
	}
	if atomic.AddInt64(&state.progress.numPending, -1) <= 0 {
		state.Stop()
	}
}

// Stop stops the worker queues after any current tasks are done.
func (state *BuildState) Stop() {
	state.pendingTasks.Put(pendingTask{Type: Stop})
}

// KillAll kills all the workers & closes the result channels.
func (state *BuildState) KillAll() {
	state.pendingTasks.Put(pendingTask{Type: Kill})
	state.CloseResults()
}

// CloseResults closes the result channels.
func (state *BuildState) CloseResults() {
	if state.results != nil {
		state.progress.closeOnce.Do(func() {
			close(state.results)
		})
	}
}

// IsOriginalTarget returns true if a target is an original target, ie. one specified on the command line.
func (state *BuildState) IsOriginalTarget(target *BuildTarget) bool {
	return state.isOriginalTarget(target, false)
}

func (state *BuildState) isOriginalTarget(target *BuildTarget, exact bool) bool {
	state.progress.originalTargetMutex.Lock()
	defer state.progress.originalTargetMutex.Unlock()
	for _, original := range state.progress.originalTargets {
		if original == target.Label || (!exact && original.IsAllTargets() && original.PackageName == target.Label.PackageName && state.ShouldInclude(target)) {
			return true
		}
	}
	return false
}

// IsOriginalTargetOrParent is like IsOriginalTarget but checks the target's parent too (if it has one)
func (state *BuildState) IsOriginalTargetOrParent(target *BuildTarget) bool {
	if state.IsOriginalTarget(target) {
		return true
	} else if parent := target.Parent(state.Graph); parent != nil {
		return state.IsOriginalTarget(parent)
	}
	return false
}

// SetIncludeAndExclude sets the include / exclude labels.
// Handles build labels on Exclude so should be preferred over setting them directly.
func (state *BuildState) SetIncludeAndExclude(include, exclude []string) {
	state.Include = include
	state.Exclude = nil
	for _, e := range exclude {
		if LooksLikeABuildLabel(e) {
			if label, err := parseMaybeRelativeBuildLabel(e, ""); err != nil {
				log.Fatalf("%s", err)
			} else {
				state.ExcludeTargets = append(state.ExcludeTargets, label)
			}
		} else {
			state.Exclude = append(state.Exclude, e)
		}
	}
}

// ShouldInclude returns true if the given target is included by the include/exclude flags.
func (state *BuildState) ShouldInclude(target *BuildTarget) bool {
	for _, e := range state.ExcludeTargets {
		if e.Includes(target.Label) {
			return false
		}
	}
	return target.ShouldInclude(state.Include, state.Exclude)
}

// AddOriginalTarget adds one of the original targets and enqueues it for parsing / building.
func (state *BuildState) AddOriginalTarget(label BuildLabel, addToList bool) {
	// Check it's not excluded first.
	for _, e := range state.ExcludeTargets {
		if e.Includes(label) {
			return
		}
	}
	if addToList {
		state.progress.originalTargetMutex.Lock()
		state.progress.originalTargets = append(state.progress.originalTargets, label)
		state.progress.originalTargetMutex.Unlock()
	}
	state.AddPendingParse(label, OriginalTarget, false)
}

// Hasher returns a PathHasher for the given function (e.g. "SHA1").
func (state *BuildState) Hasher(name string) *fs.PathHasher {
	hasher, present := state.hashers[name]
	if !present {
		log.Fatalf("Unknown hash type %s", name)
	}
	return hasher
}

// LogBuildResult logs the result of a target either building or parsing.
func (state *BuildState) LogBuildResult(tid int, label BuildLabel, status BuildResultStatus, description string) {
	if status == PackageParsed {
		// We may have parse tasks waiting for this package to exist, check for them.
		if ch, present := state.progress.pendingPackages.GetOK(packageKey{Name: label.PackageName, Subrepo: label.Subrepo}); present {
			close(ch.(chan struct{})) // This signals to anyone waiting that it's done.
		}
		return // We don't notify anything else on these.
	}
	state.LogResult(&BuildResult{
		ThreadID:    tid,
		Time:        time.Now(),
		Label:       label,
		Status:      status,
		Err:         nil,
		Description: description,
	})
	if status == TargetBuilt || status == TargetCached {
		// We may have parse tasks waiting for this guy to build, check for them.
		if ch, present := state.progress.pendingTargets.GetOK(label); present {
			close(ch.(chan struct{})) // This signals to anyone waiting that it's done.
		}
	}
}

// LogTestResult logs the result of a target once its tests have completed.
func (state *BuildState) LogTestResult(tid int, label BuildLabel, status BuildResultStatus, results *TestSuite, coverage *TestCoverage, err error, format string, args ...interface{}) {
	state.LogResult(&BuildResult{
		ThreadID:    tid,
		Time:        time.Now(),
		Label:       label,
		Status:      status,
		Err:         err,
		Description: fmt.Sprintf(format, args...),
		Tests:       *results,
	})
	state.progress.mutex.Lock()
	defer state.progress.mutex.Unlock()
	state.Coverage.Aggregate(coverage)
}

// LogBuildError logs a failure for a target to parse, build or test.
func (state *BuildState) LogBuildError(tid int, label BuildLabel, status BuildResultStatus, err error, format string, args ...interface{}) {
	state.LogResult(&BuildResult{
		ThreadID:    tid,
		Time:        time.Now(),
		Label:       label,
		Status:      status,
		Err:         err,
		Description: fmt.Sprintf(format, args...),
	})
}

// LogResult logs a build result directly to the state's queue.
func (state *BuildState) LogResult(result *BuildResult) {
	defer func() {
		if r := recover(); r != nil {
			// This is basically always "send on closed channel" which can happen because this
			// channel gets closed while there might still be some other workers doing stuff.
			// At that point we don't care much because the build has already failed.
			log.Info("%s", r)
		}
	}()
	if state.results != nil {
		state.results <- result
	}
	if result.Status.IsFailure() {
		state.progress.success = false
		if result.Status == TargetBuildFailed {
			state.BuildFailed = true
		} else if result.Status == TargetTestFailed {
			state.TestFailed = true
		}
	}
}

// Successful returns true if the state has been successful, i.e. no targets have errored.
func (state *BuildState) Successful() bool {
	return state.progress.success
}

// Results returns a channel on which the caller can listen for results.
func (state *BuildState) Results() <-chan *BuildResult {
	if state.results == nil {
		state.results = make(chan *BuildResult, 1000)
	}
	return state.results
}

// NumActive returns the number of currently active tasks (i.e. those that are
// scheduled to be built at some point, or have been built already).
func (state *BuildState) NumActive() int {
	return int(atomic.LoadInt64(&state.progress.numActive))
}

// NumDone returns the number of tasks that have been completed so far.
func (state *BuildState) NumDone() int {
	return int(atomic.LoadInt64(&state.progress.numDone))
}

// ExpandOriginalLabels expands any pseudo-labels (ie. :all, ... has already been resolved to a bunch :all targets)
// from the set of original labels.
func (state *BuildState) ExpandOriginalLabels() BuildLabels {
	state.progress.originalTargetMutex.Lock()
	targets := state.progress.originalTargets[:]
	state.progress.originalTargetMutex.Unlock()
	return state.ExpandLabels(targets)
}

// ExpandLabels expands any pseudo-labels (ie. :all, ... has already been resolved to a bunch :all targets) from a set of labels.
func (state *BuildState) ExpandLabels(labels []BuildLabel) BuildLabels {
	ret := BuildLabels{}
	for _, label := range labels {
		if label.IsAllTargets() || label.IsAllSubpackages() {
			ret = append(ret, state.expandOriginalPseudoTarget(label)...)
		} else {
			ret = append(ret, label)
		}
	}
	return ret
}

// expandOriginalPseudoTarget expands one original pseudo-target (i.e. :all or /...) and sorts it
func (state *BuildState) expandOriginalPseudoTarget(label BuildLabel) BuildLabels {
	ret := BuildLabels{}
	addPackage := func(pkg *Package) {
		for _, target := range pkg.AllTargets() {
			if state.ShouldInclude(target) && (!state.NeedTests || target.IsTest) {
				ret = append(ret, target.Label)
			}
		}
	}
	if label.IsAllTargets() {
		if pkg := state.Graph.PackageByLabel(label); pkg != nil {
			addPackage(pkg)
		}
	} else {
		for name, pkg := range state.Graph.PackageMap() {
			if label.Includes(BuildLabel{PackageName: name}) {
				addPackage(pkg)
			}
		}
	}
	sort.Sort(ret)
	return ret
}

// ExpandVisibleOriginalTargets expands any pseudo-targets (ie. :all, ... has already been resolved to a bunch :all targets)
// from the set of original targets. Hidden targets are not included.
func (state *BuildState) ExpandVisibleOriginalTargets() BuildLabels {
	ret := BuildLabels{}
	for _, target := range state.ExpandOriginalLabels() {
		if !target.HasParent() || state.isOriginalTarget(state.Graph.TargetOrDie(target), true) {
			ret = append(ret, target)
		}
	}
	return ret
}

// WaitForPackage either returns the given package which is already parsed and available,
// or returns nil if nothing's parsed it already, in which case everything else calling this
// will wait for the caller to parse it themselves.
func (state *BuildState) WaitForPackage(label BuildLabel) *Package {
	if p := state.Graph.PackageByLabel(label); p != nil {
		return p
	}
	var ch chan struct{}
	state.progress.pendingPackages.Update(label.packageKey(), func(old interface{}) interface{} {
		if old != nil {
			ch = old.(chan struct{})
			return old
		}
		return make(chan struct{})
	})
	if ch != nil {
		<-ch
	}
	return state.Graph.PackageByLabel(label) // Important to check again; it's possible to race against this whole lot.
}

// WaitForBuiltTarget blocks until the given label is available as a build target and has been successfully built.
func (state *BuildState) WaitForBuiltTarget(l, dependent BuildLabel) *BuildTarget {
	if t := state.Graph.Target(l); t != nil {
		if s := t.State(); s >= Built && s != Failed {
			// Ensure we have downloaded its outputs if needed.
			// This is a bit fiddly but works around the case where we already built it but
			// didn't download, and now have found we need to.
			state.mustEnsureDownloaded(t)
			return t
		}
	}
	dependent.Name = "all" // Every target in this package depends on this one.
	// okay, we need to register and wait for this guy.
	var ch chan struct{}
	state.progress.pendingTargets.Update(l, func(old interface{}) interface{} {
		if old != nil {
			ch = old.(chan struct{})
			return old
		}
		return make(chan struct{})
	})
	if ch != nil {
		// Something's already registered for this, get on the train
		<-ch
		t := state.Graph.Target(l)
		state.mustEnsureDownloaded(t)
		return t
	}
	if err := state.QueueTarget(l, dependent, false, true); err != nil {
		log.Fatalf("%v", err)
	}

	// Do this all over; the re-checking that happens here is actually fairly important to resolve
	// a potential race condition if the target was built between us checking earlier and registering
	// the channel just now.
	return state.WaitForBuiltTarget(l, dependent)
}

// AddTarget adds a new target to the build graph.
func (state *BuildState) AddTarget(pkg *Package, target *BuildTarget) {
	pkg.AddTarget(target)
	state.Graph.AddTarget(target)
	if target.IsFilegroup {
		// At least register these guys as outputs.
		// It's difficult to handle non-file sources because we don't know if they're
		// parsed yet - recall filegroups are a special case for this since they don't
		// explicitly declare their outputs but can re-output other rules' outputs.
		for _, src := range target.AllLocalSources() {
			pkg.MustRegisterOutput(src, target)
		}
	} else {
		for _, out := range target.DeclaredOutputs() {
			pkg.MustRegisterOutput(out, target)
		}
		for _, out := range target.TestOutputs {
			if !fs.IsGlob(out) {
				pkg.MustRegisterOutput(out, target)
			}
		}
	}
}

// ShouldDownload returns true if the given target should be downloaded during remote execution.
func (state *BuildState) ShouldDownload(target *BuildTarget) bool {
	// Need to download the target if it was originally requested (and the user didn't pass --nodownload).
	return state.IsOriginalTarget(target) && state.DownloadOutputs && !state.NeedTests
}

// ShouldRebuild returns true if we should force a rebuild of this target (i.e. the user
// has done plz build --rebuild where we would not otherwise build it).
func (state *BuildState) ShouldRebuild(target *BuildTarget) bool {
	return state.ForceRebuild && state.IsOriginalTargetOrParent(target)
}

// WillRunRemotely returns true if the given target will be run on a remote executor.
func (state *BuildState) WillRunRemotely(target *BuildTarget) bool {
	return state.RemoteClient != nil && state.Config.NumRemoteExecutors() > 0 && !target.Local
}

// EnsureDownloaded ensures that a target has been downloaded when built remotely.
// If remote execution is not enabled it has no effect.
func (state *BuildState) EnsureDownloaded(target *BuildTarget) error {
	if state.RemoteClient != nil {
		if err := state.RemoteClient.Download(target); err != nil {
			return fmt.Errorf("Failed to download outputs for %s: %s", target, err)
		}
	}
	return nil
}

// mustEnsureDownloaded is like EnsureDownloaded but panics on error.
func (state *BuildState) mustEnsureDownloaded(target *BuildTarget) {
	if err := state.EnsureDownloaded(target); err != nil {
		panic(err)
	}
}

// QueueTarget adds a single target to the build queue.
func (state *BuildState) QueueTarget(label, dependent BuildLabel, rescan, forceBuild bool) error {
	return state.queueTarget(label, dependent, rescan, forceBuild, forceBuild)
}

func (state *BuildState) queueTarget(label, dependent BuildLabel, rescan, forceBuild, neededForSubinclude bool) error {
	target := state.Graph.Target(label)
	if target == nil {
		// If the package isn't loaded yet, we need to queue a parse for it.
		if state.Graph.PackageByLabel(label) == nil {
			state.AddPendingParse(label, dependent, forceBuild)
			return nil
		}
		// Package is loaded but target doesn't exist in it. Check again to avoid nasty races.
		target = state.Graph.Target(label)
		if target == nil {
			return fmt.Errorf("Target %s (referenced by %s) doesn't exist", label, dependent)
		}
	}
	return state.queueTarget(target, dependent, rescan, forceBuild)
}

// queueTarget is like QueueTarget but once we have a resolved target.
func (state *BuildState) queueTarget(target *BuildTarget, dependent BuildLabel, rescan, forceBuild bool) error {
	if target.State() >= Active && !rescan && !forceBuild {
		return nil // Target is already tagged to be built and likely on the queue.
	}
	// Only do this bit if we actually need to build the target
	if !target.SyncUpdateState(Inactive, Semiactive) && !rescan && !forceBuild {
		return nil
	}
	target.NeededForSubinclude = target.NeededForSubinclude || neededForSubinclude
	if state.NeedBuild || forceBuild {
		if target.SyncUpdateState(Semiactive, Active) {
			if target.IsTest && state.NeedTests {
				if state.TestSequentially {
					state.addActiveTargets(2) // One for build & one for test
				} else {
					// Tests count however many times we're going to run them if parallel.
					state.addActiveTargets(1 + state.NumTestRuns)
				}
			} else {
				state.addActiveTargets(1)
			}
			// Actual queuing stuff now happens asynchronously in here.
			atomic.AddInt64(&state.progress.numPending, 1)
			go state.queueTargetAsync(target, dependent, rescan, forceBuild)
		}
	} else {
		for _, dep := range target.DeclaredDependencies() {
			// Check the require/provide stuff; we may need to add a different target.
			if len(target.Requires) > 0 {
				if depTarget := state.Graph.Target(dep); depTarget != nil && len(depTarget.Provides) > 0 {
					for _, provided := range depTarget.ProvideFor(target) {
						if err := state.QueueTarget(provided, target.Label, false, forceBuild); err != nil {
							return err
						}
					}
					continue
				}
			}
			if err := state.QueueTarget(dep, target.Label, false, forceBuild); err != nil {
				return err
			}
		}
	}
	return nil
}

// queueTarget enqueues a target's dependencies and the target itself once they are done.
func (state *BuildState) queueTargetAsync(target *BuildTarget, dependent BuildLabel, rescan, forceBuild bool) {
	defer state.taskDone(true, false)
	for _, dep := range target.DeclaredDependencies() {
<<<<<<< HEAD
		if err := state.QueueTarget(dep, target.Label, rescan, forceBuild); err != nil {
			state.asyncError(dep, err)
			return
		}
	}
	// TODO(peterebden): This is slightly inefficient in that we wait for all dependencies to resolve before
	//                   queuing up the actual build actions. Would be better to do both at once.
	if err := target.WaitForResolvedDependencies(); err != nil {
		state.asyncError(target.Label, err)
		return
	}
	for {
		deps := target.Dependencies()
		for _, dep := range deps {
			if err := state.queueTarget(dep, target.Label, rescan, forceBuild); err != nil {
				state.asyncError(target.Label, err)
				return
			}
		}
		// Now wait for each of them to finish building
		for _, dep := range deps {
			dep.WaitForBuild()
		}
		if target.AllDependenciesResolved() {
			break
		}
		// If we're here it got modified by a post-build function, need to wait for it.
		if err := target.reregisterDependencies(state.Graph); err != nil {
			state.asyncError(target.Label, err)
			return
=======
		// Check the require/provide stuff; we may need to add a different target.
		if len(target.Requires) > 0 {
			if depTarget := state.Graph.Target(dep); depTarget != nil && len(depTarget.Provides) > 0 {
				for _, provided := range depTarget.ProvideFor(target) {
					if err := state.queueTarget(provided, label, false, forceBuild, false); err != nil {
						return err
					}
				}
				continue
			}
		}
		if err := state.queueTarget(dep, label, false, forceBuild, false); err != nil {
			return err
>>>>>>> b3872803
		}
	}

	if target.SyncUpdateState(Active, Pending) {
		state.addPendingBuild(target.Label, dependent.IsAllTargets())
	}
}

// asyncError reports an error that's happened in an asynchronous function.
func (state *BuildState) asyncError(label BuildLabel, err error) {
	log.Error("Error queuing %s: %s", label, err)
	state.LogBuildError(0, label, TargetBuildFailed, err, "")
	state.KillAll()
}

// ForTarget returns the state associated with a given target.
// This differs if the target is in a subrepo for a different architecture.
func (state *BuildState) ForTarget(target *BuildTarget) *BuildState {
	if target.Subrepo != nil && target.Subrepo.State != nil {
		return target.Subrepo.State
	}
	return state
}

// ForArch creates a copy of this BuildState for a different architecture.
func (state *BuildState) ForArch(arch cli.Arch) *BuildState {
	// Check if we've got this one already.
	// N.B. This implicitly handles the case of the host architecture
	if s := state.findArch(arch); s != nil {
		return s
	}
	// Copy with the architecture-specific config file.
	// This is slightly wrong in that other things (e.g. user-specified command line overrides) should
	// in fact take priority over this, but that's a lot more fiddly to get right.
	s := state.ForConfig(".plzconfig_" + arch.String())
	s.Config.Build.Arch = arch
	return s
}

// findArch returns an existing state for the given architecture, if one exists.
func (state *BuildState) findArch(arch cli.Arch) *BuildState {
	state.progress.mutex.Lock()
	defer state.progress.mutex.Unlock()
	for _, s := range state.progress.allStates {
		if s.Config.Build.Arch == arch {
			return s
		}
	}
	return nil
}

// ForConfig creates a copy of this BuildState based on the given config files.
func (state *BuildState) ForConfig(config ...string) *BuildState {
	state.progress.mutex.Lock()
	defer state.progress.mutex.Unlock()
	// Duplicate & alter configuration
	c := &Configuration{}
	*c = *state.Config
	c.buildEnvStored = &storedBuildEnv{}
	for _, filename := range config {
		if err := readConfigFile(c, filename); err != nil {
			log.Fatalf("Failed to read config file %s: %s", filename, err)
		}
	}
	s := &BuildState{}
	*s = *state
	s.Config = c
	state.progress.allStates = append(state.progress.allStates, s)
	return s
}

// DisableXattrs disables xattr support for this build. This is done for filesystems that
// don't support it.
func (state *BuildState) DisableXattrs() {
	state.XattrsSupported = false
	state.PathHasher.DisableXattrs()
}

// NewBuildState constructs and returns a new BuildState.
// Everyone should use this rather than attempting to construct it themselves;
// callers can't initialise all the required private fields.
func NewBuildState(config *Configuration) *BuildState {
	// Deliberately ignore the error here so we don't require the sandbox tool until it's needed.
	sandboxTool, _ := LookBuildPath(config.Build.PleaseSandboxTool, config)
	state := &BuildState{
		Graph:        NewGraph(),
		pendingTasks: queue.NewPriorityQueue(10000, true), // big hint, why not
		hashers: map[string]*fs.PathHasher{
			// For compatibility reasons the sha1 hasher has no suffix.
			"sha1":   fs.NewPathHasher(RepoRoot, config.Build.Xattrs, sha1.New, ""),
			"sha256": fs.NewPathHasher(RepoRoot, config.Build.Xattrs, sha256.New, "_sha256"),
		},
		ProcessExecutor: process.New(sandboxTool),
		StartTime:       startTime,
		Config:          config,
		VerifyHashes:    true,
		NeedBuild:       true,
		XattrsSupported: config.Build.Xattrs,
		Coverage:        TestCoverage{Files: map[string][]LineCoverage{}},
		OriginalArch:    cli.HostArch(),
		Stats:           &SystemStats{},
		progress: &stateProgress{
			numActive:       1, // One for the initial target adding on the main thread.
			numRunning:      1, // Similarly.
			numPending:      1,
			pendingPackages: cmap.New(),
			pendingTargets:  cmap.New(),
			success:         true,
		},
	}
	state.PathHasher = state.Hasher(config.Build.HashFunction)
	state.progress.allStates = []*BuildState{state}
	state.Hashes.Config = config.Hash()
	for _, exp := range config.Parse.ExperimentalDir {
		state.experimentalLabels = append(state.experimentalLabels, BuildLabel{PackageName: exp, Name: "..."})
	}
	return state
}

// NewDefaultBuildState creates a BuildState for the default configuration.
// This is useful for tests etc that don't need to customise anything about it.
func NewDefaultBuildState() *BuildState {
	return NewBuildState(DefaultConfiguration())
}

// A BuildResult represents a single event in the build process, i.e. a target starting or finishing
// building, or reaching some milestone within those steps.
type BuildResult struct {
	// Thread id (or goroutine id, really) that generated this result.
	ThreadID int
	// Timestamp of this event
	Time time.Time
	// Target which has just changed
	Label BuildLabel
	// Its current status
	Status BuildResultStatus
	// Error, only populated for failure statuses
	Err error
	// Description of what's going on right now.
	Description string
	// Test results
	Tests TestSuite
}

// A BuildResultStatus represents the status of a target when we log a build result.
type BuildResultStatus int

// The collection of expected build result statuses.
const (
	PackageParsing BuildResultStatus = iota
	PackageParsed
	ParseFailed
	TargetBuilding
	TargetBuildStopped
	TargetBuilt
	TargetCached
	TargetBuildFailed
	TargetTesting
	TargetTestStopped
	TargetTested
	TargetTestFailed
)

// Category returns the broad area that this event represents in the tasks we perform for a target.
func (s BuildResultStatus) Category() string {
	switch s {
	case PackageParsing, PackageParsed, ParseFailed:
		return "Parse"
	case TargetBuilding, TargetBuildStopped, TargetBuilt, TargetBuildFailed:
		return "Build"
	case TargetTesting, TargetTestStopped, TargetTested, TargetTestFailed:
		return "Test"
	default:
		return "Other"
	}
}

// IsFailure returns true if this status represents a failure.
func (s BuildResultStatus) IsFailure() bool {
	return s == ParseFailed || s == TargetBuildFailed || s == TargetTestFailed
}

// IsActive returns true if this status represents a target that is not yet finished.
func (s BuildResultStatus) IsActive() bool {
	return s == PackageParsing || s == TargetBuilding || s == TargetTesting
}<|MERGE_RESOLUTION|>--- conflicted
+++ resolved
@@ -768,11 +768,11 @@
 			return fmt.Errorf("Target %s (referenced by %s) doesn't exist", label, dependent)
 		}
 	}
-	return state.queueTarget(target, dependent, rescan, forceBuild)
-}
-
-// queueTarget is like QueueTarget but once we have a resolved target.
-func (state *BuildState) queueTarget(target *BuildTarget, dependent BuildLabel, rescan, forceBuild bool) error {
+	return state.queueResolvedTarget(target, dependent, rescan, forceBuild, neededForSubinclude)
+}
+
+// queueResolvedTarget is like queueTarget but once we have a resolved target.
+func (state *BuildState) queueResolvedTarget(target *BuildTarget, dependent BuildLabel, rescan, forceBuild, neededForSubinclude bool) error {
 	if target.State() >= Active && !rescan && !forceBuild {
 		return nil // Target is already tagged to be built and likely on the queue.
 	}
@@ -795,7 +795,7 @@
 			}
 			// Actual queuing stuff now happens asynchronously in here.
 			atomic.AddInt64(&state.progress.numPending, 1)
-			go state.queueTargetAsync(target, dependent, rescan, forceBuild)
+			go state.queueTargetAsync(target, dependent, rescan, forceBuild, neededForSubinclude)
 		}
 	} else {
 		for _, dep := range target.DeclaredDependencies() {
@@ -803,14 +803,14 @@
 			if len(target.Requires) > 0 {
 				if depTarget := state.Graph.Target(dep); depTarget != nil && len(depTarget.Provides) > 0 {
 					for _, provided := range depTarget.ProvideFor(target) {
-						if err := state.QueueTarget(provided, target.Label, false, forceBuild); err != nil {
+						if err := state.queueTarget(provided, target.Label, false, forceBuild, neededForSubinclude); err != nil {
 							return err
 						}
 					}
 					continue
 				}
 			}
-			if err := state.QueueTarget(dep, target.Label, false, forceBuild); err != nil {
+			if err := state.queueTarget(dep, target.Label, false, forceBuild, neededForSubinclude); err != nil {
 				return err
 			}
 		}
@@ -819,11 +819,10 @@
 }
 
 // queueTarget enqueues a target's dependencies and the target itself once they are done.
-func (state *BuildState) queueTargetAsync(target *BuildTarget, dependent BuildLabel, rescan, forceBuild bool) {
+func (state *BuildState) queueTargetAsync(target *BuildTarget, dependent BuildLabel, rescan, forceBuild, forSubinclude bool) {
 	defer state.taskDone(true, false)
 	for _, dep := range target.DeclaredDependencies() {
-<<<<<<< HEAD
-		if err := state.QueueTarget(dep, target.Label, rescan, forceBuild); err != nil {
+		if err := state.queueTarget(dep, target.Label, rescan, forceBuild, forSubinclude); err != nil {
 			state.asyncError(dep, err)
 			return
 		}
@@ -837,7 +836,7 @@
 	for {
 		deps := target.Dependencies()
 		for _, dep := range deps {
-			if err := state.queueTarget(dep, target.Label, rescan, forceBuild); err != nil {
+			if err := state.queueResolvedTarget(dep, target.Label, rescan, forceBuild, forSubinclude); err != nil {
 				state.asyncError(target.Label, err)
 				return
 			}
@@ -853,21 +852,6 @@
 		if err := target.reregisterDependencies(state.Graph); err != nil {
 			state.asyncError(target.Label, err)
 			return
-=======
-		// Check the require/provide stuff; we may need to add a different target.
-		if len(target.Requires) > 0 {
-			if depTarget := state.Graph.Target(dep); depTarget != nil && len(depTarget.Provides) > 0 {
-				for _, provided := range depTarget.ProvideFor(target) {
-					if err := state.queueTarget(provided, label, false, forceBuild, false); err != nil {
-						return err
-					}
-				}
-				continue
-			}
-		}
-		if err := state.queueTarget(dep, label, false, forceBuild, false); err != nil {
-			return err
->>>>>>> b3872803
 		}
 	}
 

package core

import (
	"crypto/sha1"
	"crypto/sha256"
	"fmt"
	"hash"
	"hash/crc32"
	"hash/crc64"
	"io"
	"path/filepath"
	"sort"
	"sync"
	"sync/atomic"
	"time"

	"github.com/cespare/xxhash/v2"
	"github.com/zeebo/blake3"

	"github.com/thought-machine/please/src/cli"
	"github.com/thought-machine/please/src/cmap"
	"github.com/thought-machine/please/src/fs"
	"github.com/thought-machine/please/src/process"
)

// startTime is as close as we can conveniently get to process start time.
var startTime = time.Now()

// cycleCheckDuration is the length of time we allow inactivity for before we trigger cycle detection.
const cycleCheckDuration = 5 * time.Second

// ParseTask is the type for the parse task queue
type ParseTask struct {
	Label, Dependent BuildLabel
	ForSubinclude    bool
}

// A TaskType identifies whether a task is a build or test action.
type TaskType uint8

const (
	BuildTask TaskType = 0
	TestTask  TaskType = 1
)

// A Task is the type for the queue of build/test tasks.
type Task struct {
	Target *BuildTarget
	Type   TaskType
	Run    uint32 // Only present for tests (the run of a build is always zero)
}

// A OutputDownloadOption is the option for how outputs should be downloaded.
type OutputDownloadOption uint8

const (
	// Don't download outputs.
	NoOutputDownload OutputDownloadOption = iota
	// Download original target outputs only.
	OriginalOutputDownload
	// Download original target's transitive outputs too.
	TransitiveOutputDownload
)

// A Parser is the interface to reading and interacting with BUILD files.
type Parser interface {
	// ParseFile parses a single BUILD file into the given package.
	ParseFile(pkg *Package, forLabel, dependent *BuildLabel, forSubinclude bool, filename string) error
	// ParseReader parses a single BUILD file into the given package.
	ParseReader(pkg *Package, reader io.ReadSeeker, forLabel, dependent *BuildLabel, forSubinclude bool) error
	// RunPreBuildFunction runs a pre-build function for a target.
	RunPreBuildFunction(state *BuildState, target *BuildTarget) error
	// RunPostBuildFunction runs a post-build function for a target.
	RunPostBuildFunction(state *BuildState, target *BuildTarget, output string) error
	// BuildRuleArgOrder returns a map of the arguments to build rule and the order they appear in the source file
	BuildRuleArgOrder() map[string]int
}

// A RemoteClient is the interface to a remote execution service.
type RemoteClient interface {
	// Build invokes a build of the target remotely.
	Build(target *BuildTarget) (*BuildMetadata, error)
	// Test invokes a test run of the target remotely.
	Test(target *BuildTarget, run int) (metadata *BuildMetadata, err error)
	// Run executes the target remotely.
	Run(target *BuildTarget) error
	// Download downloads the outputs for the given target that has already been built remotely.
	Download(target *BuildTarget) error
	// PrintHashes shows the hashes of a target.
	PrintHashes(target *BuildTarget, isTest bool)
	// DataRate returns an estimate of the current in/out RPC data rates and totals so far in bytes per second.
	DataRate() (int, int, int, int)
	// Disconnect disconnects from the remote execution server.
	Disconnect() error
}

// A TargetHasher is a thing that knows how to create hashes for targets.
type TargetHasher interface {
	// OutputHash calculates the output hash for a given build target.
	OutputHash(target *BuildTarget) ([]byte, error)
	// SetHash sets the output hash for a given build target.
	SetHash(target *BuildTarget, hash []byte)
}

// A BuildState tracks the current state of the build & related data.
// As well as tracking the build graph and config, it also tracks the set of current
// tasks and maintains a queue of them, along with various related counters which are
// used to determine when we're finished.
// Tasks are internally tracked by priority, which is determined by their type.
type BuildState struct {
	Graph *BuildGraph
	// Streams of pending tasks
	pendingParses  chan ParseTask
	pendingActions chan Task
	// Timestamp that the build is considered to start at.
	StartTime time.Time
	// Various system statistics. Mostly used during remote communication.
	stats *lockedStats
	// Configuration options
	Config *Configuration
	// The .plzconfig file for this repo. Unlike Config, no default values are applied. This will represent the
	// .plzconfig in a subrepo.
	RepoConfig *Configuration
	// Parser implementation. Other things can call this to perform various external parse tasks.
	Parser Parser
	// Subprocess executor.
	ProcessExecutor *process.Executor
	// Hashes of variouts bits of the configuration, used for incrementality.
	Hashes struct {
		// Hash of the general config, not including specialised bits.
		Config []byte
	}
	// Tracks file hashes during the build.
	PathHasher *fs.PathHasher
	// Hashers of all supported functions
	hashers map[string]*fs.PathHasher
	// Cache to store / retrieve old build results.
	Cache Cache
	// Client to remote execution service, if configured.
	RemoteClient RemoteClient
	// Hasher for targets
	TargetHasher TargetHasher
	// Arguments to tests.
	TestArgs []string
	// Labels of targets that we will include / exclude
	Include, Exclude []string
	// Actual targets to exclude from discovery
	ExcludeTargets []BuildLabel
	// The original architecture that the user requested to build for. Either the host arch, --arch, or the arch in the
	// .plzconfig
	TargetArch cli.Arch
	// The architecture this state is for. This might change as we re-parse packages for different architectures e.g.
	// for tools that run on the host vs. outputs that are compiled for the target arch above.
	Arch cli.Arch
	// Aggregated coverage for this run
	Coverage TestCoverage
	// True if we require rule hashes to be correctly verified (usually the case).
	VerifyHashes bool
	// True if tests should calculate coverage metrics
	NeedCoverage bool
	// True if we intend to build targets. False if we're just parsing
	// (although some may be built if they're needed for parse).
	NeedBuild bool
	// True if we're running tests. False if we're only building or parsing.
	NeedTests bool
	// True if we will run targets at the end of the build.
	NeedRun bool
	// True if we want to calculate target hashes (ie. 'plz hash').
	NeedHashesOnly bool
	// True if we only want to prepare build directories (ie. 'plz build --prepare')
	PrepareOnly bool
	// Whether and how to download outputs
	OutputDownload OutputDownloadOption
	// True if we only need to parse the initial package (i.e. don't search downwards
	// through deps) - for example when doing `plz query print`.
	ParsePackageOnly bool
	// True if this build is triggered by watching for changes
	Watch bool
	// Whether to run multiple test runs sequentially or across multiple workers (can be useful if tests bind to ports
	// or similar)
	TestSequentially bool
	// True to clean working directories after successful builds.
	CleanWorkdirs bool
	// True if we're forcing a rebuild of the original targets.
	ForceRebuild bool
	// True if we're forcing to rerun tests of the targets.
	ForceRerun bool
	// True to always show test output, even on success.
	ShowTestOutput bool
	// True to print all output of all tasks to stderr.
	ShowAllOutput bool
	// Port specified when debugging a target in server mode.
	DebugPort int
	// True to attach a debugger on test failure.
	DebugFailingTests bool
	// True if we think the underlying filesystem supports xattrs (which affects how we write some metadata).
	XattrsSupported bool
	// Number of times to run each test target. 1 == once each, plus flakes if necessary.
	NumTestRuns uint16
	// Experimental directories
	experimentalLabels []BuildLabel
	// Various items for tracking progress.
	progress *stateProgress
	// CurrentSubrepo is the subrepo this state is for or the empty string if this is the host repo's state
	CurrentSubrepo string
	// ParentState is the state of the repo containing this subrepo. Nil if this is the host repo.
	ParentState *BuildState
	// EnableBreakpoints enablese the breakpoint() build-in, and drops Please into an interactive debugger when
	// they're encountered.
	EnableBreakpoints bool

	// initOnce is used to control loading the subrepo .plzconfig
	initOnce *sync.Once

	// preloadDownloadOnce is used
	preloadDownloadOnce *sync.Once
}

// Copy creates a copy of this state object
func (state *BuildState) Copy() *BuildState {
	ret := &BuildState{}
	*ret = *state

	ret.initOnce = new(sync.Once)
	ret.preloadDownloadOnce = new(sync.Once)
	return ret
}

// Initialise will load the .plzconfig from the subrepo. We can only do this once the subrepo is built hence why
// it's not done up front. Once we have done that, we can initialise the parser for the subrepo.
func (state *BuildState) Initialise(subrepo *Subrepo) (err error) {
	state.initOnce.Do(func() {
		// If we are the root repo, or an cross-compilation of that, we don't want to re-load the config files. That's
		// handled for us already in plz.go
		if state.CurrentSubrepo != "" {
			state.RepoConfig = &Configuration{}
			err = readConfigFilesInto(state.RepoConfig, append(subrepo.AdditionalConfigFiles, filepath.Join(subrepo.Root, ".plzconfig")))
			if err != nil {
				return
			}
			if err = validateSubrepoNameAndPluginConfig(state.Config, state.RepoConfig, subrepo); err != nil {
				return
			}
		}
	})
	return
}

// A stateProgress records various points of progress for a State.
// This is split out from above so we can share it between multiple instances.
type stateProgress struct {
	// Used to count the number of currently active/pending targets
	numActive  int64
	numPending int64
	numDone    int64
	mutex      sync.Mutex
	closeOnce  sync.Once
	resultOnce sync.Once
	// Used to track subinclude() calls that block until targets are built. Keyed by their label.
	pendingTargets *cmap.Map[BuildLabel, chan struct{}]
	// Used to track general package parsing requests. Keyed by a packageKey struct.
	pendingPackages *cmap.Map[packageKey, chan struct{}]
	// similar to pendingPackages but consumers haven't committed to parsing the package
	packageWaits *cmap.Map[packageKey, chan struct{}]
	// The set of known states
	allStates []*BuildState
	// Targets that we were originally requested to build
	originalTargets     []BuildLabel
	originalTargetMutex sync.Mutex
	// True if something about the build has failed.
	failed atomicBool
	// True if >= 1 target has failed to build
	buildFailed atomicBool
	// True if >= 1 target has failed test cases
	testFailed atomicBool
	// Stream of results from the build
	results chan *BuildResult
	// Internal result stream, used to intermediate them for the cycle checker.
	internalResults chan *BuildResult
	// The cycle checker itself.
	cycleDetector cycleDetector
}

// SystemStats stores information about the system.
type SystemStats struct {
	Memory struct {
		Total, Used uint64
		UsedPercent float64
	}
	// This is somewhat abbreviated to the "interesting" values and is aggregated
	// across all CPUs for convenience of display.
	// We're a bit casual about the exact definition of Used (it's the sum of some
	// fields that seem relevant) and IOWait is not fully reliable.
	CPU struct {
		Used, IOWait float64
		Count        int
	}
	// Number of currently running worker processes.
	// N.B. These are background workers as started by $(worker) commands, not the internal worker
	//      threads tracked in the state object.
	NumWorkerProcesses int
}

// lockedStats is just SystemStats with a mutex to protect it.
type lockedStats struct {
	sync.Mutex
	Stats SystemStats
}

// addActiveTargets increments the counter for a number of newly active build targets.
func (state *BuildState) addActiveTargets(n int) {
	atomic.AddInt64(&state.progress.numActive, int64(n))
}

// addPendingParse adds a task for a pending parse of a build label.
func (state *BuildState) addPendingParse(label, dependent BuildLabel, forSubinclude bool) {
	atomic.AddInt64(&state.progress.numActive, 1)
	atomic.AddInt64(&state.progress.numPending, 1)
	go func() {
		defer func() {
			recover() // Prevent death on 'send on closed channel'
		}()
		state.pendingParses <- ParseTask{Label: label, Dependent: dependent, ForSubinclude: forSubinclude}
	}()
}

// addPendingBuild adds a task for a pending build of a target.
func (state *BuildState) addPendingBuild(target *BuildTarget) {
	atomic.AddInt64(&state.progress.numPending, 1)
	go func() {
		defer func() {
			recover() // Prevent death on 'send on closed channel'
		}()
		state.pendingActions <- Task{Target: target, Type: BuildTask}
	}()
}

// AddPendingTest adds a task for a pending test of a target.
func (state *BuildState) AddPendingTest(target *BuildTarget) {
	if state.TestSequentially {
		state.addPendingTest(target, 1)
	} else {
		state.addPendingTest(target, int(state.NumTestRuns))
	}
}

func (state *BuildState) addPendingTest(target *BuildTarget, numRuns int) {
	atomic.AddInt64(&state.progress.numPending, int64(numRuns))
	go func() {
		defer func() {
			recover() // Prevent death on 'send on closed channel'
		}()
		for run := 1; run <= numRuns; run++ {
			state.pendingActions <- Task{Target: target, Run: uint32(run), Type: TestTask}
		}
	}()
}

// TaskQueues returns a set of channels to listen on for tasks of various types.
func (state *BuildState) TaskQueues() (parses <-chan ParseTask, actions <-chan Task) {
	return state.pendingParses, state.pendingActions
}

// TaskDone indicates that a single task is finished. Should be called after one is finished with
// a task returned from NextTask().
func (state *BuildState) TaskDone() {
	state.taskDone(false)
}

func (state *BuildState) taskDone(wasSynthetic bool) {
	if !wasSynthetic {
		atomic.AddInt64(&state.progress.numDone, 1)
	}
	if atomic.AddInt64(&state.progress.numPending, -1) <= 0 {
		state.Stop()
	}
}

// Stop stops the worker queues after any current tasks are done.
func (state *BuildState) Stop() {
	state.progress.closeOnce.Do(func() {
		close(state.pendingParses)
		close(state.pendingActions)
	})
}

// CloseResults closes the result channels.
func (state *BuildState) CloseResults() {
	state.progress.cycleDetector.Stop()
	state.progress.mutex.Lock()
	defer state.progress.mutex.Unlock()
	if state.progress.results != nil {
		state.progress.resultOnce.Do(func() {
			close(state.progress.results)
		})
	}
}

// IsOriginalTarget returns true if a target is an original target, ie. one specified on the command line.
func (state *BuildState) IsOriginalTarget(target *BuildTarget) bool {
	return state.isOriginalTarget(target, false)
}

func (state *BuildState) isOriginalTarget(target *BuildTarget, exact bool) bool {
	state.progress.originalTargetMutex.Lock()
	defer state.progress.originalTargetMutex.Unlock()
	for _, original := range state.progress.originalTargets {
		if original == target.Label || (!exact && original.IsAllTargets() && original.PackageName == target.Label.PackageName && state.ShouldInclude(target)) {
			return true
		}
	}
	return false
}

// IsOriginalTargetOrParent is like IsOriginalTarget but checks the target's parent too (if it has one)
func (state *BuildState) IsOriginalTargetOrParent(target *BuildTarget) bool {
	if state.IsOriginalTarget(target) {
		return true
	} else if parent := target.Parent(state.Graph); parent != nil {
		return state.IsOriginalTarget(parent)
	}
	return false
}

// SetIncludeAndExclude sets the include / exclude labels.
// Handles build labels on Exclude so should be preferred over setting them directly.
func (state *BuildState) SetIncludeAndExclude(include, exclude []string) {
	state.Include = include
	state.Exclude = nil
	for _, e := range exclude {
		if LooksLikeABuildLabel(e) {
			if label, err := parseMaybeRelativeBuildLabel(e, ""); err != nil {
				log.Fatalf("%s", err)
			} else {
				state.ExcludeTargets = append(state.ExcludeTargets, label)
			}
		} else {
			state.Exclude = append(state.Exclude, e)
		}
	}
}

// ShouldInclude returns true if the given target is included by the include/exclude flags.
func (state *BuildState) ShouldInclude(target *BuildTarget) bool {
	for _, e := range state.ExcludeTargets {
		if e.Includes(target.Label) {
			return false
		}
	}
	return target.ShouldInclude(state.Include, state.Exclude)
}

// AddOriginalTarget adds one of the original targets and enqueues it for parsing / building.
func (state *BuildState) AddOriginalTarget(label BuildLabel, addToList bool) {
	// Check it's not excluded first.
	for _, e := range state.ExcludeTargets {
		if e.Includes(label) {
			return
		}
	}
	if addToList {
		state.progress.originalTargetMutex.Lock()
		state.progress.originalTargets = append(state.progress.originalTargets, label)
		state.progress.originalTargetMutex.Unlock()
	}
	state.addPendingParse(label, OriginalTarget, false)
}

// Hasher returns a PathHasher for the given function (e.g. "SHA1").
func (state *BuildState) Hasher(name string) *fs.PathHasher {
	hasher, present := state.hashers[name]
	if !present {
		log.Fatalf("Unknown hash type %s", name)
	}
	return hasher
}

// OutputHashCheckers returns the subset of hash algos that are appropriate for checking the hashes argument on
// build rules
func (state *BuildState) OutputHashCheckers() []*fs.PathHasher {
	hashCheckers := make([]*fs.PathHasher, 0, len(state.Config.Build.HashCheckers))
	for _, algo := range state.Config.Build.HashCheckers {
		hashCheckers = append(hashCheckers, state.Hasher(algo))
	}
	return hashCheckers
}

// LogParseResult logs the result of a target parsing.
func (state *BuildState) LogParseResult(label BuildLabel, status BuildResultStatus, description string) {
	if status == PackageParsed {
		// We may have parse tasks waiting for this package to exist, check for them.
		key := packageKey{Name: label.PackageName, Subrepo: label.Subrepo}
		if ch := state.progress.pendingPackages.Get(key); ch != nil {
			close(ch) // This signals to anyone waiting that it's done.
		}
		if ch := state.progress.packageWaits.Get(key); ch != nil {
			close(ch) // This signals to anyone waiting that it's done.
		}
		return // We don't notify anything else on these.
	}
	state.logResult(&BuildResult{
		Label:       label,
		Status:      status,
		Err:         nil,
		Description: description,
	})
}

// LogBuildResult logs the result of a target building.
func (state *BuildState) LogBuildResult(target *BuildTarget, status BuildResultStatus, description string) {
	state.logResult(&BuildResult{
		Label:       target.Label,
		target:      target,
		Status:      status,
		Err:         nil,
		Description: description,
	})
	if status == TargetBuilt || status == TargetCached {
		// We may have parse tasks waiting for this guy to build, check for them.
		if ch := state.progress.pendingTargets.Get(target.Label); ch != nil {
			close(ch) // This signals to anyone waiting that it's done.
		}
	}
}

// ArchSubrepoInitialised closes the pending target channel for the non-existent arch subrepo psudo-target
func (state *BuildState) ArchSubrepoInitialised(subrepoLabel BuildLabel) {
	// We may have parse tasks waiting for this guy to build, check for them.
	if ch := state.progress.pendingTargets.Get(subrepoLabel); ch != nil {
		close(ch) // This signals to anyone waiting that it's done.
	}
}

// LogTestResult logs the result of a target once its tests have completed.
func (state *BuildState) LogTestResult(target *BuildTarget, status BuildResultStatus, results *TestSuite, coverage *TestCoverage, err error, format string, args ...interface{}) {
	state.logResult(&BuildResult{
		Label:       target.Label,
		target:      target,
		Status:      status,
		Err:         err,
		Description: fmt.Sprintf(format, args...),
		Tests:       *results,
	})
	state.progress.mutex.Lock()
	defer state.progress.mutex.Unlock()
	state.Coverage.Aggregate(coverage)
}

// LogBuildError logs a failure for a target to parse, build or test.
func (state *BuildState) LogBuildError(label BuildLabel, status BuildResultStatus, err error, format string, args ...interface{}) {
	state.logResult(&BuildResult{
		Label:       label,
		Status:      status,
		Err:         err,
		Description: fmt.Sprintf(format, args...),
	})
}

// logResult logs a build result directly to the state's queue.
func (state *BuildState) logResult(result *BuildResult) {
	result.Time = time.Now()
	state.progress.internalResults <- result
	if result.Status.IsFailure() {
		state.progress.failed.SetTrue()
		if result.Status == TargetBuildFailed {
			state.progress.buildFailed.SetTrue()
		} else if result.Status == TargetTestFailed {
			state.progress.testFailed.SetTrue()
		}
	}
}

// forwardResults runs indefinitely, forwarding results from the internal
// channel to the external one. On the way it checks if we need to do
// cycle detection.
func (state *BuildState) forwardResults() {
	defer func() {
		if r := recover(); r != nil {
			// Ensure we don't get a "send on closed channel" when the
			// outward results channel is closed.
			log.Debug("%s", r)
		}
	}()
	activeTargets := map[*BuildTarget]struct{}{}
	// Persist this one timer throughout so we don't generate bazillions of them.
	t := time.NewTimer(cycleCheckDuration)
	t.Stop()
	var result *BuildResult
	for {
		if len(activeTargets) == 0 {
			t.Reset(cycleCheckDuration)
			select {
			case result = <-state.progress.internalResults:
				// This has to be properly managed to prevent hangs.
				if !t.Stop() {
					<-t.C
				}
			case <-t.C:
				go state.checkForCycles()
				// Still need to get a result!
				result = <-state.progress.internalResults
			}
		} else {
			result = <-state.progress.internalResults
		}
		if target := result.target; target != nil {
			if result.Status.IsActive() {
				activeTargets[target] = struct{}{}
			} else {
				delete(activeTargets, target)
			}
		}
		state.progress.mutex.Lock()
		if state.progress.results != nil {
			state.progress.results <- result
		}
		state.progress.mutex.Unlock()
	}
}

// WaitForPreloadedSubincludeTargetsAndEnsureDownloaded waits for all preloaded subinclude targets to be built, and
// downloads them.
func (state *BuildState) WaitForPreloadedSubincludeTargetsAndEnsureDownloaded() {
	state.preloadDownloadOnce.Do(func() {
		wg := sync.WaitGroup{}
		for _, inc := range state.GetPreloadedSubincludes() {
			if inc.IsPseudoTarget() {
				log.Fatalf("Can't preload pseudotarget %v", inc)
			}

			// Queue them up asynchronously to feed the queues as quickly as possible
			wg.Add(1)
			go func(inc BuildLabel) {
				state.WaitForTargetAndEnsureDownload(inc, OriginalTarget)
				wg.Done()
			}(inc)
		}

		// We must wait for all the subinclude targets to be built otherwise updating the locals might race with parsing
		// a package
		wg.Wait()
	})
}

// checkForCycles is run to detect a cycle in the graph. It converts any returned error into an async error.
func (state *BuildState) checkForCycles() {
	if err := state.progress.cycleDetector.Check(); err != nil {
		state.LogBuildError(err.Cycle[0].Label, TargetBuildFailed, err, "")
		state.Stop()
	}
}

// Failures returns anything that has failed about the current build.
func (state *BuildState) Failures() (anything, build, test bool) {
	return state.progress.failed.Value(), state.progress.buildFailed.Value(), state.progress.testFailed.Value()
}

// Results returns a channel on which the caller can listen for results.
func (state *BuildState) Results() <-chan *BuildResult {
	state.progress.mutex.Lock()
	defer state.progress.mutex.Unlock()
	if state.progress.results == nil {
		state.progress.results = make(chan *BuildResult, 1000)
	}
	return state.progress.results
}

// NumActive returns the number of currently active tasks (i.e. those that are
// scheduled to be built at some point, or have been built already).
func (state *BuildState) NumActive() int {
	return int(atomic.LoadInt64(&state.progress.numActive))
}

// NumDone returns the number of tasks that have been completed so far.
func (state *BuildState) NumDone() int {
	return int(atomic.LoadInt64(&state.progress.numDone))
}

// ExpandOriginalLabels expands any pseudo-labels (ie. :all, ... has already been resolved to a bunch :all targets)
// from the set of original labels. This will exclude non-test targets when we're building for test.
func (state *BuildState) ExpandOriginalLabels() BuildLabels {
	state.progress.originalTargetMutex.Lock()
	targets := state.progress.originalTargets[:]
	state.progress.originalTargetMutex.Unlock()
	return state.ExpandLabels(targets)
}

// ExpandAllOriginalLabels is the same as ExpandOriginalLabels except it always includes non-test targets
func (state *BuildState) ExpandAllOriginalLabels() BuildLabels {
	state.progress.originalTargetMutex.Lock()
	targets := state.progress.originalTargets[:]
	state.progress.originalTargetMutex.Unlock()
	return state.expandLabels(targets, false)
}

func AnnotateLabels(labels []BuildLabel) []AnnotatedOutputLabel {
	ret := make([]AnnotatedOutputLabel, len(labels))
	for i, l := range labels {
		ret[i] = AnnotatedOutputLabel{BuildLabel: l}
	}
	return ret
}

func readingStdinAnnotated(labels []AnnotatedOutputLabel) bool {
	for _, l := range labels {
		if l.BuildLabel == BuildLabelStdin {
			return true
		}
	}
	return false
}

// ExpandOriginalMaybeAnnotatedLabels works the same as ExpandOriginalLabels, however requires that the possitional args
// be passed to it.
func (state *BuildState) ExpandOriginalMaybeAnnotatedLabels(args []AnnotatedOutputLabel) []AnnotatedOutputLabel {
	if readingStdinAnnotated(args) {
		args = AnnotateLabels(state.ExpandOriginalLabels())
	}
	return state.ExpandMaybeAnnotatedLabels(args)
}

// ExpandMaybeAnnotatedLabels is the same as ExpandOriginalLabels except for annotated labels
func (state *BuildState) ExpandMaybeAnnotatedLabels(labels []AnnotatedOutputLabel) []AnnotatedOutputLabel {
	ret := make([]AnnotatedOutputLabel, 0, len(labels))
	for _, l := range labels {
		if l.Annotation != "" {
			ret = append(ret, l)
		} else {
			for _, l := range state.ExpandLabels([]BuildLabel{l.BuildLabel}) {
				ret = append(ret, AnnotatedOutputLabel{BuildLabel: l})
			}
		}
	}

	return ret
}

// ExpandLabels expands any pseudo-labels (ie. :all, ... has already been resolved to a bunch :all targets) from a set of labels.
func (state *BuildState) ExpandLabels(labels []BuildLabel) BuildLabels {
	return state.expandLabels(labels, state.NeedTests)
}

// ExpandLabels expands any pseudo-labels (ie. :all, ... has already been resolved to a bunch :all targets) from a set of labels.
func (state *BuildState) expandLabels(labels []BuildLabel, justTests bool) BuildLabels {
	ret := BuildLabels{}
	for _, label := range labels {
		if label.IsPseudoTarget() {
			ret = append(ret, state.expandOriginalPseudoTarget(label, justTests)...)
		} else {
			ret = append(ret, label)
		}
	}
	return ret
}

// expandOriginalPseudoTarget expands one original pseudo-target (i.e. :all or /...) and sorts it
func (state *BuildState) expandOriginalPseudoTarget(label BuildLabel, justTests bool) BuildLabels {
	ret := BuildLabels{}
	addPackage := func(pkg *Package) {
		for _, target := range pkg.AllTargets() {
			if state.ShouldInclude(target) && (!justTests || target.IsTest()) {
				ret = append(ret, target.Label)
			}
		}
	}
	if label.IsAllTargets() {
		if pkg := state.Graph.PackageByLabel(label); pkg != nil {
			addPackage(pkg)
		}
	} else {
		for name, pkg := range state.Graph.PackageMap() {
			if label.Includes(BuildLabel{PackageName: name}) {
				addPackage(pkg)
			}
		}
	}
	sort.Sort(ret)
	return ret
}

// ExpandVisibleOriginalTargets expands any pseudo-targets (ie. :all, ... has already been resolved to a bunch :all targets)
// from the set of original targets. Hidden targets are not included.
func (state *BuildState) ExpandVisibleOriginalTargets() BuildLabels {
	ret := BuildLabels{}
	for _, target := range state.ExpandOriginalLabels() {
		if !target.HasParent() || state.isOriginalTarget(state.Graph.TargetOrDie(target), true) {
			ret = append(ret, target)
		}
	}
	return ret
}

// SyncParsePackage either returns the given package which is already parsed and available,
// or returns nil indicating it is ready to be parsed. Everything subsequently calling this
// will block until the original caller parse it.
func (state *BuildState) SyncParsePackage(label BuildLabel) *Package {
	if p := state.Graph.PackageByLabel(label); p != nil {
		return p
	}
	if ch, inserted := state.progress.pendingPackages.AddOrGet(label.packageKey(), make(chan struct{})); !inserted {
		<-ch
	}
	return state.Graph.PackageByLabel(label) // Important to check again; it's possible to race against this whole lot.
}

// WaitForPackage is similar to WaitForBuiltTarget however it waits for the package to be parsed, queuing it for parse
// if necessary
func (state *BuildState) WaitForPackage(l, dependent BuildLabel) *Package {
	if p := state.Graph.PackageByLabel(l); p != nil {
		return p
	}
	key := packageKey{Name: l.PackageName, Subrepo: l.Subrepo}

	// If something has promised to parse it, wait for them to do so
	if ch := state.progress.pendingPackages.Get(key); ch != nil {
		<-ch
		return state.Graph.PackageByLabel(l)
	}

	// If something has already queued the package to be parsed, wait for them
	if ch := state.progress.packageWaits.Get(key); ch != nil {
		<-ch
		return state.Graph.PackageByLabel(l)
	}

	// Otherwise queue the target for parse and recurse
	state.addPendingParse(l, dependent, true)
	state.progress.packageWaits.Set(key, make(chan struct{}))

	return state.WaitForPackage(l, dependent)
}

// WaitForBuiltTarget blocks until the given label is available as a build target and has been successfully built.
func (state *BuildState) WaitForBuiltTarget(l, dependent BuildLabel) *BuildTarget {
	return state.waitForBuiltTarget(l, dependent, true)
}

func (state *BuildState) waitForBuiltTarget(l, dependent BuildLabel, forSubinclude bool) *BuildTarget {
	if t := state.Graph.Target(l); t != nil {
		if s := t.State(); s >= Built && s != Failed {
			return t
		}
	}
	dependent.Name = "all" // Every target in this package depends on this one.
	// okay, we need to register and wait for this guy.
	if ch, inserted := state.progress.pendingTargets.AddOrGet(l, make(chan struct{})); !inserted {
		// Something's already registered for this, get on the train
		<-ch
		return state.Graph.Target(l)
	}
	if err := state.queueTarget(l, dependent, forSubinclude, forSubinclude); err != nil {
		log.Fatalf("%v", err)
	}

	// Do this all over; the re-checking that happens here is actually fairly important to resolve
	// a potential race condition if the target was built between us checking earlier and registering
	// the channel just now.
	return state.waitForBuiltTarget(l, dependent, forSubinclude)
}

// AddTarget adds a new target to the build graph.
func (state *BuildState) AddTarget(pkg *Package, target *BuildTarget) {
	pkg.AddTarget(target)
	state.Graph.AddTarget(target)
	if target.IsFilegroup {
		// At least register these guys as outputs.
		// It's difficult to handle non-file sources because we don't know if they're
		// parsed yet - recall filegroups are a special case for this since they don't
		// explicitly declare their outputs but can re-output other rules' outputs.
		for _, src := range target.AllLocalSourceLocalPaths() {
			pkg.MustRegisterOutput(state, src, target)
		}
	} else {
		for _, out := range target.DeclaredOutputs() {
			pkg.MustRegisterOutput(state, out, target)
		}
		if target.IsTest() {
			for _, out := range target.Test.Outputs {
				if !fs.IsGlob(out) {
					pkg.MustRegisterOutput(state, out, target)
				}
			}
		}
	}
}

// ShouldDownload returns true if the given target should be downloaded during remote execution.
func (state *BuildState) ShouldDownload(target *BuildTarget) bool {
	// Need to download the target if it was originally requested (and the user didn't pass --nodownload).
	downloadOriginalTarget := state.OutputDownload == OriginalOutputDownload && state.IsOriginalTarget(target)
	downloadTransitiveTarget := state.OutputDownload == TransitiveOutputDownload
	downloadLinkableTarget := state.Config.Build.DownloadLinkable && target.HasLinks(state)
	return target.neededForSubinclude.Value() || (downloadOriginalTarget && !state.NeedTests) || downloadTransitiveTarget || downloadLinkableTarget
}

// ShouldRebuild returns true if we should force a rebuild of this target (i.e. the user
// has done plz build --rebuild where we would not otherwise build it).
func (state *BuildState) ShouldRebuild(target *BuildTarget) bool {
	return state.ForceRebuild && state.IsOriginalTargetOrParent(target)
}

// WillRunRemotely returns true if the given target will be run on a remote executor.
func (state *BuildState) WillRunRemotely(target *BuildTarget) bool {
	return state.RemoteClient != nil && state.Config.IsRemoteExecutution() && !target.Local
}

// EnsureDownloaded ensures that a target has been downloaded when built remotely.
// If remote execution is not enabled it has no effect.
func (state *BuildState) EnsureDownloaded(target *BuildTarget) error {
	if state.RemoteClient != nil {
		if err := state.RemoteClient.Download(target); err != nil {
			return fmt.Errorf("Failed to download outputs for %s: %s", target, err)
		}
	}
	return nil
}

// WaitForTargetAndEnsureDownload waits for the target to be built and then downloads it if executing remotely
func (state *BuildState) WaitForTargetAndEnsureDownload(l, dependent BuildLabel) *BuildTarget {
	return state.waitForTargetAndEnsureDownload(l, dependent, true)
}

// WaitForInitialTargetAndEnsureDownload is like WaitForTargetAndEnsureDownload but is used for
// targets in the initial set.
func (state *BuildState) WaitForInitialTargetAndEnsureDownload(l, dependent BuildLabel) *BuildTarget {
	return state.waitForTargetAndEnsureDownload(l, dependent, false)
}

func (state *BuildState) waitForTargetAndEnsureDownload(l, dependent BuildLabel, forSubinclude bool) *BuildTarget {
	target := state.waitForBuiltTarget(l, dependent, forSubinclude)
	if err := state.EnsureDownloaded(target); err != nil {
		panic(fmt.Errorf("failed to download target outputs: %w", err))
	}
	return target
}

// ActivateTarget marks a target as active (ie. to be built) and adds its dependencies as pending parses.
func (state *BuildState) ActivateTarget(pkg *Package, label, dependent BuildLabel, forSubinclude bool) error {
	if !label.IsAllTargets() && state.Graph.Target(label) == nil {
		if label.Subrepo == "" && label.PackageName == "" && label.Name == dependent.Subrepo {
			if subrepo := state.CheckArchSubrepo(label.Name); subrepo != nil {
				state.ArchSubrepoInitialised(label)
				return nil
			}
		}
		if state.Config.Bazel.Compatibility && forSubinclude {
			// Bazel allows some things that look like build targets but aren't - notably the syntax
			// to load(). It suits us to treat that as though it is one, but we now have to
			// implicitly make it available.
			exportFile(state, pkg, label)
		} else {
			msg := fmt.Sprintf("Parsed build file %s but it doesn't contain target %s", pkg.Filename, label.Name)
			if dependent != OriginalTarget {
				msg += fmt.Sprintf(" (depended on by %s)", dependent)
			}
			return fmt.Errorf(msg + suggestTargets(pkg, label, dependent))
		}
	}
	if state.ParsePackageOnly && !forSubinclude {
		return nil // Some kinds of query don't need a full recursive parse.
	} else if label.IsAllTargets() {
		if dependent == OriginalTarget {
			for _, target := range pkg.AllTargets() {
				// Don't activate targets that were added in a post-build function; that causes a race condition
				// between the post-build functions running and other things trying to activate them too early.
				if state.ShouldInclude(target) && !target.AddedPostBuild {
					// Must always do this for coverage because we need to calculate sources of
					// non-test targets later on.
					if !state.NeedTests || target.IsTest() || state.NeedCoverage {
						if err := state.QueueTarget(target.Label, dependent, dependent.IsAllTargets()); err != nil {
							return err
						}
					}
				}
			}
		}
	} else {
		for _, l := range state.Graph.DependentTargets(dependent, label) {
			// We use :all to indicate a dependency needed for parse.
			if err := state.QueueTarget(l, dependent, forSubinclude || dependent.IsAllTargets()); err != nil {
				return err
			}
		}
	}
	return nil
}

// exportFile adds a single-file export target. This is primarily used for Bazel compat.
func exportFile(state *BuildState, pkg *Package, label BuildLabel) {
	t := NewBuildTarget(label)
	t.Subrepo = pkg.Subrepo
	t.IsFilegroup = true
	t.AddSource(NewFileLabel(label.Name, pkg))
	state.AddTarget(pkg, t)
}

// CheckArchSubrepo checks if a target refers to a cross-compiling subrepo.
// Those don't have to be explicitly defined - maybe we should insist on that, but it's nicer not to have to.
func (state *BuildState) CheckArchSubrepo(name string) *Subrepo {
	var arch cli.Arch
	if err := arch.UnmarshalFlag(name); err == nil {
		return state.Graph.MaybeAddSubrepo(SubrepoForArch(state, arch))
	}
	return nil
}

// QueueTarget adds a single target to the build queue.
func (state *BuildState) QueueTarget(label, dependent BuildLabel, forceBuild bool) error {
	return state.queueTarget(label, dependent, forceBuild, false)
}

func (state *BuildState) queueTarget(label, dependent BuildLabel, forceBuild, neededForSubinclude bool) error {
	target := state.Graph.Target(label)
	if target == nil {
		// If the package isn't loaded yet, we need to queue a parse for it.
		if state.Graph.PackageByLabel(label) == nil {
			state.addPendingParse(label, dependent, forceBuild)
			return nil
		}
		// Package is loaded but target doesn't exist in it. Check again to avoid nasty races.
		target = state.Graph.Target(label)
		if target == nil {
			return fmt.Errorf("Target %s (referenced by %s) doesn't exist", label, dependent)
		}
	}
	if dependent.IsAllTargets() || dependent == OriginalTarget {
		return state.queueResolvedTarget(target, forceBuild, neededForSubinclude)
	}
	for _, l := range target.ProvideFor(state.Graph.TargetOrDie(dependent)) {
		if l == label {
			if err := state.queueResolvedTarget(target, forceBuild, neededForSubinclude); err != nil {
				return err
			}
		} else if err := state.queueTarget(l, dependent, forceBuild, neededForSubinclude); err != nil {
			return err
		}
	}
	return nil
}

// QueueTestTarget adds a target to the queue to be tested.
func (state *BuildState) QueueTestTarget(target *BuildTarget) {
	state.queueTargetData(target)
	state.AddPendingTest(target)
}

// queueTargetData queues up builds of the target's runtime data.
func (state *BuildState) queueTargetData(target *BuildTarget) {
	for _, data := range target.AllData() {
		if l, ok := data.Label(); ok {
			state.WaitForBuiltTarget(l, target.Label)
		}
	}
}

// queueResolvedTarget is like queueTarget but once we have a resolved target.
func (state *BuildState) queueResolvedTarget(target *BuildTarget, forceBuild, neededForSubinclude bool) error {
	if neededForSubinclude {
		target.neededForSubinclude.SetTrue()
	}
	if target.State() >= Active && !forceBuild {
		return nil // Target is already tagged to be built and likely on the queue.
	}

	queueAsync := func(shouldBuild bool) {
		if target.IsTest() && state.NeedTests {
			if state.TestSequentially {
				state.addActiveTargets(2) // One for build & one for test
			} else {
				// Tests count however many times we're going to run them if parallel.
				state.addActiveTargets(int(1 + state.NumTestRuns))
			}
		} else {
			state.addActiveTargets(1)
		}
		// Actual queuing stuff now happens asynchronously in here.
		atomic.AddInt64(&state.progress.numPending, 1)
		go state.queueTargetAsync(target, forceBuild, shouldBuild)
	}

	// Here we want to ensure we don't queue the target every time; ideally we only do it once.
	// However we might need to do it twice if the initial request doesn't require it to be built
	// but a later one does.
	if state.NeedBuild || forceBuild {
		if target.SyncUpdateState(Inactive, Active) || target.SyncUpdateState(Semiactive, Active) {
			queueAsync(true)
		}
	} else if target.SyncUpdateState(Inactive, Semiactive) {
		queueAsync(false)
	}
	return nil
}

// queueTarget enqueues a target's dependencies and the target itself once they are done.
func (state *BuildState) queueTargetAsync(target *BuildTarget, forceBuild, building bool) {
	defer state.taskDone(true)
	for _, dep := range target.DeclaredDependencies() {
		if err := state.queueTarget(dep, target.Label, forceBuild, false); err != nil {
			state.asyncError(dep, err)
			return
		}
	}
	for {
		var called atomicBool
		if err := target.resolveDependencies(state.Graph, func(t *BuildTarget) error {
			called.SetTrue()
			return state.queueResolvedTarget(t, forceBuild, false)
		}); err != nil {
			state.asyncError(target.Label, err)
			return
		}
		// Wait for these targets to actually build.
		if building {
			for _, t := range target.Dependencies() {
				t.WaitForBuild()
			}
		}
		if !called.Value() {
			// We are now ready to go, we have nothing to wait for.
			if building && target.SyncUpdateState(Active, Pending) {
				// If we're going to run the target, we need its runtime data to be done. This has to
				// happen before we build it otherwise remote downloads will fail.
				if state.NeedRun && state.IsOriginalTarget(target) {
					state.queueTargetData(target)
				}
				state.addPendingBuild(target)
			}
			return
		}
	}
}

// asyncError reports an error that's happened in an asynchronous function.
func (state *BuildState) asyncError(label BuildLabel, err error) {
	log.Error("Error queuing %s: %s", label, err)
	state.LogBuildError(label, TargetBuildFailed, err, "")
	state.Stop()
}

// ForTarget returns the state associated with a given target.
// This differs if the target is in a subrepo for a different architecture.
func (state *BuildState) ForTarget(target *BuildTarget) *BuildState {
	if target.Subrepo != nil && target.Subrepo.State != nil {
		return target.Subrepo.State
	}
	return state
}

// ForArch creates a copy of this BuildState for a different architecture.
func (state *BuildState) ForArch(arch cli.Arch) *BuildState {
	state.progress.mutex.Lock()
	defer state.progress.mutex.Unlock()

	for _, s := range state.progress.allStates {
		if s.Arch == arch && s.CurrentSubrepo == state.CurrentSubrepo {
			return s
		}
	}

	// Copy with the architecture-specific config file.
	// This is slightly wrong in that other things (e.g. user-specified command line overrides) should
	// in fact take priority over this, but that's a lot more fiddly to get right.

	// Duplicate & alter configuration
	s := state.Copy()

	configPath := ".plzconfig_" + arch.String()

	config := state.Config.copyConfig()
	if err := readConfigFile(config, configPath, false); err != nil {
		log.Fatalf("%v", err)
	}

	repoConfig := state.Config.copyConfig()
	if err := readConfigFile(repoConfig, configPath, false); err != nil {
		log.Fatalf("%v", err)
	}

	s.Config = config
	s.RepoConfig = repoConfig
	s.Arch = arch
	state.progress.allStates = append(state.progress.allStates, s)

	return s
}

// ForSubrepo creates a new state for the given subrepo
func (state *BuildState) ForSubrepo(name string, bazelCompat bool) *BuildState {
	state.progress.mutex.Lock()
	defer state.progress.mutex.Unlock()

	for _, s := range state.progress.allStates {
		if s.CurrentSubrepo == name {
			return s
		}
	}

	s := state.Copy()

	s.Config = state.Config.copyConfig()

	s.CurrentSubrepo = name
	s.ParentState = state

	if bazelCompat {
		s.Config.Bazel.Compatibility = true
		s.Config.Parse.BuildFileName = append(state.Config.Parse.BuildFileName, "BUILD.bazel")
	}

	state.progress.allStates = append(state.progress.allStates, s)

	return s
}

// GetPreloadedSubincludes gets the preloaded subincludes for this state, de-duplicating if there are duplicates
func (state *BuildState) GetPreloadedSubincludes() []BuildLabel {
	if len(state.RepoConfig.Parse.PreloadSubincludes) == 0 {
		return state.Config.Parse.PreloadSubincludes
	}

	done := map[BuildLabel]struct{}{}
	includes := make([]BuildLabel, 0, len(state.Config.Parse.PreloadSubincludes)+len(state.RepoConfig.Parse.PreloadSubincludes))

	is := append(state.Config.Parse.PreloadSubincludes, state.RepoConfig.Parse.PreloadSubincludes...)

	for _, i := range is {
		if _, ok := done[i]; ok {
			continue
		}

		includes = append(includes, i)
		done[i] = struct{}{}
	}
	return includes
}

// DownloadInputsIfNeeded downloads all the inputs (or runtime files) for a target if we are building remotely.
func (state *BuildState) DownloadInputsIfNeeded(target *BuildTarget, runtime bool) error {
	if state.RemoteClient != nil {
		state.LogBuildResult(target, TargetBuilding, "Downloading inputs...")
		for input := range state.IterInputs(target, runtime) {
			if l, ok := input.Label(); ok {
				dep := state.Graph.TargetOrDie(l)
				if s := dep.State(); s == BuiltRemotely || s == ReusedRemotely {
					if err := state.RemoteClient.Download(dep); err != nil {
						return err
					}
				}
			}
		}
	}
	return nil
}

// IterInputs returns a channel that iterates all the input files needed for a target.
func (state *BuildState) IterInputs(target *BuildTarget, test bool) <-chan BuildInput {
	if !test {
		return IterInputs(state, state.Graph, target, true, target.IsFilegroup)
	}
	ch := make(chan BuildInput)
	go func() {
		ch <- target.Label
		for _, datum := range target.AllData() {
			ch <- datum
		}
		for _, datum := range target.AllTestTools() {
			ch <- datum
		}
		close(ch)
	}()
	return ch
}

// DisableXattrs disables xattr support for this build. This is done for filesystems that
// don't support it.
func (state *BuildState) DisableXattrs() {
	state.XattrsSupported = false
	state.PathHasher.DisableXattrs()
}

func (state *BuildState) Root() *BuildState {
	if state.ParentState == nil {
		return state
	}
	return state.ParentState.Root()
}

func newCRC32() hash.Hash {
	return hash.Hash(crc32.NewIEEE())
}

func newCRC64() hash.Hash {
	return hash.Hash(crc64.New(crc64.MakeTable(crc64.ISO)))
}

func newBlake3() hash.Hash {
	return blake3.New()
}

func newXXHash() hash.Hash {
	return xxhash.New()
}

func executorFromConfig(config *Configuration) *process.Executor {
	tool := config.Sandbox.Tool
	if !filepath.IsAbs(tool) {
		var err error
		tool, err = LookBuildPath(tool, config)
		if err != nil && (config.Sandbox.Build || config.Sandbox.Test) {
			log.Warningf("Can't find sandbox tool %v on the path: %v", config.Sandbox.Tool, err)
		}
	} else if !fs.FileExists(tool) {
		log.Warningf("Sandbox tool doesn't exist: %v", tool)
	}

	return process.NewSandboxingExecutor(
		config.Sandbox.Tool == "" && (config.Sandbox.Build || config.Sandbox.Test),
		process.NamespacingPolicy(config.Sandbox.Namespace),
		tool,
	)
}

// NewBuildState constructs and returns a new BuildState.
// Everyone should use this rather than attempting to construct it themselves;
// callers can't initialise all the required private fields.
func NewBuildState(config *Configuration) *BuildState {
	graph := NewGraph()
	state := &BuildState{
		Graph:          graph,
		pendingParses:  make(chan ParseTask, 10000),
		pendingActions: make(chan Task, 1000),
		hashers: map[string]*fs.PathHasher{
			// For compatibility reasons the sha1 hasher has no suffix.
			"sha1":   fs.NewPathHasher(RepoRoot, config.Build.Xattrs, sha1.New, "sha1"),
			"sha256": fs.NewPathHasher(RepoRoot, config.Build.Xattrs, sha256.New, "sha256"),
			"crc32":  fs.NewPathHasher(RepoRoot, config.Build.Xattrs, newCRC32, "crc32"),
			"crc64":  fs.NewPathHasher(RepoRoot, config.Build.Xattrs, newCRC64, "crc64"),
			"blake3": fs.NewPathHasher(RepoRoot, config.Build.Xattrs, newBlake3, "blake3"),
			"xxhash": fs.NewPathHasher(RepoRoot, config.Build.Xattrs, newXXHash, "xxhash"),
		},
		ProcessExecutor: executorFromConfig(config),
		StartTime:       startTime,
		Config:          config,
		RepoConfig:      config,
		VerifyHashes:    true,
		NeedBuild:       true,
		XattrsSupported: config.Build.Xattrs,
<<<<<<< HEAD
		anyRemote:       config.IsRemoteExecutution(),
=======
>>>>>>> 15bb96b0
		Coverage:        TestCoverage{Files: map[string][]LineCoverage{}},
		TargetArch:      config.Build.Arch,
		Arch:            cli.HostArch(),
		stats:           &lockedStats{},
		progress: &stateProgress{
			numActive:       1, // One for the initial target adding on the main thread.
			numPending:      1,
			pendingTargets:  cmap.New[BuildLabel, chan struct{}](cmap.DefaultShardCount, hashBuildLabel),
			pendingPackages: cmap.New[packageKey, chan struct{}](cmap.DefaultShardCount, hashPackageKey),
			packageWaits:    cmap.New[packageKey, chan struct{}](cmap.DefaultShardCount, hashPackageKey),
			internalResults: make(chan *BuildResult, 1000),
			cycleDetector:   cycleDetector{graph: graph},
		},
		initOnce:            new(sync.Once),
		preloadDownloadOnce: new(sync.Once),
	}

	state.PathHasher = state.Hasher(config.Build.HashFunction)
	state.progress.allStates = []*BuildState{state}
	state.Hashes.Config = config.Hash()
	for _, exp := range config.Parse.ExperimentalDir {
		state.experimentalLabels = append(state.experimentalLabels, BuildLabel{PackageName: exp, Name: "..."})
	}
	go state.forwardResults()
	return state
}

// NewDefaultBuildState creates a BuildState for the default configuration.
// This is useful for tests etc that don't need to customise anything about it.
func NewDefaultBuildState() *BuildState {
	return NewBuildState(DefaultConfiguration())
}

// A BuildResult represents a single event in the build process, i.e. a target starting or finishing
// building, or reaching some milestone within those steps.
type BuildResult struct {
	// Timestamp of this event
	Time time.Time
	// Target which has just changed
	Label BuildLabel
	// Target which has changed. Nil if it's a parse action.
	target *BuildTarget
	// Its current status
	Status BuildResultStatus
	// Error, only populated for failure statuses
	Err error
	// Description of what's going on right now.
	Description string
	// Test results
	Tests TestSuite
}

// A BuildResultStatus represents the status of a target when we log a build result.
type BuildResultStatus int

// The collection of expected build result statuses.
const (
	PackageParsing BuildResultStatus = iota
	PackageParsed
	ParseFailed
	TargetBuilding
	TargetBuildStopped
	TargetBuilt
	TargetCached
	TargetBuildFailed
	TargetTesting
	TargetTestStopped
	TargetTested
	TargetTestFailed
)

// Category returns the broad area that this event represents in the tasks we perform for a target.
func (s BuildResultStatus) Category() string {
	switch s {
	case PackageParsing, PackageParsed, ParseFailed:
		return "Parse"
	case TargetBuilding, TargetBuildStopped, TargetBuilt, TargetCached, TargetBuildFailed:
		return "Build"
	case TargetTesting, TargetTestStopped, TargetTested, TargetTestFailed:
		return "Test"
	default:
		return "Other"
	}
}

// IsParse returns true if this status is a parse event
func (s BuildResultStatus) IsParse() bool {
	return s == PackageParsing || s == PackageParsed || s == ParseFailed
}

// IsFailure returns true if this status represents a failure.
func (s BuildResultStatus) IsFailure() bool {
	return s == ParseFailed || s == TargetBuildFailed || s == TargetTestFailed
}

// IsActive returns true if this status represents a target that is not yet finished.
func (s BuildResultStatus) IsActive() bool {
	return s == PackageParsing || s == TargetBuilding || s == TargetTesting
}<|MERGE_RESOLUTION|>--- conflicted
+++ resolved
@@ -1345,10 +1345,7 @@
 		VerifyHashes:    true,
 		NeedBuild:       true,
 		XattrsSupported: config.Build.Xattrs,
-<<<<<<< HEAD
-		anyRemote:       config.IsRemoteExecutution(),
-=======
->>>>>>> 15bb96b0
+		anyRemote:       config.NumRemoteExecutors() > 0,
 		Coverage:        TestCoverage{Files: map[string][]LineCoverage{}},
 		TargetArch:      config.Build.Arch,
 		Arch:            cli.HostArch(),

package core

import (
	"crypto/sha1"
	"crypto/sha256"
	"fmt"
	"hash"
	"hash/crc32"
	"hash/crc64"
	"io"
	"path/filepath"
	"sort"
	"sync"
	"sync/atomic"
	"time"

	"github.com/cespare/xxhash/v2"
	"github.com/zeebo/blake3"

	"github.com/thought-machine/please/src/cli"
	"github.com/thought-machine/please/src/cmap"
	"github.com/thought-machine/please/src/fs"
	"github.com/thought-machine/please/src/process"
)

// startTime is as close as we can conveniently get to process start time.
var startTime = time.Now()

// cycleCheckDuration is the length of time we allow inactivity for before we trigger cycle detection.
const cycleCheckDuration = 5 * time.Second

// ParseTask is the type for the parse task queue
type ParseTask struct {
	Label, Dependent BuildLabel
	ForSubinclude    bool
}

// A TaskType identifies whether a task is a build or test action.
type TaskType uint8

const (
	BuildTask TaskType = 0
	TestTask  TaskType = 1
)

// A Task is the type for the queue of build/test tasks.
type Task struct {
	Label BuildLabel
	Type  TaskType
	Run   uint32 // Only present for tests (the run of a build is always zero)
}

// A OutputDownloadOption is the option for how outputs should be downloaded.
type OutputDownloadOption uint8

const (
	// Don't download outputs.
	NoOutputDownload OutputDownloadOption = iota
	// Download original target outputs only.
	OriginalOutputDownload
	// Download original target's transitive outputs too.
	TransitiveOutputDownload
)

// A Parser is the interface to reading and interacting with BUILD files.
type Parser interface {
	// ParseFile parses a single BUILD file into the given package.
	ParseFile(pkg *Package, forLabel, dependent *BuildLabel, forSubinclude bool, filename string) error
	// ParseReader parses a single BUILD file into the given package.
	ParseReader(pkg *Package, reader io.ReadSeeker, forLabel, dependent *BuildLabel, forSubinclude bool) error
	// RunPreBuildFunction runs a pre-build function for a target.
	RunPreBuildFunction(threadID int, state *BuildState, target *BuildTarget) error
	// RunPostBuildFunction runs a post-build function for a target.
	RunPostBuildFunction(threadID int, state *BuildState, target *BuildTarget, output string) error
	// BuildRuleArgOrder returns a map of the arguments to build rule and the order they appear in the source file
	BuildRuleArgOrder() map[string]int
}

// A RemoteClient is the interface to a remote execution service.
type RemoteClient interface {
	// Build invokes a build of the target remotely.
	Build(tid int, target *BuildTarget) (*BuildMetadata, error)
	// Test invokes a test run of the target remotely.
	Test(tid int, target *BuildTarget, run int) (metadata *BuildMetadata, err error)
	// Run executes the target remotely.
	Run(target *BuildTarget) error
	// Download downloads the outputs for the given target that has already been built remotely.
	Download(target *BuildTarget) error
	// PrintHashes shows the hashes of a target.
	PrintHashes(target *BuildTarget, isTest bool)
	// DataRate returns an estimate of the current in/out RPC data rates and totals so far in bytes per second.
	DataRate() (int, int, int, int)
	// Disconnect disconnects from the remote execution server.
	Disconnect() error
}

// A TargetHasher is a thing that knows how to create hashes for targets.
type TargetHasher interface {
	// OutputHash calculates the output hash for a given build target.
	OutputHash(target *BuildTarget) ([]byte, error)
	// SetHash sets the output hash for a given build target.
	SetHash(target *BuildTarget, hash []byte)
}

// A BuildState tracks the current state of the build & related data.
// As well as tracking the build graph and config, it also tracks the set of current
// tasks and maintains a queue of them, along with various related counters which are
// used to determine when we're finished.
// Tasks are internally tracked by priority, which is determined by their type.
type BuildState struct {
	Graph *BuildGraph
	// Streams of pending tasks
	pendingParses                        chan ParseTask
	pendingActions, pendingRemoteActions chan Task
	// Timestamp that the build is considered to start at.
	StartTime time.Time
	// Various system statistics. Mostly used during remote communication.
	stats *lockedStats
	// Configuration options
	Config *Configuration
	// The .plzconfig file for this repo. Unlike Config, no default values are applied. This will represent the
	// .plzconfig in a subrepo.
	RepoConfig *Configuration
	// Parser implementation. Other things can call this to perform various external parse tasks.
	Parser Parser
	// Subprocess executor.
	ProcessExecutor *process.Executor
	// Hashes of variouts bits of the configuration, used for incrementality.
	Hashes struct {
		// Hash of the general config, not including specialised bits.
		Config []byte
	}
	// Tracks file hashes during the build.
	PathHasher *fs.PathHasher
	// Hashers of all supported functions
	hashers map[string]*fs.PathHasher
	// Cache to store / retrieve old build results.
	Cache Cache
	// Client to remote execution service, if configured.
	RemoteClient RemoteClient
	// Hasher for targets
	TargetHasher TargetHasher
	// Arguments to tests.
	TestArgs []string
	// Labels of targets that we will include / exclude
	Include, Exclude []string
	// Actual targets to exclude from discovery
	ExcludeTargets []BuildLabel
	// The original architecture that the user requested to build for. Either the host arch, --arch, or the arch in the
	// .plzconfig
	TargetArch cli.Arch
	// The architecture this state is for. This might change as we re-parse packages for different architectures e.g.
	// for tools that run on the host vs. outputs that are compiled for the target arch above.
	Arch cli.Arch
	// Aggregated coverage for this run
	Coverage TestCoverage
	// True if we require rule hashes to be correctly verified (usually the case).
	VerifyHashes bool
	// True if tests should calculate coverage metrics
	NeedCoverage bool
	// True if we intend to build targets. False if we're just parsing
	// (although some may be built if they're needed for parse).
	NeedBuild bool
	// True if we're running tests. False if we're only building or parsing.
	NeedTests bool
	// True if we will run targets at the end of the build.
	NeedRun bool
	// True if we want to calculate target hashes (ie. 'plz hash').
	NeedHashesOnly bool
	// True if we only want to prepare build directories (ie. 'plz build --prepare')
	PrepareOnly bool
	// Whether and how to download outputs
	OutputDownload OutputDownloadOption
	// True if we only need to parse the initial package (i.e. don't search downwards
	// through deps) - for example when doing `plz query print`.
	ParsePackageOnly bool
	// True if this build is triggered by watching for changes
	Watch bool
	// Whether to run multiple test runs sequentially or across multiple workers (can be useful if tests bind to ports
	// or similar)
	TestSequentially bool
	// True to clean working directories after successful builds.
	CleanWorkdirs bool
	// True if we're forcing a rebuild of the original targets.
	ForceRebuild bool
	// True if we're forcing to rerun tests of the targets.
	ForceRerun bool
	// True to always show test output, even on success.
	ShowTestOutput bool
	// True to print all output of all tasks to stderr.
	ShowAllOutput bool
	// Port specified when debugging a target in server mode.
	DebugPort int
	// True to attach a debugger on test failure.
	DebugFailingTests bool
	// True if we think the underlying filesystem supports xattrs (which affects how we write some metadata).
	XattrsSupported bool
	// True if we have any remote executors configured.
	anyRemote bool
	// Number of times to run each test target. 1 == once each, plus flakes if necessary.
	NumTestRuns uint16
	// Experimental directories
	experimentalLabels []BuildLabel
	// Various items for tracking progress.
	progress *stateProgress
	// CurrentSubrepo is the subrepo this state is for or the empty string if this is the host repo's state
	CurrentSubrepo string
	// ParentState is the state of the repo containing this subrepo. Nil if this is the host repo.
	ParentState *BuildState
	// EnableBreakpoints enablese the breakpoint() build-in, and drops Please into an interactive debugger when
	// they're encountered.
	EnableBreakpoints bool

	// initOnce is used to control loading the subrepo .plzconfig
	initOnce *sync.Once

	// preloadDownloadOnce is used
	preloadDownloadOnce *sync.Once
}

// Copy creates a copy of this state object
func (state *BuildState) Copy() *BuildState {
	ret := &BuildState{}
	*ret = *state

	ret.initOnce = new(sync.Once)
	ret.preloadDownloadOnce = new(sync.Once)
	return ret
}

// Initialise will load the .plzconfig from the subrepo. We can only do this once the subrepo is built hence why
// it's not done up front. Once we have done that, we can initialise the parser for the subrepo.
func (state *BuildState) Initialise(subrepo *Subrepo) (err error) {
	state.initOnce.Do(func() {
		// If we are the root repo, or an cross-compilation of that, we don't want to re-load the config files. That's
		// handled for us already in plz.go
		if state.CurrentSubrepo != "" {
			state.RepoConfig = &Configuration{}
			err = readConfigFilesInto(state.RepoConfig, append(subrepo.AdditionalConfigFiles, filepath.Join(subrepo.Root, ".plzconfig")))
			if err != nil {
				return
			}
			if err = validateSubrepoNameAndPluginConfig(state.Config, state.RepoConfig, subrepo); err != nil {
				return
			}
		}
	})
	return
}

// ExcludedBuiltinRules returns a set of rules to exclude based on the feature flags
func (state *BuildState) ExcludedBuiltinRules() map[string]struct{} {
	// TODO(jpoole): remove this function, including the changes to rules.AllAssets() in v17
	ret := make(map[string]struct{})
	if state.Config.FeatureFlags.ExcludeGoRules {
		ret["go_rules.build_defs"] = struct{}{}
	}
<<<<<<< HEAD
	if state.Config.FeatureFlags.ExcludeShellRules {
		ret["sh_rules.build_defs"] = struct{}{}
=======
	if state.Config.FeatureFlags.ExcludeProtoRules {
		ret["proto_rules.build_defs"] = struct{}{}
>>>>>>> 9246d13a
	}
	return ret
}

// A stateProgress records various points of progress for a State.
// This is split out from above so we can share it between multiple instances.
type stateProgress struct {
	// Used to count the number of currently active/pending targets
	numActive  int64
	numPending int64
	numDone    int64
	mutex      sync.Mutex
	closeOnce  sync.Once
	resultOnce sync.Once
	// Used to track subinclude() calls that block until targets are built. Keyed by their label.
	pendingTargets *cmap.Map[BuildLabel, chan struct{}]
	// Used to track general package parsing requests. Keyed by a packageKey struct.
	pendingPackages *cmap.Map[packageKey, chan struct{}]
	// similar to pendingPackages but consumers haven't committed to parsing the package
	packageWaits *cmap.Map[packageKey, chan struct{}]
	// The set of known states
	allStates []*BuildState
	// Targets that we were originally requested to build
	originalTargets     []BuildLabel
	originalTargetMutex sync.Mutex
	// True if something about the build has failed.
	failed atomicBool
	// True if >= 1 target has failed to build
	buildFailed atomicBool
	// True if >= 1 target has failed test cases
	testFailed atomicBool
	// Stream of results from the build
	results chan *BuildResult
	// Internal result stream, used to intermediate them for the cycle checker.
	internalResults chan *BuildResult
	// The cycle checker itself.
	cycleDetector cycleDetector
}

// SystemStats stores information about the system.
type SystemStats struct {
	Memory struct {
		Total, Used uint64
		UsedPercent float64
	}
	// This is somewhat abbreviated to the "interesting" values and is aggregated
	// across all CPUs for convenience of display.
	// We're a bit casual about the exact definition of Used (it's the sum of some
	// fields that seem relevant) and IOWait is not fully reliable.
	CPU struct {
		Used, IOWait float64
		Count        int
	}
	// Number of currently running worker processes.
	// N.B. These are background workers as started by $(worker) commands, not the internal worker
	//      threads tracked in the state object.
	NumWorkerProcesses int
}

// lockedStats is just SystemStats with a mutex to protect it.
type lockedStats struct {
	sync.Mutex
	Stats SystemStats
}

// addActiveTargets increments the counter for a number of newly active build targets.
func (state *BuildState) addActiveTargets(n int) {
	atomic.AddInt64(&state.progress.numActive, int64(n))
}

// addPendingParse adds a task for a pending parse of a build label.
func (state *BuildState) addPendingParse(label, dependent BuildLabel, forSubinclude bool) {
	atomic.AddInt64(&state.progress.numActive, 1)
	atomic.AddInt64(&state.progress.numPending, 1)
	go func() {
		defer func() {
			recover() // Prevent death on 'send on closed channel'
		}()
		state.pendingParses <- ParseTask{Label: label, Dependent: dependent, ForSubinclude: forSubinclude}
	}()
}

// addPendingBuild adds a task for a pending build of a target.
func (state *BuildState) addPendingBuild(target *BuildTarget) {
	atomic.AddInt64(&state.progress.numPending, 1)
	go func() {
		defer func() {
			recover() // Prevent death on 'send on closed channel'
		}()
		if state.anyRemote && !target.Local {
			state.pendingRemoteActions <- Task{Label: target.Label, Type: BuildTask}
		} else {
			state.pendingActions <- Task{Label: target.Label, Type: BuildTask}
		}
	}()
}

// AddPendingTest adds a task for a pending test of a target.
func (state *BuildState) AddPendingTest(target *BuildTarget) {
	if state.TestSequentially {
		state.addPendingTest(target, 1)
	} else {
		state.addPendingTest(target, int(state.NumTestRuns))
	}
}

func (state *BuildState) addPendingTest(target *BuildTarget, numRuns int) {
	atomic.AddInt64(&state.progress.numPending, int64(numRuns))
	go func() {
		defer func() {
			recover() // Prevent death on 'send on closed channel'
		}()
		ch := state.pendingActions
		if state.anyRemote && !target.Local {
			ch = state.pendingRemoteActions
		}
		for run := 1; run <= numRuns; run++ {
			ch <- Task{Label: target.Label, Run: uint32(run), Type: TestTask}
		}
	}()
}

// TaskQueues returns a set of channels to listen on for tasks of various types.
func (state *BuildState) TaskQueues() (parses <-chan ParseTask, actions, remoteActions <-chan Task) {
	return state.pendingParses, state.pendingActions, state.pendingRemoteActions
}

// TaskDone indicates that a single task is finished. Should be called after one is finished with
// a task returned from NextTask().
func (state *BuildState) TaskDone() {
	state.taskDone(false)
}

func (state *BuildState) taskDone(wasSynthetic bool) {
	if !wasSynthetic {
		atomic.AddInt64(&state.progress.numDone, 1)
	}
	if atomic.AddInt64(&state.progress.numPending, -1) <= 0 {
		state.Stop()
	}
}

// Stop stops the worker queues after any current tasks are done.
func (state *BuildState) Stop() {
	state.progress.closeOnce.Do(func() {
		close(state.pendingParses)
		close(state.pendingActions)
		close(state.pendingRemoteActions)
	})
}

// CloseResults closes the result channels.
func (state *BuildState) CloseResults() {
	state.progress.cycleDetector.Stop()
	state.progress.mutex.Lock()
	defer state.progress.mutex.Unlock()
	if state.progress.results != nil {
		state.progress.resultOnce.Do(func() {
			close(state.progress.results)
		})
	}
}

// IsOriginalTarget returns true if a target is an original target, ie. one specified on the command line.
func (state *BuildState) IsOriginalTarget(target *BuildTarget) bool {
	return state.isOriginalTarget(target, false)
}

func (state *BuildState) isOriginalTarget(target *BuildTarget, exact bool) bool {
	state.progress.originalTargetMutex.Lock()
	defer state.progress.originalTargetMutex.Unlock()
	for _, original := range state.progress.originalTargets {
		if original == target.Label || (!exact && original.IsAllTargets() && original.PackageName == target.Label.PackageName && state.ShouldInclude(target)) {
			return true
		}
	}
	return false
}

// IsOriginalTargetOrParent is like IsOriginalTarget but checks the target's parent too (if it has one)
func (state *BuildState) IsOriginalTargetOrParent(target *BuildTarget) bool {
	if state.IsOriginalTarget(target) {
		return true
	} else if parent := target.Parent(state.Graph); parent != nil {
		return state.IsOriginalTarget(parent)
	}
	return false
}

// SetIncludeAndExclude sets the include / exclude labels.
// Handles build labels on Exclude so should be preferred over setting them directly.
func (state *BuildState) SetIncludeAndExclude(include, exclude []string) {
	state.Include = include
	state.Exclude = nil
	for _, e := range exclude {
		if LooksLikeABuildLabel(e) {
			if label, err := parseMaybeRelativeBuildLabel(e, ""); err != nil {
				log.Fatalf("%s", err)
			} else {
				state.ExcludeTargets = append(state.ExcludeTargets, label)
			}
		} else {
			state.Exclude = append(state.Exclude, e)
		}
	}
}

// ShouldInclude returns true if the given target is included by the include/exclude flags.
func (state *BuildState) ShouldInclude(target *BuildTarget) bool {
	for _, e := range state.ExcludeTargets {
		if e.Includes(target.Label) {
			return false
		}
	}
	return target.ShouldInclude(state.Include, state.Exclude)
}

// AddOriginalTarget adds one of the original targets and enqueues it for parsing / building.
func (state *BuildState) AddOriginalTarget(label BuildLabel, addToList bool) {
	// Check it's not excluded first.
	for _, e := range state.ExcludeTargets {
		if e.Includes(label) {
			return
		}
	}
	if addToList {
		state.progress.originalTargetMutex.Lock()
		state.progress.originalTargets = append(state.progress.originalTargets, label)
		state.progress.originalTargetMutex.Unlock()
	}
	state.addPendingParse(label, OriginalTarget, false)
}

// Hasher returns a PathHasher for the given function (e.g. "SHA1").
func (state *BuildState) Hasher(name string) *fs.PathHasher {
	hasher, present := state.hashers[name]
	if !present {
		log.Fatalf("Unknown hash type %s", name)
	}
	return hasher
}

// OutputHashCheckers returns the subset of hash algos that are appropriate for checking the hashes argument on
// build rules
func (state *BuildState) OutputHashCheckers() []*fs.PathHasher {
	hashCheckers := make([]*fs.PathHasher, 0, len(state.Config.Build.HashCheckers))
	for _, algo := range state.Config.Build.HashCheckers {
		hashCheckers = append(hashCheckers, state.Hasher(algo))
	}
	return hashCheckers
}

// LogParseResult logs the result of a target parsing.
func (state *BuildState) LogParseResult(tid int, label BuildLabel, status BuildResultStatus, description string) {
	if status == PackageParsed {
		// We may have parse tasks waiting for this package to exist, check for them.
		key := packageKey{Name: label.PackageName, Subrepo: label.Subrepo}
		if ch := state.progress.pendingPackages.Get(key); ch != nil {
			close(ch) // This signals to anyone waiting that it's done.
		}
		if ch := state.progress.packageWaits.Get(key); ch != nil {
			close(ch) // This signals to anyone waiting that it's done.
		}
		return // We don't notify anything else on these.
	}
	state.logResult(&BuildResult{
		ThreadID:    tid,
		Label:       label,
		Status:      status,
		Err:         nil,
		Description: description,
	})
}

// LogBuildResult logs the result of a target building.
func (state *BuildState) LogBuildResult(tid int, target *BuildTarget, status BuildResultStatus, description string) {
	state.logResult(&BuildResult{
		ThreadID:    tid,
		Label:       target.Label,
		target:      target,
		Status:      status,
		Err:         nil,
		Description: description,
	})
	if status == TargetBuilt || status == TargetCached {
		// We may have parse tasks waiting for this guy to build, check for them.
		if ch := state.progress.pendingTargets.Get(target.Label); ch != nil {
			close(ch) // This signals to anyone waiting that it's done.
		}
	}
}

// ArchSubrepoInitialised closes the pending target channel for the non-existent arch subrepo psudo-target
func (state *BuildState) ArchSubrepoInitialised(subrepoLabel BuildLabel) {
	// We may have parse tasks waiting for this guy to build, check for them.
	if ch := state.progress.pendingTargets.Get(subrepoLabel); ch != nil {
		close(ch) // This signals to anyone waiting that it's done.
	}
}

// LogTestResult logs the result of a target once its tests have completed.
func (state *BuildState) LogTestResult(tid int, target *BuildTarget, status BuildResultStatus, results *TestSuite, coverage *TestCoverage, err error, format string, args ...interface{}) {
	state.logResult(&BuildResult{
		ThreadID:    tid,
		Label:       target.Label,
		target:      target,
		Status:      status,
		Err:         err,
		Description: fmt.Sprintf(format, args...),
		Tests:       *results,
	})
	state.progress.mutex.Lock()
	defer state.progress.mutex.Unlock()
	state.Coverage.Aggregate(coverage)
}

// LogBuildError logs a failure for a target to parse, build or test.
func (state *BuildState) LogBuildError(tid int, label BuildLabel, status BuildResultStatus, err error, format string, args ...interface{}) {
	state.logResult(&BuildResult{
		ThreadID:    tid,
		Label:       label,
		Status:      status,
		Err:         err,
		Description: fmt.Sprintf(format, args...),
	})
}

// logResult logs a build result directly to the state's queue.
func (state *BuildState) logResult(result *BuildResult) {
	result.Time = time.Now()
	state.progress.internalResults <- result
	if result.Status.IsFailure() {
		state.progress.failed.SetTrue()
		if result.Status == TargetBuildFailed {
			state.progress.buildFailed.SetTrue()
		} else if result.Status == TargetTestFailed {
			state.progress.testFailed.SetTrue()
		}
	}
}

// forwardResults runs indefinitely, forwarding results from the internal
// channel to the external one. On the way it checks if we need to do
// cycle detection.
func (state *BuildState) forwardResults() {
	defer func() {
		if r := recover(); r != nil {
			// Ensure we don't get a "send on closed channel" when the
			// outward results channel is closed.
			log.Debug("%s", r)
		}
	}()
	activeTargets := map[*BuildTarget]struct{}{}
	// Persist this one timer throughout so we don't generate bazillions of them.
	t := time.NewTimer(cycleCheckDuration)
	t.Stop()
	var result *BuildResult
	for {
		if len(activeTargets) == 0 {
			t.Reset(cycleCheckDuration)
			select {
			case result = <-state.progress.internalResults:
				// This has to be properly managed to prevent hangs.
				if !t.Stop() {
					<-t.C
				}
			case <-t.C:
				go state.checkForCycles()
				// Still need to get a result!
				result = <-state.progress.internalResults
			}
		} else {
			result = <-state.progress.internalResults
		}
		if target := result.target; target != nil {
			if result.Status.IsActive() {
				activeTargets[target] = struct{}{}
			} else {
				delete(activeTargets, target)
			}
		}
		state.progress.mutex.Lock()
		if state.progress.results != nil {
			state.progress.results <- result
		}
		state.progress.mutex.Unlock()
	}
}

// WaitForPreloadedSubincludeTargetsAndEnsureDownloaded waits for all preloaded subinclude targets to be built, and
// downloads them.
func (state *BuildState) WaitForPreloadedSubincludeTargetsAndEnsureDownloaded() {
	state.preloadDownloadOnce.Do(func() {
		wg := sync.WaitGroup{}
		for _, inc := range state.GetPreloadedSubincludes() {
			if inc.IsPseudoTarget() {
				log.Fatalf("Can't preload pseudotarget %v", inc)
			}

			// Queue them up asynchronously to feed the queues as quickly as possible
			wg.Add(1)
			go func(inc BuildLabel) {
				state.WaitForTargetAndEnsureDownload(inc, OriginalTarget)
				wg.Done()
			}(inc)
		}

		// We must wait for all the subinclude targets to be built otherwise updating the locals might race with parsing
		// a package
		wg.Wait()
	})
}

// checkForCycles is run to detect a cycle in the graph. It converts any returned error into an async error.
func (state *BuildState) checkForCycles() {
	if err := state.progress.cycleDetector.Check(); err != nil {
		state.LogBuildError(0, err.Cycle[0].Label, TargetBuildFailed, err, "")
		state.Stop()
	}
}

// Failures returns anything that has failed about the current build.
func (state *BuildState) Failures() (anything, build, test bool) {
	return state.progress.failed.Value(), state.progress.buildFailed.Value(), state.progress.testFailed.Value()
}

// Results returns a channel on which the caller can listen for results.
func (state *BuildState) Results() <-chan *BuildResult {
	state.progress.mutex.Lock()
	defer state.progress.mutex.Unlock()
	if state.progress.results == nil {
		state.progress.results = make(chan *BuildResult, 1000)
	}
	return state.progress.results
}

// NumActive returns the number of currently active tasks (i.e. those that are
// scheduled to be built at some point, or have been built already).
func (state *BuildState) NumActive() int {
	return int(atomic.LoadInt64(&state.progress.numActive))
}

// NumDone returns the number of tasks that have been completed so far.
func (state *BuildState) NumDone() int {
	return int(atomic.LoadInt64(&state.progress.numDone))
}

// ExpandOriginalLabels expands any pseudo-labels (ie. :all, ... has already been resolved to a bunch :all targets)
// from the set of original labels. This will exclude non-test targets when we're building for test.
func (state *BuildState) ExpandOriginalLabels() BuildLabels {
	state.progress.originalTargetMutex.Lock()
	targets := state.progress.originalTargets[:]
	state.progress.originalTargetMutex.Unlock()
	return state.ExpandLabels(targets)
}

// ExpandAllOriginalLabels is the same as ExpandOriginalLabels except it always includes non-test targets
func (state *BuildState) ExpandAllOriginalLabels() BuildLabels {
	state.progress.originalTargetMutex.Lock()
	targets := state.progress.originalTargets[:]
	state.progress.originalTargetMutex.Unlock()
	return state.expandLabels(targets, false)
}

func AnnotateLabels(labels []BuildLabel) []AnnotatedOutputLabel {
	ret := make([]AnnotatedOutputLabel, len(labels))
	for i, l := range labels {
		ret[i] = AnnotatedOutputLabel{BuildLabel: l}
	}
	return ret
}

func readingStdinAnnotated(labels []AnnotatedOutputLabel) bool {
	for _, l := range labels {
		if l.BuildLabel == BuildLabelStdin {
			return true
		}
	}
	return false
}

// ExpandOriginalMaybeAnnotatedLabels works the same as ExpandOriginalLabels, however requires that the possitional args
// be passed to it.
func (state *BuildState) ExpandOriginalMaybeAnnotatedLabels(args []AnnotatedOutputLabel) []AnnotatedOutputLabel {
	if readingStdinAnnotated(args) {
		args = AnnotateLabels(state.ExpandOriginalLabels())
	}
	return state.ExpandMaybeAnnotatedLabels(args)
}

// ExpandMaybeAnnotatedLabels is the same as ExpandOriginalLabels except for annotated labels
func (state *BuildState) ExpandMaybeAnnotatedLabels(labels []AnnotatedOutputLabel) []AnnotatedOutputLabel {
	ret := make([]AnnotatedOutputLabel, 0, len(labels))
	for _, l := range labels {
		if l.Annotation != "" {
			ret = append(ret, l)
		} else {
			for _, l := range state.ExpandLabels([]BuildLabel{l.BuildLabel}) {
				ret = append(ret, AnnotatedOutputLabel{BuildLabel: l})
			}
		}
	}

	return ret
}

// ExpandLabels expands any pseudo-labels (ie. :all, ... has already been resolved to a bunch :all targets) from a set of labels.
func (state *BuildState) ExpandLabels(labels []BuildLabel) BuildLabels {
	return state.expandLabels(labels, state.NeedTests)
}

// ExpandLabels expands any pseudo-labels (ie. :all, ... has already been resolved to a bunch :all targets) from a set of labels.
func (state *BuildState) expandLabels(labels []BuildLabel, justTests bool) BuildLabels {
	ret := BuildLabels{}
	for _, label := range labels {
		if label.IsPseudoTarget() {
			ret = append(ret, state.expandOriginalPseudoTarget(label, justTests)...)
		} else {
			ret = append(ret, label)
		}
	}
	return ret
}

// expandOriginalPseudoTarget expands one original pseudo-target (i.e. :all or /...) and sorts it
func (state *BuildState) expandOriginalPseudoTarget(label BuildLabel, justTests bool) BuildLabels {
	ret := BuildLabels{}
	addPackage := func(pkg *Package) {
		for _, target := range pkg.AllTargets() {
			if state.ShouldInclude(target) && (!justTests || target.IsTest()) {
				ret = append(ret, target.Label)
			}
		}
	}
	if label.IsAllTargets() {
		if pkg := state.Graph.PackageByLabel(label); pkg != nil {
			addPackage(pkg)
		}
	} else {
		for name, pkg := range state.Graph.PackageMap() {
			if label.Includes(BuildLabel{PackageName: name}) {
				addPackage(pkg)
			}
		}
	}
	sort.Sort(ret)
	return ret
}

// ExpandVisibleOriginalTargets expands any pseudo-targets (ie. :all, ... has already been resolved to a bunch :all targets)
// from the set of original targets. Hidden targets are not included.
func (state *BuildState) ExpandVisibleOriginalTargets() BuildLabels {
	ret := BuildLabels{}
	for _, target := range state.ExpandOriginalLabels() {
		if !target.HasParent() || state.isOriginalTarget(state.Graph.TargetOrDie(target), true) {
			ret = append(ret, target)
		}
	}
	return ret
}

// SyncParsePackage either returns the given package which is already parsed and available,
// or returns nil indicating it is ready to be parsed. Everything subsequently calling this
// will block until the original caller parse it.
func (state *BuildState) SyncParsePackage(label BuildLabel) *Package {
	if p := state.Graph.PackageByLabel(label); p != nil {
		return p
	}
	if ch, inserted := state.progress.pendingPackages.AddOrGet(label.packageKey(), make(chan struct{})); !inserted {
		<-ch
	}
	return state.Graph.PackageByLabel(label) // Important to check again; it's possible to race against this whole lot.
}

// WaitForPackage is similar to WaitForBuiltTarget however it waits for the package to be parsed, queuing it for parse
// if necessary
func (state *BuildState) WaitForPackage(l, dependent BuildLabel) *Package {
	if p := state.Graph.PackageByLabel(l); p != nil {
		return p
	}
	key := packageKey{Name: l.PackageName, Subrepo: l.Subrepo}

	// If something has promised to parse it, wait for them to do so
	if ch := state.progress.pendingPackages.Get(key); ch != nil {
		<-ch
		return state.Graph.PackageByLabel(l)
	}

	// If something has already queued the package to be parsed, wait for them
	if ch := state.progress.packageWaits.Get(key); ch != nil {
		<-ch
		return state.Graph.PackageByLabel(l)
	}

	// Otherwise queue the target for parse and recurse
	state.addPendingParse(l, dependent, true)
	state.progress.packageWaits.Set(key, make(chan struct{}))

	return state.WaitForPackage(l, dependent)
}

// WaitForBuiltTarget blocks until the given label is available as a build target and has been successfully built.
func (state *BuildState) WaitForBuiltTarget(l, dependent BuildLabel) *BuildTarget {
	return state.waitForBuiltTarget(l, dependent, true)
}

func (state *BuildState) waitForBuiltTarget(l, dependent BuildLabel, forSubinclude bool) *BuildTarget {
	if t := state.Graph.Target(l); t != nil {
		if s := t.State(); s >= Built && s != Failed {
			return t
		}
	}
	dependent.Name = "all" // Every target in this package depends on this one.
	// okay, we need to register and wait for this guy.
	if ch, inserted := state.progress.pendingTargets.AddOrGet(l, make(chan struct{})); !inserted {
		// Something's already registered for this, get on the train
		<-ch
		return state.Graph.Target(l)
	}
	if err := state.queueTarget(l, dependent, forSubinclude, forSubinclude); err != nil {
		log.Fatalf("%v", err)
	}

	// Do this all over; the re-checking that happens here is actually fairly important to resolve
	// a potential race condition if the target was built between us checking earlier and registering
	// the channel just now.
	return state.waitForBuiltTarget(l, dependent, forSubinclude)
}

// AddTarget adds a new target to the build graph.
func (state *BuildState) AddTarget(pkg *Package, target *BuildTarget) {
	pkg.AddTarget(target)
	state.Graph.AddTarget(target)
	if target.IsFilegroup {
		// At least register these guys as outputs.
		// It's difficult to handle non-file sources because we don't know if they're
		// parsed yet - recall filegroups are a special case for this since they don't
		// explicitly declare their outputs but can re-output other rules' outputs.
		for _, src := range target.AllLocalSourceLocalPaths() {
			pkg.MustRegisterOutput(state, src, target)
		}
	} else {
		for _, out := range target.DeclaredOutputs() {
			pkg.MustRegisterOutput(state, out, target)
		}
		if target.IsTest() {
			for _, out := range target.Test.Outputs {
				if !fs.IsGlob(out) {
					pkg.MustRegisterOutput(state, out, target)
				}
			}
		}
	}
}

// ShouldDownload returns true if the given target should be downloaded during remote execution.
func (state *BuildState) ShouldDownload(target *BuildTarget) bool {
	// Need to download the target if it was originally requested (and the user didn't pass --nodownload).
	downloadOriginalTarget := state.OutputDownload == OriginalOutputDownload && state.IsOriginalTarget(target)
	downloadTransitiveTarget := state.OutputDownload == TransitiveOutputDownload
	downloadLinkableTarget := state.Config.Build.DownloadLinkable && target.HasLinks(state)
	return target.neededForSubinclude.Value() || (downloadOriginalTarget && !state.NeedTests) || downloadTransitiveTarget || downloadLinkableTarget
}

// ShouldRebuild returns true if we should force a rebuild of this target (i.e. the user
// has done plz build --rebuild where we would not otherwise build it).
func (state *BuildState) ShouldRebuild(target *BuildTarget) bool {
	return state.ForceRebuild && state.IsOriginalTargetOrParent(target)
}

// WillRunRemotely returns true if the given target will be run on a remote executor.
func (state *BuildState) WillRunRemotely(target *BuildTarget) bool {
	return state.RemoteClient != nil && state.Config.NumRemoteExecutors() > 0 && !target.Local
}

// EnsureDownloaded ensures that a target has been downloaded when built remotely.
// If remote execution is not enabled it has no effect.
func (state *BuildState) EnsureDownloaded(target *BuildTarget) error {
	if state.RemoteClient != nil {
		if err := state.RemoteClient.Download(target); err != nil {
			return fmt.Errorf("Failed to download outputs for %s: %s", target, err)
		}
	}
	return nil
}

// WaitForTargetAndEnsureDownload waits for the target to be built and then downloads it if executing remotely
func (state *BuildState) WaitForTargetAndEnsureDownload(l, dependent BuildLabel) *BuildTarget {
	return state.waitForTargetAndEnsureDownload(l, dependent, true)
}

// WaitForInitialTargetAndEnsureDownload is like WaitForTargetAndEnsureDownload but is used for
// targets in the initial set.
func (state *BuildState) WaitForInitialTargetAndEnsureDownload(l, dependent BuildLabel) *BuildTarget {
	return state.waitForTargetAndEnsureDownload(l, dependent, false)
}

func (state *BuildState) waitForTargetAndEnsureDownload(l, dependent BuildLabel, forSubinclude bool) *BuildTarget {
	target := state.waitForBuiltTarget(l, dependent, forSubinclude)
	if err := state.EnsureDownloaded(target); err != nil {
		panic(fmt.Errorf("failed to download target outputs: %w", err))
	}
	return target
}

// ActivateTarget marks a target as active (ie. to be built) and adds its dependencies as pending parses.
func (state *BuildState) ActivateTarget(pkg *Package, label, dependent BuildLabel, forSubinclude bool) error {
	if !label.IsAllTargets() && state.Graph.Target(label) == nil {
		if label.Subrepo == "" && label.PackageName == "" && label.Name == dependent.Subrepo {
			if subrepo := state.CheckArchSubrepo(label.Name); subrepo != nil {
				state.ArchSubrepoInitialised(label)
				return nil
			}
		}
		if state.Config.Bazel.Compatibility && forSubinclude {
			// Bazel allows some things that look like build targets but aren't - notably the syntax
			// to load(). It suits us to treat that as though it is one, but we now have to
			// implicitly make it available.
			exportFile(state, pkg, label)
		} else {
			msg := fmt.Sprintf("Parsed build file %s but it doesn't contain target %s", pkg.Filename, label.Name)
			if dependent != OriginalTarget {
				msg += fmt.Sprintf(" (depended on by %s)", dependent)
			}
			return fmt.Errorf(msg + suggestTargets(pkg, label, dependent))
		}
	}
	if state.ParsePackageOnly && !forSubinclude {
		return nil // Some kinds of query don't need a full recursive parse.
	} else if label.IsAllTargets() {
		if dependent == OriginalTarget {
			for _, target := range pkg.AllTargets() {
				// Don't activate targets that were added in a post-build function; that causes a race condition
				// between the post-build functions running and other things trying to activate them too early.
				if state.ShouldInclude(target) && !target.AddedPostBuild {
					// Must always do this for coverage because we need to calculate sources of
					// non-test targets later on.
					if !state.NeedTests || target.IsTest() || state.NeedCoverage {
						if err := state.QueueTarget(target.Label, dependent, dependent.IsAllTargets()); err != nil {
							return err
						}
					}
				}
			}
		}
	} else {
		for _, l := range state.Graph.DependentTargets(dependent, label) {
			// We use :all to indicate a dependency needed for parse.
			if err := state.QueueTarget(l, dependent, forSubinclude || dependent.IsAllTargets()); err != nil {
				return err
			}
		}
	}
	return nil
}

// exportFile adds a single-file export target. This is primarily used for Bazel compat.
func exportFile(state *BuildState, pkg *Package, label BuildLabel) {
	t := NewBuildTarget(label)
	t.Subrepo = pkg.Subrepo
	t.IsFilegroup = true
	t.AddSource(NewFileLabel(label.Name, pkg))
	state.AddTarget(pkg, t)
}

// CheckArchSubrepo checks if a target refers to a cross-compiling subrepo.
// Those don't have to be explicitly defined - maybe we should insist on that, but it's nicer not to have to.
func (state *BuildState) CheckArchSubrepo(name string) *Subrepo {
	var arch cli.Arch
	if err := arch.UnmarshalFlag(name); err == nil {
		return state.Graph.MaybeAddSubrepo(SubrepoForArch(state, arch))
	}
	return nil
}

// QueueTarget adds a single target to the build queue.
func (state *BuildState) QueueTarget(label, dependent BuildLabel, forceBuild bool) error {
	return state.queueTarget(label, dependent, forceBuild, false)
}

func (state *BuildState) queueTarget(label, dependent BuildLabel, forceBuild, neededForSubinclude bool) error {
	target := state.Graph.Target(label)
	if target == nil {
		// If the package isn't loaded yet, we need to queue a parse for it.
		if state.Graph.PackageByLabel(label) == nil {
			state.addPendingParse(label, dependent, forceBuild)
			return nil
		}
		// Package is loaded but target doesn't exist in it. Check again to avoid nasty races.
		target = state.Graph.Target(label)
		if target == nil {
			return fmt.Errorf("Target %s (referenced by %s) doesn't exist", label, dependent)
		}
	}
	if dependent.IsAllTargets() || dependent == OriginalTarget {
		return state.queueResolvedTarget(target, forceBuild, neededForSubinclude)
	}
	for _, l := range target.ProvideFor(state.Graph.TargetOrDie(dependent)) {
		if l == label {
			if err := state.queueResolvedTarget(target, forceBuild, neededForSubinclude); err != nil {
				return err
			}
		} else if err := state.queueTarget(l, dependent, forceBuild, neededForSubinclude); err != nil {
			return err
		}
	}
	return nil
}

// QueueTestTarget adds a target to the queue to be tested.
func (state *BuildState) QueueTestTarget(target *BuildTarget) {
	state.queueTargetData(target)
	state.AddPendingTest(target)
}

// queueTargetData queues up builds of the target's runtime data.
func (state *BuildState) queueTargetData(target *BuildTarget) {
	for _, data := range target.AllData() {
		if l, ok := data.Label(); ok {
			state.WaitForBuiltTarget(l, target.Label)
		}
	}
}

// queueResolvedTarget is like queueTarget but once we have a resolved target.
func (state *BuildState) queueResolvedTarget(target *BuildTarget, forceBuild, neededForSubinclude bool) error {
	if neededForSubinclude {
		target.neededForSubinclude.SetTrue()
	}
	if target.State() >= Active && !forceBuild {
		return nil // Target is already tagged to be built and likely on the queue.
	}

	queueAsync := func(shouldBuild bool) {
		if target.IsTest() && state.NeedTests {
			if state.TestSequentially {
				state.addActiveTargets(2) // One for build & one for test
			} else {
				// Tests count however many times we're going to run them if parallel.
				state.addActiveTargets(int(1 + state.NumTestRuns))
			}
		} else {
			state.addActiveTargets(1)
		}
		// Actual queuing stuff now happens asynchronously in here.
		atomic.AddInt64(&state.progress.numPending, 1)
		go state.queueTargetAsync(target, forceBuild, shouldBuild)
	}

	// Here we want to ensure we don't queue the target every time; ideally we only do it once.
	// However we might need to do it twice if the initial request doesn't require it to be built
	// but a later one does.
	if state.NeedBuild || forceBuild {
		if target.SyncUpdateState(Inactive, Active) || target.SyncUpdateState(Semiactive, Active) {
			queueAsync(true)
		}
	} else if target.SyncUpdateState(Inactive, Semiactive) {
		queueAsync(false)
	}
	return nil
}

// queueTarget enqueues a target's dependencies and the target itself once they are done.
func (state *BuildState) queueTargetAsync(target *BuildTarget, forceBuild, building bool) {
	defer state.taskDone(true)
	for _, dep := range target.DeclaredDependencies() {
		if err := state.queueTarget(dep, target.Label, forceBuild, false); err != nil {
			state.asyncError(dep, err)
			return
		}
	}
	for {
		var called atomicBool
		if err := target.resolveDependencies(state.Graph, func(t *BuildTarget) error {
			called.SetTrue()
			return state.queueResolvedTarget(t, forceBuild, false)
		}); err != nil {
			state.asyncError(target.Label, err)
			return
		}
		// Wait for these targets to actually build.
		if building {
			for _, t := range target.Dependencies() {
				t.WaitForBuild()
			}
		}
		if !called.Value() {
			// We are now ready to go, we have nothing to wait for.
			if building && target.SyncUpdateState(Active, Pending) {
				// If we're going to run the target, we need its runtime data to be done. This has to
				// happen before we build it otherwise remote downloads will fail.
				if state.NeedRun && state.IsOriginalTarget(target) {
					state.queueTargetData(target)
				}
				state.addPendingBuild(target)
			}
			return
		}
	}
}

// asyncError reports an error that's happened in an asynchronous function.
func (state *BuildState) asyncError(label BuildLabel, err error) {
	log.Error("Error queuing %s: %s", label, err)
	state.LogBuildError(0, label, TargetBuildFailed, err, "")
	state.Stop()
}

// ForTarget returns the state associated with a given target.
// This differs if the target is in a subrepo for a different architecture.
func (state *BuildState) ForTarget(target *BuildTarget) *BuildState {
	if target.Subrepo != nil && target.Subrepo.State != nil {
		return target.Subrepo.State
	}
	return state
}

// ForArch creates a copy of this BuildState for a different architecture.
func (state *BuildState) ForArch(arch cli.Arch) *BuildState {
	state.progress.mutex.Lock()
	defer state.progress.mutex.Unlock()

	for _, s := range state.progress.allStates {
		if s.Arch == arch {
			return s
		}
	}

	// Copy with the architecture-specific config file.
	// This is slightly wrong in that other things (e.g. user-specified command line overrides) should
	// in fact take priority over this, but that's a lot more fiddly to get right.

	// Duplicate & alter configuration
	s := state.Copy()

	config := state.Config.copyConfig()
	if err := readConfigFile(config, ".plzconfig_"+arch.String(), false); err != nil {
		log.Fatalf("%v", err)
	}

	s.Config = config
	s.Arch = arch

	state.progress.allStates = append(state.progress.allStates, s)

	return s
}

// ForSubrepo creates a new state for the given subrepo
func (state *BuildState) ForSubrepo(name string, bazelCompat bool) *BuildState {
	state.progress.mutex.Lock()
	defer state.progress.mutex.Unlock()

	for _, s := range state.progress.allStates {
		if s.CurrentSubrepo == name {
			return s
		}
	}

	s := state.Copy()

	s.Config = state.Config.copyConfig()

	s.CurrentSubrepo = name
	s.ParentState = state

	if bazelCompat {
		s.Config.Bazel.Compatibility = true
		s.Config.Parse.BuildFileName = append(state.Config.Parse.BuildFileName, "BUILD.bazel")
	}

	state.progress.allStates = append(state.progress.allStates, s)

	return s
}

// GetPreloadedSubincludes gets the preloaded subincludes for this state, de-duplicating if there are duplicates
func (state *BuildState) GetPreloadedSubincludes() []BuildLabel {
	if len(state.RepoConfig.Parse.PreloadSubincludes) == 0 {
		return state.Config.Parse.PreloadSubincludes
	}

	done := map[BuildLabel]struct{}{}
	includes := make([]BuildLabel, 0, len(state.Config.Parse.PreloadSubincludes)+len(state.RepoConfig.Parse.PreloadSubincludes))

	is := append(state.Config.Parse.PreloadSubincludes, state.RepoConfig.Parse.PreloadSubincludes...)

	for _, i := range is {
		if _, ok := done[i]; ok {
			continue
		}

		includes = append(includes, i)
		done[i] = struct{}{}
	}
	return includes
}

// DownloadInputsIfNeeded downloads all the inputs (or runtime files) for a target if we are building remotely.
func (state *BuildState) DownloadInputsIfNeeded(tid int, target *BuildTarget, runtime bool) error {
	if state.RemoteClient != nil {
		state.LogBuildResult(tid, target, TargetBuilding, "Downloading inputs...")
		for input := range state.IterInputs(target, runtime) {
			if l, ok := input.Label(); ok {
				dep := state.Graph.TargetOrDie(l)
				if s := dep.State(); s == BuiltRemotely || s == ReusedRemotely {
					if err := state.RemoteClient.Download(dep); err != nil {
						return err
					}
				}
			}
		}
	}
	return nil
}

// IterInputs returns a channel that iterates all the input files needed for a target.
func (state *BuildState) IterInputs(target *BuildTarget, test bool) <-chan BuildInput {
	if !test {
		return IterInputs(state, state.Graph, target, true, target.IsFilegroup)
	}
	ch := make(chan BuildInput)
	go func() {
		ch <- target.Label
		for _, datum := range target.AllData() {
			ch <- datum
		}
		for _, datum := range target.AllTestTools() {
			ch <- datum
		}
		close(ch)
	}()
	return ch
}

// DisableXattrs disables xattr support for this build. This is done for filesystems that
// don't support it.
func (state *BuildState) DisableXattrs() {
	state.XattrsSupported = false
	state.PathHasher.DisableXattrs()
}

func (state *BuildState) Root() *BuildState {
	if state.ParentState == nil {
		return state
	}
	return state.ParentState.Root()
}

func newCRC32() hash.Hash {
	return hash.Hash(crc32.NewIEEE())
}

func newCRC64() hash.Hash {
	return hash.Hash(crc64.New(crc64.MakeTable(crc64.ISO)))
}

func newBlake3() hash.Hash {
	return blake3.New()
}

func newXXHash() hash.Hash {
	return xxhash.New()
}

func executorFromConfig(config *Configuration) *process.Executor {
	tool := config.Sandbox.Tool
	if !filepath.IsAbs(tool) {
		var err error
		tool, err = LookBuildPath(tool, config)
		if err != nil && (config.Sandbox.Build || config.Sandbox.Test) {
			log.Warningf("Can't find sandbox tool %v on the path: %v", config.Sandbox.Tool, err)
		}
	} else if !fs.FileExists(tool) {
		log.Warningf("Sandbox tool doesn't exist: %v", tool)
	}

	return process.NewSandboxingExecutor(
		config.Sandbox.Tool == "" && (config.Sandbox.Build || config.Sandbox.Test),
		process.NamespacingPolicy(config.Sandbox.Namespace),
		tool,
	)
}

// NewBuildState constructs and returns a new BuildState.
// Everyone should use this rather than attempting to construct it themselves;
// callers can't initialise all the required private fields.
func NewBuildState(config *Configuration) *BuildState {
	graph := NewGraph()
	state := &BuildState{
		Graph:                graph,
		pendingParses:        make(chan ParseTask, 10000),
		pendingActions:       make(chan Task, 1000),
		pendingRemoteActions: make(chan Task, 1000),
		hashers: map[string]*fs.PathHasher{
			// For compatibility reasons the sha1 hasher has no suffix.
			"sha1":   fs.NewPathHasher(RepoRoot, config.Build.Xattrs, sha1.New, "sha1"),
			"sha256": fs.NewPathHasher(RepoRoot, config.Build.Xattrs, sha256.New, "sha256"),
			"crc32":  fs.NewPathHasher(RepoRoot, config.Build.Xattrs, newCRC32, "crc32"),
			"crc64":  fs.NewPathHasher(RepoRoot, config.Build.Xattrs, newCRC64, "crc64"),
			"blake3": fs.NewPathHasher(RepoRoot, config.Build.Xattrs, newBlake3, "blake3"),
			"xxhash": fs.NewPathHasher(RepoRoot, config.Build.Xattrs, newXXHash, "xxhash"),
		},
		ProcessExecutor: executorFromConfig(config),
		StartTime:       startTime,
		Config:          config,
		RepoConfig:      config,
		VerifyHashes:    true,
		NeedBuild:       true,
		XattrsSupported: config.Build.Xattrs,
		anyRemote:       config.NumRemoteExecutors() > 0,
		Coverage:        TestCoverage{Files: map[string][]LineCoverage{}},
		TargetArch:      config.Build.Arch,
		Arch:            cli.HostArch(),
		stats:           &lockedStats{},
		progress: &stateProgress{
			numActive:       1, // One for the initial target adding on the main thread.
			numPending:      1,
			pendingTargets:  cmap.New[BuildLabel, chan struct{}](cmap.DefaultShardCount, hashBuildLabel),
			pendingPackages: cmap.New[packageKey, chan struct{}](cmap.DefaultShardCount, hashPackageKey),
			packageWaits:    cmap.New[packageKey, chan struct{}](cmap.DefaultShardCount, hashPackageKey),
			internalResults: make(chan *BuildResult, 1000),
			cycleDetector:   cycleDetector{graph: graph},
		},
		initOnce:            new(sync.Once),
		preloadDownloadOnce: new(sync.Once),
	}

	state.PathHasher = state.Hasher(config.Build.HashFunction)
	state.progress.allStates = []*BuildState{state}
	state.Hashes.Config = config.Hash()
	for _, exp := range config.Parse.ExperimentalDir {
		state.experimentalLabels = append(state.experimentalLabels, BuildLabel{PackageName: exp, Name: "..."})
	}
	go state.forwardResults()
	return state
}

// NewDefaultBuildState creates a BuildState for the default configuration.
// This is useful for tests etc that don't need to customise anything about it.
func NewDefaultBuildState() *BuildState {
	return NewBuildState(DefaultConfiguration())
}

// A BuildResult represents a single event in the build process, i.e. a target starting or finishing
// building, or reaching some milestone within those steps.
type BuildResult struct {
	// Thread id (or goroutine id, really) that generated this result.
	ThreadID int
	// Timestamp of this event
	Time time.Time
	// Target which has just changed
	Label BuildLabel
	// Target which has changed. Nil if it's a parse action.
	target *BuildTarget
	// Its current status
	Status BuildResultStatus
	// Error, only populated for failure statuses
	Err error
	// Description of what's going on right now.
	Description string
	// Test results
	Tests TestSuite
}

// A BuildResultStatus represents the status of a target when we log a build result.
type BuildResultStatus int

// The collection of expected build result statuses.
const (
	PackageParsing BuildResultStatus = iota
	PackageParsed
	ParseFailed
	TargetBuilding
	TargetBuildStopped
	TargetBuilt
	TargetCached
	TargetBuildFailed
	TargetTesting
	TargetTestStopped
	TargetTested
	TargetTestFailed
)

// Category returns the broad area that this event represents in the tasks we perform for a target.
func (s BuildResultStatus) Category() string {
	switch s {
	case PackageParsing, PackageParsed, ParseFailed:
		return "Parse"
	case TargetBuilding, TargetBuildStopped, TargetBuilt, TargetCached, TargetBuildFailed:
		return "Build"
	case TargetTesting, TargetTestStopped, TargetTested, TargetTestFailed:
		return "Test"
	default:
		return "Other"
	}
}

// IsParse returns true if this status is a parse event
func (s BuildResultStatus) IsParse() bool {
	return s == PackageParsing || s == PackageParsed || s == ParseFailed
}

// IsFailure returns true if this status represents a failure.
func (s BuildResultStatus) IsFailure() bool {
	return s == ParseFailed || s == TargetBuildFailed || s == TargetTestFailed
}

// IsActive returns true if this status represents a target that is not yet finished.
func (s BuildResultStatus) IsActive() bool {
	return s == PackageParsing || s == TargetBuilding || s == TargetTesting
}<|MERGE_RESOLUTION|>--- conflicted
+++ resolved
@@ -255,13 +255,8 @@
 	if state.Config.FeatureFlags.ExcludeGoRules {
 		ret["go_rules.build_defs"] = struct{}{}
 	}
-<<<<<<< HEAD
-	if state.Config.FeatureFlags.ExcludeShellRules {
-		ret["sh_rules.build_defs"] = struct{}{}
-=======
 	if state.Config.FeatureFlags.ExcludeProtoRules {
 		ret["proto_rules.build_defs"] = struct{}{}
->>>>>>> 9246d13a
 	}
 	return ret
 }

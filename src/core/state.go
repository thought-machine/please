package core

import (
	"crypto/sha1"
	"crypto/sha256"
	"fmt"
	"hash"
	"hash/crc32"
	"hash/crc64"
	"io"
	"path/filepath"
	"sort"
	"sync"
	"sync/atomic"
	"time"

	"github.com/OneOfOne/cmap"
	"lukechampine.com/blake3"

	"github.com/thought-machine/please/src/cli"
	"github.com/thought-machine/please/src/fs"
	"github.com/thought-machine/please/src/process"
)

// startTime is as close as we can conveniently get to process start time.
var startTime = time.Now()

// cycleCheckDuration is the length of time we allow inactivity for before we trigger cycle detection.
const cycleCheckDuration = 2 * time.Second

// ParseTask is the type for the parse task queue
type ParseTask struct {
	Label, Dependent BuildLabel
	ForSubinclude    bool
}

// BuildTask is the type for the build task queue
type BuildTask = BuildLabel

// TestTask is the type for the test task queue
type TestTask struct {
	Label BuildLabel
	Run   int
}

// A Parser is the interface to reading and interacting with BUILD files.
type Parser interface {
	// ParseFile parses a single BUILD file into the given package.
	ParseFile(state *BuildState, pkg *Package, filename string) error
	// ParseReader parses a single BUILD file into the given package.
	ParseReader(state *BuildState, pkg *Package, reader io.ReadSeeker) error
	// RunPreBuildFunction runs a pre-build function for a target.
	RunPreBuildFunction(threadID int, state *BuildState, target *BuildTarget) error
	// RunPostBuildFunction runs a post-build function for a target.
	RunPostBuildFunction(threadID int, state *BuildState, target *BuildTarget, output string) error
	// BuildRuleArgOrder returns a map of the arguments to build rule and the order they appear in the source file
	BuildRuleArgOrder() map[string]int
}

// A RemoteClient is the interface to a remote execution service.
type RemoteClient interface {
	// Build invokes a build of the target remotely.
	Build(tid int, target *BuildTarget) (*BuildMetadata, error)
	// Test invokes a test run of the target remotely.
	Test(tid int, target *BuildTarget, run int) (metadata *BuildMetadata, err error)
	// Run executes the target remotely.
	Run(target *BuildTarget) error
	// Download downloads the outputs for the given target that has already been built remotely.
	Download(target *BuildTarget) error
	// PrintHashes shows the hashes of a target.
	PrintHashes(target *BuildTarget, isTest bool)
	// DataRate returns an estimate of the current in/out RPC data rates and totals so far in bytes per second.
	DataRate() (int, int, int, int)
	// Disconnect disconnects from the remote execution server.
	Disconnect() error
}

// A TargetHasher is a thing that knows how to create hashes for targets.
type TargetHasher interface {
	// OutputHash calculates the output hash for a given build target.
	OutputHash(target *BuildTarget) ([]byte, error)
	// SetHash sets the output hash for a given build target.
	SetHash(target *BuildTarget, hash []byte)
}

// A BuildState tracks the current state of the build & related data.
// As well as tracking the build graph and config, it also tracks the set of current
// tasks and maintains a queue of them, along with various related counters which are
// used to determine when we're finished.
// Tasks are internally tracked by priority, which is determined by their type.
type BuildState struct {
	Graph *BuildGraph
	// Streams of pending tasks
	pendingParses                      chan ParseTask
	pendingBuilds, pendingRemoteBuilds chan BuildTask
	pendingTests, pendingRemoteTests   chan TestTask
	// Timestamp that the build is considered to start at.
	StartTime time.Time
	// Various system statistics. Mostly used during remote communication.
	Stats *SystemStats
	// Configuration options
	Config *Configuration
	// Parser implementation. Other things can call this to perform various external parse tasks.
	Parser Parser
	// Subprocess executor.
	ProcessExecutor *process.Executor
	// Hashes of variouts bits of the configuration, used for incrementality.
	Hashes struct {
		// Hash of the general config, not including specialised bits.
		Config []byte
	}
	// Tracks file hashes during the build.
	PathHasher *fs.PathHasher
	// Hashers of all supported functions
	hashers map[string]*fs.PathHasher
	// Cache to store / retrieve old build results.
	Cache Cache
	// Client to remote execution service, if configured.
	RemoteClient RemoteClient
	// Hasher for targets
	TargetHasher TargetHasher
	// Arguments to tests.
	TestArgs []string
	// Labels of targets that we will include / exclude
	Include, Exclude []string
	// Actual targets to exclude from discovery
	ExcludeTargets []BuildLabel
	// The original architecture that the user requested to build for. Either the host arch, --arch, or the arch in the
	// .plzconfig
	TargetArch cli.Arch
	// The architecture this state is for. This might change as we re-parse packages for different architectures e.g.
	// for tools that run on the host vs. outputs that are compiled for the target arch above.
	Arch cli.Arch
	// Aggregated coverage for this run
	Coverage TestCoverage
	// True if we require rule hashes to be correctly verified (usually the case).
	VerifyHashes bool
	// True if >= 1 target has failed to build
	BuildFailed bool
	// True if >= 1 target has failed test cases
	TestFailed bool
	// True if tests should calculate coverage metrics
	NeedCoverage bool
	// True if we intend to build targets. False if we're just parsing
	// (although some may be built if they're needed for parse).
	NeedBuild bool
	// True if we're running tests. False if we're only building or parsing.
	NeedTests bool
	// True if we will run targets at the end of the build.
	NeedRun bool
	// True if we want to calculate target hashes (ie. 'plz hash').
	NeedHashesOnly bool
	// True if we only want to prepare build directories (ie. 'plz build --prepare')
	PrepareOnly bool
	// True if we're going to run a shell after builds are prepared.
	PrepareShell bool
	// True if we will download outputs during remote execution.
	DownloadOutputs bool
	// True if we only need to parse the initial package (i.e. don't search downwards
	// through deps) - for example when doing `plz query print`.
	ParsePackageOnly bool
	// True if this build is triggered by watching for changes
	Watch bool
	// Whether to run multiple test runs sequentially or across multiple workers (can be useful if tests bind to ports
	// or similar)
	TestSequentially bool
	// True to clean working directories after successful builds.
	CleanWorkdirs bool
	// True if we're forcing a rebuild of the original targets.
	ForceRebuild bool
	// True if we're forcing to rerun tests of the targets.
	ForceRerun bool
	// True to always show test output, even on success.
	ShowTestOutput bool
	// True to print all output of all tasks to stderr.
	ShowAllOutput bool
	// True to attach a debugger on test failure.
	DebugTests bool
	// True if we think the underlying filesystem supports xattrs (which affects how we write some metadata).
	XattrsSupported bool
	// True if we have any remote executors configured.
	anyRemote bool
	// Number of times to run each test target. 1 == once each, plus flakes if necessary.
	NumTestRuns uint16
	// Experimental directories
	experimentalLabels []BuildLabel
	// Various items for tracking progress.
	progress *stateProgress
}

// A stateProgress records various points of progress for a State.
// This is split out from above so we can share it between multiple instances.
type stateProgress struct {
	// Used to count the number of currently active/pending targets
	numActive  int64
	numPending int64
	numDone    int64
	mutex      sync.Mutex
	closeOnce  sync.Once
	resultOnce sync.Once
	// Used to track subinclude() calls that block until targets are built. Keyed by their label.
	pendingTargets *cmap.CMap
	// Used to track general package parsing requests. Keyed by a packageKey struct.
	pendingPackages *cmap.CMap
	// similar to pendingPackages but consumers haven't committed to parsing the package
	packageWaits *cmap.CMap
	// The set of known states
	allStates []*BuildState
	// Targets that we were originally requested to build
	originalTargets     []BuildLabel
	originalTargetMutex sync.Mutex
	// True if the build has been successful so far (i.e. nothing has failed yet).
	success bool
	// Stream of results from the build
	results chan *BuildResult
	// Internal result stream, used to intermediate them for the cycle checker.
	internalResults chan *BuildResult
}

// SystemStats stores information about the system.
type SystemStats struct {
	Memory struct {
		Total, Used uint64
		UsedPercent float64
	}
	// This is somewhat abbreviated to the "interesting" values and is aggregated
	// across all CPUs for convenience of display.
	// We're a bit casual about the exact definition of Used (it's the sum of some
	// fields that seem relevant) and IOWait is not fully reliable.
	CPU struct {
		Used, IOWait float64
		Count        int
	}
	// Number of currently running worker processes.
	// N.B. These are background workers as started by $(worker) commands, not the internal worker
	//      threads tracked in the state object.
	NumWorkerProcesses int
}

// addActiveTargets increments the counter for a number of newly active build targets.
func (state *BuildState) addActiveTargets(n int) {
	atomic.AddInt64(&state.progress.numActive, int64(n))
}

// addPendingParse adds a task for a pending parse of a build label.
func (state *BuildState) addPendingParse(label, dependent BuildLabel, forSubinclude bool) {
	atomic.AddInt64(&state.progress.numActive, 1)
	atomic.AddInt64(&state.progress.numPending, 1)
	go func() {
		defer func() {
			recover() // Prevent death on 'send on closed channel'
		}()
		state.pendingParses <- ParseTask{Label: label, Dependent: dependent, ForSubinclude: forSubinclude}
	}()
}

// addPendingBuild adds a task for a pending build of a target.
func (state *BuildState) addPendingBuild(target *BuildTarget) {
	atomic.AddInt64(&state.progress.numPending, 1)
	go func() {
		defer func() {
			recover() // Prevent death on 'send on closed channel'
		}()
		if state.anyRemote && !target.Local {
			state.pendingRemoteBuilds <- target.Label
		} else {
			state.pendingBuilds <- target.Label
		}
	}()
}

// AddPendingTest adds a task for a pending test of a target.
func (state *BuildState) AddPendingTest(target *BuildTarget) {
	if state.TestSequentially {
		state.addPendingTest(target, 1)
	} else {
		state.addPendingTest(target, int(state.NumTestRuns))
	}
}

func (state *BuildState) addPendingTest(target *BuildTarget, numRuns int) {
	atomic.AddInt64(&state.progress.numPending, int64(numRuns))
	go func() {
		defer func() {
			recover() // Prevent death on 'send on closed channel'
		}()
		ch := state.pendingTests
		if state.anyRemote && !target.Local {
			ch = state.pendingRemoteTests
		}
		for run := 1; run <= numRuns; run++ {
			ch <- TestTask{Label: target.Label, Run: run}
		}
	}()
}

// TaskQueues returns a set of channels to listen on for tasks of various types.
func (state *BuildState) TaskQueues() (parses <-chan ParseTask, builds, remoteBuilds <-chan BuildTask, tests, remoteTests <-chan TestTask) {
	return state.pendingParses, state.pendingBuilds, state.pendingRemoteBuilds, state.pendingTests, state.pendingRemoteTests
}

// TaskDone indicates that a single task is finished. Should be called after one is finished with
// a task returned from NextTask().
func (state *BuildState) TaskDone() {
	state.taskDone(false)
}

func (state *BuildState) taskDone(wasSynthetic bool) {
	if !wasSynthetic {
		atomic.AddInt64(&state.progress.numDone, 1)
	}
	if atomic.AddInt64(&state.progress.numPending, -1) <= 0 {
		state.Stop()
	}
}

// Stop stops the worker queues after any current tasks are done.
func (state *BuildState) Stop() {
	state.progress.closeOnce.Do(func() {
		close(state.pendingParses)
		close(state.pendingBuilds)
		close(state.pendingRemoteBuilds)
		close(state.pendingTests)
		close(state.pendingRemoteTests)
	})
}

// CloseResults closes the result channels.
func (state *BuildState) CloseResults() {
	if state.progress.results != nil {
		state.progress.resultOnce.Do(func() {
			close(state.progress.results)
		})
	}
}

// IsOriginalTarget returns true if a target is an original target, ie. one specified on the command line.
func (state *BuildState) IsOriginalTarget(target *BuildTarget) bool {
	return state.isOriginalTarget(target, false)
}

func (state *BuildState) isOriginalTarget(target *BuildTarget, exact bool) bool {
	state.progress.originalTargetMutex.Lock()
	defer state.progress.originalTargetMutex.Unlock()
	for _, original := range state.progress.originalTargets {
		if original == target.Label || (!exact && original.IsAllTargets() && original.PackageName == target.Label.PackageName && state.ShouldInclude(target)) {
			return true
		}
	}
	return false
}

// IsOriginalTargetOrParent is like IsOriginalTarget but checks the target's parent too (if it has one)
func (state *BuildState) IsOriginalTargetOrParent(target *BuildTarget) bool {
	if state.IsOriginalTarget(target) {
		return true
	} else if parent := target.Parent(state.Graph); parent != nil {
		return state.IsOriginalTarget(parent)
	}
	return false
}

// SetIncludeAndExclude sets the include / exclude labels.
// Handles build labels on Exclude so should be preferred over setting them directly.
func (state *BuildState) SetIncludeAndExclude(include, exclude []string) {
	state.Include = include
	state.Exclude = nil
	for _, e := range exclude {
		if LooksLikeABuildLabel(e) {
			if label, err := parseMaybeRelativeBuildLabel(e, ""); err != nil {
				log.Fatalf("%s", err)
			} else {
				state.ExcludeTargets = append(state.ExcludeTargets, label)
			}
		} else {
			state.Exclude = append(state.Exclude, e)
		}
	}
}

// ShouldInclude returns true if the given target is included by the include/exclude flags.
func (state *BuildState) ShouldInclude(target *BuildTarget) bool {
	for _, e := range state.ExcludeTargets {
		if e.Includes(target.Label) {
			return false
		}
	}
	return target.ShouldInclude(state.Include, state.Exclude)
}

// AddOriginalTarget adds one of the original targets and enqueues it for parsing / building.
func (state *BuildState) AddOriginalTarget(label BuildLabel, addToList bool) {
	// Check it's not excluded first.
	for _, e := range state.ExcludeTargets {
		if e.Includes(label) {
			return
		}
	}
	if addToList {
		state.progress.originalTargetMutex.Lock()
		state.progress.originalTargets = append(state.progress.originalTargets, label)
		state.progress.originalTargetMutex.Unlock()
	}
	state.addPendingParse(label, OriginalTarget, false)
}

// Hasher returns a PathHasher for the given function (e.g. "SHA1").
func (state *BuildState) Hasher(name string) *fs.PathHasher {
	hasher, present := state.hashers[name]
	if !present {
		log.Fatalf("Unknown hash type %s", name)
	}
	return hasher
}

// OutputHashCheckers returns the subset of hash algos that are appropriate for checking the hashes argument on
// build rules
func (state *BuildState) OutputHashCheckers() []*fs.PathHasher {
	return []*fs.PathHasher{state.Hasher("sha1"), state.Hasher("sha256"), state.Hasher("blake3")}
}

// LogParseResult logs the result of a target parsing.
func (state *BuildState) LogParseResult(tid int, label BuildLabel, status BuildResultStatus, description string) {
	if status == PackageParsed {
		// We may have parse tasks waiting for this package to exist, check for them.
		if ch, present := state.progress.pendingPackages.GetOK(packageKey{Name: label.PackageName, Subrepo: label.Subrepo}); present {
			close(ch.(chan struct{})) // This signals to anyone waiting that it's done.
		}
		if ch, present := state.progress.packageWaits.GetOK(packageKey{Name: label.PackageName, Subrepo: label.Subrepo}); present {
			close(ch.(chan struct{})) // This signals to anyone waiting that it's done.
		}
		return // We don't notify anything else on these.
	}
	state.logResult(&BuildResult{
		ThreadID:    tid,
		Label:       label,
		Status:      status,
		Err:         nil,
		Description: description,
	})
}

// LogBuildResult logs the result of a target building.
func (state *BuildState) LogBuildResult(tid int, target *BuildTarget, status BuildResultStatus, description string) {
	state.logResult(&BuildResult{
		ThreadID:    tid,
		Label:       target.Label,
		target:      target,
		Status:      status,
		Err:         nil,
		Description: description,
	})
	if status == TargetBuilt || status == TargetCached {
		// We may have parse tasks waiting for this guy to build, check for them.
		if ch, present := state.progress.pendingTargets.GetOK(target.Label); present {
			close(ch.(chan struct{})) // This signals to anyone waiting that it's done.
		}
	}
}

// LogTestResult logs the result of a target once its tests have completed.
func (state *BuildState) LogTestResult(tid int, target *BuildTarget, status BuildResultStatus, results *TestSuite, coverage *TestCoverage, err error, format string, args ...interface{}) {
	state.logResult(&BuildResult{
		ThreadID:    tid,
		Label:       target.Label,
		target:      target,
		Status:      status,
		Err:         err,
		Description: fmt.Sprintf(format, args...),
		Tests:       *results,
	})
	state.progress.mutex.Lock()
	defer state.progress.mutex.Unlock()
	state.Coverage.Aggregate(coverage)
}

// LogBuildError logs a failure for a target to parse, build or test.
func (state *BuildState) LogBuildError(tid int, label BuildLabel, status BuildResultStatus, err error, format string, args ...interface{}) {
	state.logResult(&BuildResult{
		ThreadID:    tid,
		Label:       label,
		Status:      status,
		Err:         err,
		Description: fmt.Sprintf(format, args...),
	})
}

// logResult logs a build result directly to the state's queue.
func (state *BuildState) logResult(result *BuildResult) {
	result.Time = time.Now()
	state.progress.internalResults <- result
	if result.Status.IsFailure() {
		state.progress.success = false
		if result.Status == TargetBuildFailed {
			state.BuildFailed = true
		} else if result.Status == TargetTestFailed {
			state.TestFailed = true
		}
	}
}

// forwardResults runs indefinitely, forwarding results from the internal
// channel to the external one. On the way it checks if we need to do
// cycle detection.
func (state *BuildState) forwardResults() {
	defer func() {
		if r := recover(); r != nil {
			// Ensure we don't get a "send on closed channel" when the
			// outward results channel is closed.
			log.Debug("%s", r)
		}
	}()
	activeTargets := map[*BuildTarget]struct{}{}
	// Persist this one timer throughout so we don't generate bazillions of them.
	t := time.NewTimer(cycleCheckDuration)
	t.Stop()
	var result *BuildResult
	for {
		if len(activeTargets) == 0 {
			t.Reset(cycleCheckDuration)
			select {
			case result = <-state.progress.internalResults:
				// This has to be properly managed to prevent hangs.
				if !t.Stop() {
					<-t.C
				}
			case <-t.C:
				go state.checkForCycles()
				// Still need to get a result!
				result = <-state.progress.internalResults
			}
		} else {
			result = <-state.progress.internalResults
		}
		if target := result.target; target != nil {
			if result.Status.IsActive() {
				activeTargets[target] = struct{}{}
			} else {
				delete(activeTargets, target)
			}
		}
		if state.progress.results != nil {
			state.progress.results <- result
		}
	}
}

// checkForCycles is run to detect a cycle in the graph. It converts any returned error into an async error.
func (state *BuildState) checkForCycles() {
	cycleDetector := cycleDetector{graph: state.Graph}
	if err := cycleDetector.Check(); err != nil {
		state.LogBuildError(0, err.Cycle[0].Label, TargetBuildFailed, err, "")
		state.Stop()
	}
}

// Successful returns true if the state has been successful, i.e. no targets have errored.
func (state *BuildState) Successful() bool {
	return state.progress.success
}

// Results returns a channel on which the caller can listen for results.
func (state *BuildState) Results() <-chan *BuildResult {
	if state.progress.results == nil {
		state.progress.results = make(chan *BuildResult, 1000)
	}
	return state.progress.results
}

// NumActive returns the number of currently active tasks (i.e. those that are
// scheduled to be built at some point, or have been built already).
func (state *BuildState) NumActive() int {
	return int(atomic.LoadInt64(&state.progress.numActive))
}

// NumDone returns the number of tasks that have been completed so far.
func (state *BuildState) NumDone() int {
	return int(atomic.LoadInt64(&state.progress.numDone))
}

// ExpandOriginalLabels expands any pseudo-labels (ie. :all, ... has already been resolved to a bunch :all targets)
// from the set of original labels. This will exclude non-test targets when we're building for test.
func (state *BuildState) ExpandOriginalLabels() BuildLabels {
	state.progress.originalTargetMutex.Lock()
	targets := state.progress.originalTargets[:]
	state.progress.originalTargetMutex.Unlock()
	return state.ExpandLabels(targets)
}

// ExpandAllOriginalLabels is the same as ExpandOriginalLabels except it always includes non-test targets
func (state *BuildState) ExpandAllOriginalLabels() BuildLabels {
	state.progress.originalTargetMutex.Lock()
	targets := state.progress.originalTargets[:]
	state.progress.originalTargetMutex.Unlock()
	return state.expandLabels(targets, false)
}

func annotateLabels(labels []BuildLabel) []AnnotatedOutputLabel {
	ret := make([]AnnotatedOutputLabel, len(labels))
	for i, l := range labels {
		ret[i] = AnnotatedOutputLabel{BuildLabel: l}
	}
	return ret
}

func readingStdinAnnotated(labels []AnnotatedOutputLabel) bool {
	for _, l := range labels {
		if l.BuildLabel == BuildLabelStdin {
			return true
		}
	}
	return false
}

// ExpandOriginalMaybeAnnotatedLabels works the same as ExpandOriginalLabels, however requires that the possitional args
// be passed to it.
func (state *BuildState) ExpandOriginalMaybeAnnotatedLabels(args []AnnotatedOutputLabel) []AnnotatedOutputLabel {
	if readingStdinAnnotated(args) {
		args = annotateLabels(state.ExpandOriginalLabels())
	}
	return state.ExpandMaybeAnnotatedLabels(args)
}

// ExpandMaybeAnnotatedLabels is the same as ExpandOriginalLabels except for annotated labels
func (state *BuildState) ExpandMaybeAnnotatedLabels(labels []AnnotatedOutputLabel) []AnnotatedOutputLabel {
	ret := make([]AnnotatedOutputLabel, 0, len(labels))
	for _, l := range labels {
		if l.Annotation != "" {
			ret = append(ret, l)
		} else {
			for _, l := range state.ExpandLabels([]BuildLabel{l.BuildLabel}) {
				ret = append(ret, AnnotatedOutputLabel{BuildLabel: l})
			}
		}
	}

	return ret
}

// ExpandLabels expands any pseudo-labels (ie. :all, ... has already been resolved to a bunch :all targets) from a set of labels.
func (state *BuildState) ExpandLabels(labels []BuildLabel) BuildLabels {
	return state.expandLabels(labels, state.NeedTests)
}

// ExpandLabels expands any pseudo-labels (ie. :all, ... has already been resolved to a bunch :all targets) from a set of labels.
func (state *BuildState) expandLabels(labels []BuildLabel, justTests bool) BuildLabels {
	ret := BuildLabels{}
	for _, label := range labels {
		if label.IsAllTargets() || label.IsAllSubpackages() {
			ret = append(ret, state.expandOriginalPseudoTarget(label, justTests)...)
		} else {
			ret = append(ret, label)
		}
	}
	return ret
}

// expandOriginalPseudoTarget expands one original pseudo-target (i.e. :all or /...) and sorts it
func (state *BuildState) expandOriginalPseudoTarget(label BuildLabel, justTests bool) BuildLabels {
	ret := BuildLabels{}
	addPackage := func(pkg *Package) {
		for _, target := range pkg.AllTargets() {
<<<<<<< HEAD
			if state.ShouldInclude(target) && (!state.NeedTests || target.IsTest()) {
=======
			if state.ShouldInclude(target) && (!justTests || target.IsTest) {
>>>>>>> f02dcdcd
				ret = append(ret, target.Label)
			}
		}
	}
	if label.IsAllTargets() {
		if pkg := state.Graph.PackageByLabel(label); pkg != nil {
			addPackage(pkg)
		}
	} else {
		for name, pkg := range state.Graph.PackageMap() {
			if label.Includes(BuildLabel{PackageName: name}) {
				addPackage(pkg)
			}
		}
	}
	sort.Sort(ret)
	return ret
}

// ExpandVisibleOriginalTargets expands any pseudo-targets (ie. :all, ... has already been resolved to a bunch :all targets)
// from the set of original targets. Hidden targets are not included.
func (state *BuildState) ExpandVisibleOriginalTargets() BuildLabels {
	ret := BuildLabels{}
	for _, target := range state.ExpandOriginalLabels() {
		if !target.HasParent() || state.isOriginalTarget(state.Graph.TargetOrDie(target), true) {
			ret = append(ret, target)
		}
	}
	return ret
}

// SyncParsePackage either returns the given package which is already parsed and available,
// or returns nil indicating it is ready to be parsed. Everything subsequently calling this
// will block until the original caller parse it.
func (state *BuildState) SyncParsePackage(label BuildLabel) *Package {
	if p := state.Graph.PackageByLabel(label); p != nil {
		return p
	}
	var ch chan struct{}
	state.progress.pendingPackages.Update(label.packageKey(), func(old interface{}) interface{} {
		if old != nil {
			ch = old.(chan struct{})
			return old
		}
		return make(chan struct{})
	})
	if ch != nil {
		<-ch
	}
	return state.Graph.PackageByLabel(label) // Important to check again; it's possible to race against this whole lot.
}

// WaitForPackage is similar to WaitForBuiltTarget however
func (state *BuildState) WaitForPackage(l, dependent BuildLabel) *Package {
	if p := state.Graph.PackageByLabel(l); p != nil {
		return p
	}
	key := packageKey{Name: l.PackageName, Subrepo: l.Subrepo}

	// If something has promised to parse it, wait for them to do so
	if ch, present := state.progress.pendingPackages.GetOK(key); present {
		<-ch.(chan struct{})
		return state.Graph.PackageByLabel(l)
	}

	// If something has already queued the package to be parsed, wait for them
	if ch, present := state.progress.packageWaits.GetOK(key); present {
		<-ch.(chan struct{})
		return state.Graph.PackageByLabel(l)
	}

	// Otherwise queue the target for parse and recurse
	state.addPendingParse(l, dependent, true)
	state.progress.packageWaits.Set(key, make(chan struct{}))

	return state.WaitForPackage(l, dependent)
}

// WaitForBuiltTarget blocks until the given label is available as a build target and has been successfully built.
func (state *BuildState) WaitForBuiltTarget(l, dependent BuildLabel) *BuildTarget {
	if t := state.Graph.Target(l); t != nil {
		if s := t.State(); s >= Built && s != Failed {
			// Ensure we have downloaded its outputs if needed.
			// This is a bit fiddly but works around the case where we already built it but
			// didn't download, and now have found we need to.
			state.mustEnsureDownloaded(t)
			return t
		}
	}
	dependent.Name = "all" // Every target in this package depends on this one.
	// okay, we need to register and wait for this guy.
	var ch chan struct{}
	state.progress.pendingTargets.Update(l, func(old interface{}) interface{} {
		if old != nil {
			ch = old.(chan struct{})
			return old
		}
		return make(chan struct{})
	})
	if ch != nil {
		// Something's already registered for this, get on the train
		<-ch
		t := state.Graph.Target(l)
		state.mustEnsureDownloaded(t)
		return t
	}
	if err := state.queueTarget(l, dependent, false, true, true); err != nil {
		log.Fatalf("%v", err)
	}

	// Do this all over; the re-checking that happens here is actually fairly important to resolve
	// a potential race condition if the target was built between us checking earlier and registering
	// the channel just now.
	return state.WaitForBuiltTarget(l, dependent)
}

// AddTarget adds a new target to the build graph.
func (state *BuildState) AddTarget(pkg *Package, target *BuildTarget) {
	pkg.AddTarget(target)
	state.Graph.AddTarget(target)
	if target.IsFilegroup {
		// At least register these guys as outputs.
		// It's difficult to handle non-file sources because we don't know if they're
		// parsed yet - recall filegroups are a special case for this since they don't
		// explicitly declare their outputs but can re-output other rules' outputs.
		for _, src := range target.AllLocalSources() {
			pkg.MustRegisterOutput(src, target)
		}
	} else {
		for _, out := range target.DeclaredOutputs() {
			pkg.MustRegisterOutput(out, target)
		}
		if target.IsTest() {
			for _, out := range target.Test.Outputs {
				if !fs.IsGlob(out) {
					pkg.MustRegisterOutput(out, target)
				}
			}
		}
	}
}

// ShouldDownload returns true if the given target should be downloaded during remote execution.
func (state *BuildState) ShouldDownload(target *BuildTarget) bool {
	// Need to download the target if it was originally requested (and the user didn't pass --nodownload).
	return target.NeededForSubinclude || (state.IsOriginalTarget(target) && state.DownloadOutputs && !state.NeedTests)
}

// ShouldRebuild returns true if we should force a rebuild of this target (i.e. the user
// has done plz build --rebuild where we would not otherwise build it).
func (state *BuildState) ShouldRebuild(target *BuildTarget) bool {
	return state.ForceRebuild && state.IsOriginalTargetOrParent(target)
}

// WillRunRemotely returns true if the given target will be run on a remote executor.
func (state *BuildState) WillRunRemotely(target *BuildTarget) bool {
	return state.RemoteClient != nil && state.Config.NumRemoteExecutors() > 0 && !target.Local
}

// EnsureDownloaded ensures that a target has been downloaded when built remotely.
// If remote execution is not enabled it has no effect.
func (state *BuildState) EnsureDownloaded(target *BuildTarget) error {
	if state.RemoteClient != nil {
		if err := state.RemoteClient.Download(target); err != nil {
			return fmt.Errorf("Failed to download outputs for %s: %s", target, err)
		}
	}
	return nil
}

// mustEnsureDownloaded is like EnsureDownloaded but panics on error.
func (state *BuildState) mustEnsureDownloaded(target *BuildTarget) {
	if err := state.EnsureDownloaded(target); err != nil {
		panic(err)
	}
}

// QueueTarget adds a single target to the build queue.
func (state *BuildState) QueueTarget(label, dependent BuildLabel, rescan, forceBuild bool) error {
	return state.queueTarget(label, dependent, rescan, forceBuild, false)
}

func (state *BuildState) queueTarget(label, dependent BuildLabel, rescan, forceBuild, neededForSubinclude bool) error {
	target := state.Graph.Target(label)
	if target == nil {
		// If the package isn't loaded yet, we need to queue a parse for it.
		if state.Graph.PackageByLabel(label) == nil {
			state.addPendingParse(label, dependent, forceBuild)
			return nil
		}
		// Package is loaded but target doesn't exist in it. Check again to avoid nasty races.
		target = state.Graph.Target(label)
		if target == nil {
			return fmt.Errorf("Target %s (referenced by %s) doesn't exist", label, dependent)
		}
	}
	if dependent.IsAllTargets() || dependent == OriginalTarget {
		return state.queueResolvedTarget(target, rescan, forceBuild, neededForSubinclude)
	}
	for _, l := range target.ProvideFor(state.Graph.TargetOrDie(dependent)) {
		if l == label {
			if err := state.queueResolvedTarget(target, rescan, forceBuild, neededForSubinclude); err != nil {
				return err
			}
		} else if err := state.queueTarget(l, dependent, rescan, forceBuild, neededForSubinclude); err != nil {
			return err
		}
	}
	return nil
}

// queueResolvedTarget is like queueTarget but once we have a resolved target.
func (state *BuildState) queueResolvedTarget(target *BuildTarget, rescan, forceBuild, neededForSubinclude bool) error {
	target.NeededForSubinclude = target.NeededForSubinclude || neededForSubinclude
	if target.State() >= Active && !rescan && !forceBuild {
		return nil // Target is already tagged to be built and likely on the queue.
	}

	queueAsync := func(shouldBuild bool) {
		if target.IsTest() && state.NeedTests {
			if state.TestSequentially {
				state.addActiveTargets(2) // One for build & one for test
			} else {
				// Tests count however many times we're going to run them if parallel.
				state.addActiveTargets(int(1 + state.NumTestRuns))
			}
		} else {
			state.addActiveTargets(1)
		}
		// Actual queuing stuff now happens asynchronously in here.
		atomic.AddInt64(&state.progress.numPending, 1)
		go state.queueTargetAsync(target, rescan, forceBuild, shouldBuild)
	}

	// Here we want to ensure we don't queue the target every time; ideally we only do it once.
	// However we might need to do it twice if the initial request doesn't require it to be built
	// but a later one does.
	if state.NeedBuild || forceBuild {
		if target.SyncUpdateState(Inactive, Active) || target.SyncUpdateState(Semiactive, Active) {
			queueAsync(true)
		}
	} else if target.SyncUpdateState(Inactive, Semiactive) {
		queueAsync(false)
	}
	return nil
}

// queueTarget enqueues a target's dependencies and the target itself once they are done.
func (state *BuildState) queueTargetAsync(target *BuildTarget, rescan, forceBuild, building bool) {
	defer state.taskDone(true)
	for _, dep := range target.DeclaredDependencies() {
		if err := state.queueTarget(dep, target.Label, rescan, forceBuild, false); err != nil {
			state.asyncError(dep, err)
			return
		}
	}
	for {
		called := false
		if err := target.resolveDependencies(state.Graph, func(t *BuildTarget) error {
			called = true
			return state.queueResolvedTarget(t, rescan, forceBuild, false)
		}); err != nil {
			state.asyncError(target.Label, err)
			return
		}
		// Wait for these targets to actually build.
		if building {
			for _, t := range target.Dependencies() {
				t.WaitForBuild()
			}
		}
		if !called {
			// We are now ready to go, we have nothing to wait for.
			if building && target.SyncUpdateState(Active, Pending) {
				state.addPendingBuild(target)
			}
			return
		}
	}
}

// asyncError reports an error that's happened in an asynchronous function.
func (state *BuildState) asyncError(label BuildLabel, err error) {
	log.Error("Error queuing %s: %s", label, err)
	state.LogBuildError(0, label, TargetBuildFailed, err, "")
	state.Stop()
}

// ForTarget returns the state associated with a given target.
// This differs if the target is in a subrepo for a different architecture.
func (state *BuildState) ForTarget(target *BuildTarget) *BuildState {
	if target.Subrepo != nil && target.Subrepo.State != nil {
		return target.Subrepo.State
	}
	return state
}

// ForArch creates a copy of this BuildState for a different architecture.
func (state *BuildState) ForArch(arch cli.Arch) *BuildState {
	// Check if we've got this one already.
	// N.B. This implicitly handles the case of the host architecture
	if s := state.findArch(arch); s != nil {
		return s
	}
	// Copy with the architecture-specific config file.
	// This is slightly wrong in that other things (e.g. user-specified command line overrides) should
	// in fact take priority over this, but that's a lot more fiddly to get right.
	s := state.ForConfig(".plzconfig_" + arch.String())
	s.Arch = arch
	return s
}

// findArch returns an existing state for the given architecture, if one exists.
func (state *BuildState) findArch(arch cli.Arch) *BuildState {
	state.progress.mutex.Lock()
	defer state.progress.mutex.Unlock()
	for _, s := range state.progress.allStates {
		if s.Arch == arch {
			return s
		}
	}
	return nil
}

// ForConfig creates a copy of this BuildState based on the given config files.
func (state *BuildState) ForConfig(config ...string) *BuildState {
	state.progress.mutex.Lock()
	defer state.progress.mutex.Unlock()
	// Duplicate & alter configuration
	c := &Configuration{}
	*c = *state.Config
	c.buildEnvStored = &storedBuildEnv{}
	for _, filename := range config {
		if err := readConfigFile(c, filename); err != nil {
			log.Fatalf("Failed to read config file %s: %s", filename, err)
		}
	}
	s := &BuildState{}
	*s = *state
	s.Config = c
	state.progress.allStates = append(state.progress.allStates, s)
	return s
}

// DownloadInputsIfNeeded downloads all the inputs (or runtime files) for a target if we are building remotely.
func (state *BuildState) DownloadInputsIfNeeded(tid int, target *BuildTarget, runtime bool) error {
	if state.RemoteClient != nil {
		state.LogBuildResult(tid, target, TargetBuilding, "Downloading inputs...")
		for input := range state.IterInputs(target, runtime) {
			if l, ok := input.Label(); ok {
				dep := state.Graph.TargetOrDie(l)
				if s := dep.State(); s == BuiltRemotely || s == ReusedRemotely {
					if err := state.RemoteClient.Download(dep); err != nil {
						return err
					}
				}
			}
		}
	}
	return nil
}

// IterInputs returns a channel that iterates all the input files needed for a target.
func (state *BuildState) IterInputs(target *BuildTarget, test bool) <-chan BuildInput {
	if !test {
		return IterInputs(state.Graph, target, true, target.IsFilegroup)
	}
	ch := make(chan BuildInput)
	go func() {
		ch <- target.Label
		for _, datum := range target.AllData() {
			ch <- datum
		}
		for _, datum := range target.AllTestTools() {
			ch <- datum
		}
		close(ch)
	}()
	return ch
}

// DisableXattrs disables xattr support for this build. This is done for filesystems that
// don't support it.
func (state *BuildState) DisableXattrs() {
	state.XattrsSupported = false
	state.PathHasher.DisableXattrs()
}

func newCRC32() hash.Hash {
	return hash.Hash(crc32.NewIEEE())
}

func newCRC64() hash.Hash {
	return hash.Hash(crc64.New(crc64.MakeTable(crc64.ISO)))
}

func newBlake3() hash.Hash {
	// 32 bytes == 256 bits
	return blake3.New(32, nil)
}

func sandboxTool(config *Configuration) string {
	tool := config.Sandbox.Tool
	if filepath.IsAbs(tool) {
		return tool
	}
	sandboxTool, _ := LookBuildPath(tool, config)
	return sandboxTool
}

// NewBuildState constructs and returns a new BuildState.
// Everyone should use this rather than attempting to construct it themselves;
// callers can't initialise all the required private fields.
func NewBuildState(config *Configuration) *BuildState {
	// Deliberately ignore the error here so we don't require the sandbox tool until it's needed.
	state := &BuildState{
		Graph:               NewGraph(),
		pendingParses:       make(chan ParseTask, 10000),
		pendingBuilds:       make(chan BuildTask, 1000),
		pendingRemoteBuilds: make(chan BuildTask, 1000),
		pendingTests:        make(chan TestTask, 1000),
		pendingRemoteTests:  make(chan TestTask, 1000),
		hashers: map[string]*fs.PathHasher{
			// For compatibility reasons the sha1 hasher has no suffix.
			"sha1":   fs.NewPathHasher(RepoRoot, config.Build.Xattrs, sha1.New, "sha1"),
			"sha256": fs.NewPathHasher(RepoRoot, config.Build.Xattrs, sha256.New, "sha256"),
			"crc32":  fs.NewPathHasher(RepoRoot, config.Build.Xattrs, newCRC32, "crc32"),
			"crc64":  fs.NewPathHasher(RepoRoot, config.Build.Xattrs, newCRC64, "crc64"),
			"blake3": fs.NewPathHasher(RepoRoot, config.Build.Xattrs, newBlake3, "blake3"),
		},
		ProcessExecutor: process.NewSandboxingExecutor(
			config.Sandbox.Tool == "" && (config.Sandbox.Build || config.Sandbox.Test),
			process.NamespacingPolicy(config.Sandbox.Namespace),
			sandboxTool(config),
		),
		StartTime:       startTime,
		Config:          config,
		VerifyHashes:    true,
		NeedBuild:       true,
		XattrsSupported: config.Build.Xattrs,
		anyRemote:       config.NumRemoteExecutors() > 0,
		Coverage:        TestCoverage{Files: map[string][]LineCoverage{}},
		TargetArch:      config.Build.Arch,
		Arch:            cli.HostArch(),
		Stats:           &SystemStats{},
		progress: &stateProgress{
			numActive:       1, // One for the initial target adding on the main thread.
			numPending:      1,
			pendingPackages: cmap.New(),
			pendingTargets:  cmap.New(),
			packageWaits:    cmap.New(),
			success:         true,
			internalResults: make(chan *BuildResult, 1000),
		},
	}
	state.PathHasher = state.Hasher(config.Build.HashFunction)
	state.progress.allStates = []*BuildState{state}
	state.Hashes.Config = config.Hash()
	for _, exp := range config.Parse.ExperimentalDir {
		state.experimentalLabels = append(state.experimentalLabels, BuildLabel{PackageName: exp, Name: "..."})
	}
	go state.forwardResults()
	return state
}

// NewDefaultBuildState creates a BuildState for the default configuration.
// This is useful for tests etc that don't need to customise anything about it.
func NewDefaultBuildState() *BuildState {
	return NewBuildState(DefaultConfiguration())
}

// A BuildResult represents a single event in the build process, i.e. a target starting or finishing
// building, or reaching some milestone within those steps.
type BuildResult struct {
	// Thread id (or goroutine id, really) that generated this result.
	ThreadID int
	// Timestamp of this event
	Time time.Time
	// Target which has just changed
	Label BuildLabel
	// Target which has changed. Nil if it's a parse action.
	target *BuildTarget
	// Its current status
	Status BuildResultStatus
	// Error, only populated for failure statuses
	Err error
	// Description of what's going on right now.
	Description string
	// Test results
	Tests TestSuite
}

// A BuildResultStatus represents the status of a target when we log a build result.
type BuildResultStatus int

// The collection of expected build result statuses.
const (
	PackageParsing BuildResultStatus = iota
	PackageParsed
	ParseFailed
	TargetBuilding
	TargetBuildStopped
	TargetBuilt
	TargetCached
	TargetBuildFailed
	TargetTesting
	TargetTestStopped
	TargetTested
	TargetTestFailed
)

// Category returns the broad area that this event represents in the tasks we perform for a target.
func (s BuildResultStatus) Category() string {
	switch s {
	case PackageParsing, PackageParsed, ParseFailed:
		return "Parse"
	case TargetBuilding, TargetBuildStopped, TargetBuilt, TargetBuildFailed:
		return "Build"
	case TargetTesting, TargetTestStopped, TargetTested, TargetTestFailed:
		return "Test"
	default:
		return "Other"
	}
}

// IsFailure returns true if this status represents a failure.
func (s BuildResultStatus) IsFailure() bool {
	return s == ParseFailed || s == TargetBuildFailed || s == TargetTestFailed
}

// IsActive returns true if this status represents a target that is not yet finished.
func (s BuildResultStatus) IsActive() bool {
	return s == PackageParsing || s == TargetBuilding || s == TargetTesting
}<|MERGE_RESOLUTION|>--- conflicted
+++ resolved
@@ -660,11 +660,7 @@
 	ret := BuildLabels{}
 	addPackage := func(pkg *Package) {
 		for _, target := range pkg.AllTargets() {
-<<<<<<< HEAD
-			if state.ShouldInclude(target) && (!state.NeedTests || target.IsTest()) {
-=======
-			if state.ShouldInclude(target) && (!justTests || target.IsTest) {
->>>>>>> f02dcdcd
+			if state.ShouldInclude(target) && (!justTests || target.IsTest()) {
 				ret = append(ret, target.Label)
 			}
 		}

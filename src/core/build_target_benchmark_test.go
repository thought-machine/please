--- conflicted
+++ resolved
@@ -17,11 +17,7 @@
 	b.Run("Simple", func(b *testing.B) {
 		b.ReportAllocs()
 		for i := 0; i < b.N; i++ {
-<<<<<<< HEAD
-			result = target1.provideFor(target2, true)
-=======
-			result, _ = target1.provideFor(target2)
->>>>>>> 1bda8230
+			result, _ = target1.provideFor(target2, true)
 		}
 	})
 
@@ -30,11 +26,7 @@
 	b.Run("NoMatch", func(b *testing.B) {
 		b.ReportAllocs()
 		for i := 0; i < b.N; i++ {
-<<<<<<< HEAD
-			result = target2.provideFor(target1, true)
-=======
-			result, _ = target2.provideFor(target1)
->>>>>>> 1bda8230
+			result, _ = target2.provideFor(target1, true)
 		}
 	})
 
@@ -43,11 +35,7 @@
 	b.Run("OneMatch", func(b *testing.B) {
 		b.ReportAllocs()
 		for i := 0; i < b.N; i++ {
-<<<<<<< HEAD
-			result = target2.provideFor(target1, true)
-=======
-			result, _ = target2.provideFor(target1)
->>>>>>> 1bda8230
+			result, _ = target2.provideFor(target1, true)
 		}
 	})
 
@@ -55,11 +43,7 @@
 	b.Run("TwoMatches", func(b *testing.B) {
 		b.ReportAllocs()
 		for i := 0; i < b.N; i++ {
-<<<<<<< HEAD
-			result = target2.provideFor(target1, true)
-=======
-			result, _ = target2.provideFor(target1)
->>>>>>> 1bda8230
+			result, _ = target2.provideFor(target1, true)
 		}
 	})
 
@@ -68,11 +52,7 @@
 	b.Run("FourMatches", func(b *testing.B) {
 		b.ReportAllocs()
 		for i := 0; i < b.N; i++ {
-<<<<<<< HEAD
-			result = target2.provideFor(target1, true)
-=======
-			result, _ = target2.provideFor(target1)
->>>>>>> 1bda8230
+			result, _ = target2.provideFor(target1, true)
 		}
 	})
 
@@ -80,11 +60,7 @@
 	b.Run("IsData", func(b *testing.B) {
 		b.ReportAllocs()
 		for i := 0; i < b.N; i++ {
-<<<<<<< HEAD
-			result = target2.provideFor(target1, true)
-=======
-			result, _ = target2.provideFor(target1)
->>>>>>> 1bda8230
+			result, _ = target2.provideFor(target1, true)
 		}
 	})
 }
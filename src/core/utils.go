package core

import (
	"bytes"
	"crypto/sha1"
	"fmt"
	"os"
	"path"
	"path/filepath"
	"strings"

	"github.com/thought-machine/please/src/fs"
)

// RepoRoot is the root of the Please repository
var RepoRoot string

// initialWorkingDir is the directory we began in. Early on we chdir() to the repo root but for
// some things we need to remember this.
var initialWorkingDir string

// initialPackage is the initial subdir of the working directory, ie. what package did we start in.
// This is similar but not identical to initialWorkingDir.
var initialPackage string

// usingBazelWorkspace is true if we detected a Bazel WORKSPACE file to find our repo root.
var usingBazelWorkspace bool

// DirPermissions are the default permission bits we apply to directories.
const DirPermissions = os.ModeDir | 0775

// FindRepoRoot returns the root directory of the current repo and sets the initial working dir.
// It returns true if the repo root was found.
func FindRepoRoot() bool {
	initialWorkingDir, _ = os.Getwd()
	RepoRoot, initialPackage = getRepoRoot(ConfigFileName)
	return RepoRoot != ""
}

// MustFindRepoRoot returns the root directory of the current repo and sets the initial working dir.
// It dies on failure, although will fall back to looking for a Bazel WORKSPACE file first.
func MustFindRepoRoot() string {
	if RepoRoot != "" {
		return RepoRoot
	} else if FindRepoRoot() {
		return RepoRoot
	}
	RepoRoot, initialPackage = getRepoRoot("WORKSPACE")
	if RepoRoot != "" {
		log.Warning("No .plzconfig file found to define the repo root.")
		log.Warning("Falling back to Bazel WORKSPACE at %s", path.Join(RepoRoot, "WORKSPACE"))
		usingBazelWorkspace = true
		return RepoRoot
	}
	// Check the config for a default repo location. Of course, we have to load system-level config
	// in order to do that...
	config, err := ReadConfigFiles(defaultGlobalConfigFiles(), nil)
	if err != nil {
		log.Fatalf("Error reading config file: %s", err)
	}
	if config.Please.DefaultRepo != "" {
		log.Warning("Using default repo at %s", config.Please.DefaultRepo)
		RepoRoot = fs.ExpandHomePath(config.Please.DefaultRepo)
		return RepoRoot
	}
	log.Fatalf("Couldn't locate the repo root. Are you sure you're inside a plz repo?")
	return ""
}

// InitialPackage returns a label corresponding to the initial package we started in.
func InitialPackage() []BuildLabel {
	// It's possible to start off in directories that aren't legal package names, because
	// our package naming is stricter than directory naming requirements.
	// In that case move up until we find somewhere we can run from.
	dir := initialPackage
	for dir != "." {
		if label, err := TryNewBuildLabel(dir, "test"); err == nil {
			label.Name = "..."
			return []BuildLabel{label}
		}
		dir = filepath.Dir(dir)
	}
	return WholeGraph
}

// getRepoRoot returns the root directory of the current repo and the initial package.
func getRepoRoot(filename string) (string, string) {
	dir, err := os.Getwd()
	if err != nil {
		log.Fatalf("Couldn't determine working directory: %s", err)
	}
	// Walk up directories looking for a .plzconfig file, which we use to identify the root.
	initial := dir
	for dir != "" {
		if PathExists(path.Join(dir, filename)) {
			return dir, strings.TrimLeft(initial[len(dir):], "/")
		}
		dir, _ = path.Split(dir)
		dir = strings.TrimRight(dir, "/")
	}
	return "", ""
}

// StartedAtRepoRoot returns true if the build was initiated from the repo root.
// Used to provide slightly nicer output in some places.
func StartedAtRepoRoot() bool {
	return RepoRoot == initialWorkingDir
}

// ReturnToInitialWorkingDir changes directory back to where plz was first started from.
func ReturnToInitialWorkingDir() {
	if err := os.Chdir(initialWorkingDir); err != nil {
		log.Error("Failed to change directory to %s: %s", initialWorkingDir, err)
	}
}

// A SourcePair represents a source file with its source and temporary locations.
// This isn't typically used much by callers; it's just useful to have a single type for channels.
type SourcePair struct{ Src, Tmp string }

// IterSources returns all the sources for a function, allowing for sources that are other rules
// and rules that require transitive dependencies.
// Yielded values are pairs of the original source location and its temporary location for this rule.
// If includeTools is true it yields the target's tools as well.
func IterSources(graph *BuildGraph, target *BuildTarget, includeTools bool) <-chan SourcePair {
	ch := make(chan SourcePair)
	done := map[string]bool{}
	tmpDir := target.TmpDir()
	go func() {
		for input := range IterInputs(graph, target, includeTools, false) {
			fullPaths := input.FullPaths(graph)
			for i, sourcePath := range input.Paths(graph) {
				if tmpPath := path.Join(tmpDir, sourcePath); !done[tmpPath] {
					ch <- SourcePair{fullPaths[i], tmpPath}
					done[tmpPath] = true
				}
			}
		}
		close(ch)
	}()
	return ch
}

// IterInputs iterates all the inputs for a target.
func IterInputs(graph *BuildGraph, target *BuildTarget, includeTools, sourcesOnly bool) <-chan BuildInput {
	ch := make(chan BuildInput)
	done := map[BuildLabel]bool{}
	var inner func(dependency *BuildTarget)
	inner = func(dependency *BuildTarget) {
		if dependency != target {
			ch <- dependency.Label
		}
		// All the sources of this target now count as done
		for _, src := range dependency.AllSources() {
			if label, ok := src.Label(); ok && dependency.IsSourceOnlyDep(label) {
				done[label] = true
			}
		}
		done[dependency.Label] = true
		if target == dependency || (target.NeedsTransitiveDependencies && !dependency.OutputIsComplete) {
			for _, dep := range dependency.BuildDependencies() {
				for _, dep2 := range recursivelyProvideFor(graph, target, dependency, dep.Label) {
					if !done[dep2] && !dependency.IsTool(dep2) {
						inner(graph.TargetOrDie(dep2))
					}
				}
			}
		} else {
			for _, dep := range dependency.ExportedDependencies() {
				for _, dep2 := range recursivelyProvideFor(graph, target, dependency, dep) {
					if !done[dep2] {
						inner(graph.TargetOrDie(dep2))
					}
				}
			}
		}
	}
	go func() {
		// Yield the sources of the current target
		srcs := target.AllSources()
		if includeTools {
			srcs = append(srcs, target.AllTools()...)
		}
		for _, source := range srcs {
			recursivelyProvideSource(graph, target, source, ch)
		}
		if !sourcesOnly {
			inner(target)
		}
		close(ch)
	}()
	return ch
}

// recursivelyProvideFor recursively applies ProvideFor to a target.
func recursivelyProvideFor(graph *BuildGraph, target, dependency *BuildTarget, dep BuildLabel) []BuildLabel {
	depTarget := graph.TargetOrDie(dep)
	ret := depTarget.ProvideFor(dependency)
	if len(ret) == 1 && ret[0] == dep {
		// Dependency doesn't have a require/provide directly on this guy, up to the top-level
		// target. We have to check the dep first to keep things consistent with what targets
		// have actually been built.
		ret = depTarget.ProvideFor(target)
		if len(ret) == 1 && ret[0] == dep {
			return ret
		}
	}
	ret2 := make([]BuildLabel, 0, len(ret))
	for _, r := range ret {
		if r == dep {
			ret2 = append(ret2, r) // Providing itself, don't recurse
		} else {
			ret2 = append(ret2, recursivelyProvideFor(graph, target, dependency, r)...)
		}
	}
	return ret2
}

// recursivelyProvideSource is similar to recursivelyProvideFor but operates on a BuildInput.
<<<<<<< HEAD
func recursivelyProvideSource(graph *BuildGraph, target *BuildTarget, src BuildInput, ch chan BuildInput) {
	if label := src.nonOutputLabel(); label != nil {
		for _, p := range recursivelyProvideFor(graph, target, target, *label) {
			ch <- p
=======
func recursivelyProvideSource(graph *BuildGraph, target *BuildTarget, src BuildInput) []BuildInput {
	if label, ok := src.nonOutputLabel(); ok {
		dep := graph.TargetOrDie(label)
		provided := recursivelyProvideFor(graph, target, target, dep.Label)
		ret := make([]BuildInput, len(provided))
		for i, p := range provided {
			ret[i] = p
>>>>>>> fb6df647
		}
	}
	ch <- src
}

// IterRuntimeFiles yields all the runtime files for a rule (outputs, tools & data files), similar to above.
func IterRuntimeFiles(graph *BuildGraph, target *BuildTarget, absoluteOuts bool, runtimeDir string) <-chan SourcePair {
	done := map[string]bool{}
	ch := make(chan SourcePair)

	pushOut := func(src, out string) {
		if absoluteOuts {
			out = path.Join(RepoRoot, runtimeDir, out)
		}
		if !done[out] {
			ch <- SourcePair{src, out}
			done[out] = true
		}
	}

	go func() {
		outDir := target.OutDir()
		for _, out := range target.Outputs() {
			pushOut(path.Join(outDir, out), out)
		}

		for _, data := range target.AllData() {
			fullPaths := data.FullPaths(graph)
			for i, dataPath := range data.Paths(graph) {
				pushOut(fullPaths[i], dataPath)
			}
		}

		for _, tool := range target.AllTestTools() {
			fullPaths := tool.FullPaths(graph)
			for i, dataPath := range tool.Paths(graph) {
				pushOut(fullPaths[i], dataPath)
			}
		}

		close(ch)
	}()
	return ch
}

// IterInputPaths yields all the transitive input files for a rule (sources & data files), similar to above (again).
func IterInputPaths(graph *BuildGraph, target *BuildTarget) <-chan string {
	// Use a couple of maps to protect us from dep-graph loops and to stop parsing the same target
	// multiple times. We also only want to push files to the channel that it has not already seen.
	donePaths := map[string]bool{}
	doneTargets := map[*BuildTarget]bool{}
	ch := make(chan string)
	var inner func(*BuildTarget)
	inner = func(target *BuildTarget) {
		if !doneTargets[target] {
			// First yield all the sources of the target only ever pushing declared paths to
			// the channel to prevent us outputting any intermediate files.
			for _, source := range target.AllSources() {
				// If the label is nil add any input paths contained here.
				if label, ok := source.nonOutputLabel(); !ok {
					for _, sourcePath := range source.FullPaths(graph) {
						if !donePaths[sourcePath] {
							ch <- sourcePath
							donePaths[sourcePath] = true
						}
					}
					// Otherwise we should recurse for this build label (and gather its sources)
				} else {
					inner(graph.TargetOrDie(label))
				}
			}

			// Now yield all the data deps of this rule.
			for _, data := range target.AllData() {
				// If the label is nil add any input paths contained here.
				if label, ok := data.Label(); !ok {
					for _, sourcePath := range data.FullPaths(graph) {
						if !donePaths[sourcePath] {
							ch <- sourcePath
							donePaths[sourcePath] = true
						}
					}
					// Otherwise we should recurse for this build label (and gather its sources)
				} else {
					inner(graph.TargetOrDie(label))
				}
			}

			// Finally recurse for all the deps of this rule.
			for _, dep := range target.Dependencies() {
				inner(dep)
			}
			doneTargets[target] = true
		}
	}
	go func() {
		inner(target)
		close(ch)
	}()
	return ch
}

// PrepareSource symlinks a single source file for a build rule.
func PrepareSource(sourcePath string, tmpPath string) error {
	dir := path.Dir(tmpPath)
	if !PathExists(dir) {
		if err := os.MkdirAll(dir, DirPermissions); err != nil {
			return err
		}
	}
	if !PathExists(sourcePath) {
		return fmt.Errorf("Source file %s doesn't exist", sourcePath)
	}
	return fs.RecursiveLink(sourcePath, tmpPath, 0)
}

// PrepareSourcePair prepares a source file for a build.
func PrepareSourcePair(pair SourcePair) error {
	if path.IsAbs(pair.Src) {
		return PrepareSource(pair.Src, pair.Tmp)
	}
	return PrepareSource(path.Join(RepoRoot, pair.Src), pair.Tmp)
}

// CollapseHash combines our usual four-part hash into one by XOR'ing them together.
// This helps keep things short in places where sometimes we get complaints about filenames being
// too long (this is most noticeable on e.g. Ubuntu with an encrypted home directory, but
// not an entire encrypted disk) and where we don't especially care about breaking out the
// individual parts of hashes, which is important for many parts of the system.
func CollapseHash(key []byte) []byte {
	short := [sha1.Size]byte{}
	// We store the rule hash twice, if it's repeated we must make sure not to xor it
	// against itself.
	if bytes.Equal(key[0:sha1.Size], key[sha1.Size:2*sha1.Size]) {
		for i := 0; i < sha1.Size; i++ {
			short[i] = key[i] ^ key[i+2*sha1.Size] ^ key[i+3*sha1.Size]
		}
	} else {
		for i := 0; i < sha1.Size; i++ {
			short[i] = key[i] ^ key[i+sha1.Size] ^ key[i+2*sha1.Size] ^ key[i+3*sha1.Size]
		}
	}
	return short[:]
}

// LookPath does roughly the same as exec.LookPath, i.e. looks for the named file on the path.
// The main difference is that it looks based on our config which isn't necessarily the same
// as the external environment variable.
func LookPath(filename string, paths []string) (string, error) {
	for _, p := range paths {
		for _, p2 := range strings.Split(p, ":") {
			p3 := path.Join(p2, filename)
			if _, err := os.Stat(p3); err == nil {
				return p3, nil
			}
		}
	}
	return "", fmt.Errorf("%s not found in path %s", filename, strings.Join(paths, ":"))
}

// LookBuildPath is like LookPath but takes the config's build path into account.
func LookBuildPath(filename string, config *Configuration) (string, error) {
	return LookPath(filename, config.Path())
}

// PathExists is an alias to fs.PathExists.
// TODO(peterebden): Remove and migrate everything over.
func PathExists(filename string) bool {
	return fs.PathExists(filename)
}<|MERGE_RESOLUTION|>--- conflicted
+++ resolved
@@ -217,21 +217,12 @@
 }
 
 // recursivelyProvideSource is similar to recursivelyProvideFor but operates on a BuildInput.
-<<<<<<< HEAD
 func recursivelyProvideSource(graph *BuildGraph, target *BuildTarget, src BuildInput, ch chan BuildInput) {
-	if label := src.nonOutputLabel(); label != nil {
-		for _, p := range recursivelyProvideFor(graph, target, target, *label) {
+	if label, ok := src.nonOutputLabel(); ok {
+		for _, p := range recursivelyProvideFor(graph, target, target, label) {
 			ch <- p
-=======
-func recursivelyProvideSource(graph *BuildGraph, target *BuildTarget, src BuildInput) []BuildInput {
-	if label, ok := src.nonOutputLabel(); ok {
-		dep := graph.TargetOrDie(label)
-		provided := recursivelyProvideFor(graph, target, target, dep.Label)
-		ret := make([]BuildInput, len(provided))
-		for i, p := range provided {
-			ret[i] = p
->>>>>>> fb6df647
-		}
+		}
+		return
 	}
 	ch <- src
 }

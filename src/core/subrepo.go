--- conflicted
+++ resolved
@@ -72,11 +72,7 @@
 func (s *Subrepo) LoadSubrepoConfig() (err error) {
 	s.loadConfig.Do(func() {
 		s.State.RepoConfig = &Configuration{}
-<<<<<<< HEAD
 
-		err = readConfigFile(s.State.RepoConfig, filepath.Join(s.Root, ".plzconfig"), true)
-		err = readConfigFile(s.State.Config, filepath.Join(s.Root, ".plzconfig"), true)
-=======
 		err = readConfigFilesInto(s.State.Config, s.State.RepoConfig, append(s.AdditionalConfigFiles, filepath.Join(s.Root, ".plzconfig")))
 		if err != nil {
 			return
@@ -85,7 +81,6 @@
 			return
 		}
 		go s.State.Parser.Init(s.State)
->>>>>>> 2d0efbe5
 	})
 	return
 }

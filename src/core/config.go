// Utilities for reading the Please config files.

package core

import (
	"crypto/sha1"
	"fmt"
	"io"
	"os"
	"path/filepath"
	"reflect"
	"runtime"
	"sort"
	"strconv"
	"strings"
	"sync"
	"time"

	"github.com/coreos/go-semver/semver"
	"github.com/google/shlex"
	"github.com/please-build/gcfg"
	gcfgtypes "github.com/please-build/gcfg/types"
	"github.com/thought-machine/go-flags"

	"github.com/thought-machine/please/src/cli"
	"github.com/thought-machine/please/src/fs"
)

// OsArch is the os/arch pair, like linux_amd64 etc.
const OsArch = runtime.GOOS + "_" + runtime.GOARCH

// ConfigName is the base name for config files.
const ConfigName string = "plzconfig"

// ConfigFileName is the file name for the typical repo config - this is normally checked in
const ConfigFileName string = ".plzconfig"

// ArchConfigFileName is the architecture-specific config file which overrides the repo one.
// Also normally checked in if needed.
const ArchConfigFileName string = ".plzconfig_" + OsArch

// LocalConfigFileName is the file name for the local repo config - this is not normally checked
// in and used to override settings on the local machine.
const LocalConfigFileName string = ".plzconfig.local"

// MachineConfigFileName is the file name for the machine-level config - can use this to override
// things for a particular machine (eg. build machine with different caching behaviour).
const MachineConfigFileName = "/etc/please/plzconfig"

// UserConfigFileName is the file name for user-specific config (for all their repos).
const UserConfigFileName = "~/.config/please/plzconfig"

// DefaultPleaseLocation is the default location where Please is installed.
const DefaultPleaseLocation = "~/.please"

// DefaultPath is the default location please looks for programs in
var DefaultPath = []string{"/usr/local/bin", "/usr/bin", "/bin"}

// readConfigFileOnly reads a single config file into the config struct
func readConfigFileOnly(config *Configuration, filename string, quiet bool) error {
	log.Debug("Attempting to read config from %s...", filename)
	if err := gcfg.ReadFileInto(config, filename); err != nil && os.IsNotExist(err) {
		return nil // It's not an error to not have the file at all.
	} else if gcfg.FatalOnly(err) != nil {
		return err
	} else if err != nil {
		if quiet {
			log.Debug("Error in config file %s: %s", filename, err)
		} else {
			log.Warning("Error in config file %s: %s", filename, err)
		}
	} else {
		log.Debug("Read config from %s", filename)
	}
	return nil
}

// readConfigFile reads a single config file into the config struct taking into account
// some context like subrepos and plugins.
func readConfigFile(config *Configuration, filename string, subrepo bool) error {
	plugins := config.Plugin
	config.Plugin = map[string]*Plugin{}

	if err := readConfigFileOnly(config, filename, subrepo); err != nil {
		return err
	}

	if subrepo {
		checkPluginVersionRequirements(config)
	}
	normaliseAndMergePluginConfig(config, plugins)

	return nil
}

func checkPluginVersionRequirements(config *Configuration) {
	if config.PluginDefinition.Name != "" {
		currentPlzVersion := *semver.New(PleaseVersion)
		// Get plugin config version requirement which may or may not exist
		pluginVerReq := config.Please.Version.Version

		if currentPlzVersion.LessThan(pluginVerReq) {
			log.Warningf("Plugin \"%v\" requires Please version %v", config.PluginDefinition.Name, pluginVerReq)
		}
	}
}

// ReadDefaultConfigFiles reads all the config files from the default locations and
// merges them into a config object.
// The repo root must have already have been set before calling this.
func ReadDefaultConfigFiles(profiles []ConfigProfile) (*Configuration, error) {
	s := make([]string, len(profiles))
	for i, p := range profiles {
		s[i] = string(p)
	}
	return ReadConfigFiles(defaultConfigFiles(), s)
}

// ReadDefaultGlobalConfigFilesOnly reads all the default global config files and
// merges them into a config object.
func ReadDefaultGlobalConfigFilesOnly(config *Configuration) error {
	return ReadConfigFilesOnly(config, defaultGlobalConfigFiles(), nil)
}

// ReadDefaultConfigFilesOnly reads all the default config files and
// merges them into a config object.
func ReadDefaultConfigFilesOnly(config *Configuration, profiles []ConfigProfile) error {
	s := make([]string, len(profiles))
	for i, p := range profiles {
		s[i] = string(p)
	}
	return ReadConfigFilesOnly(config, defaultConfigFiles(), s)
}

// defaultGlobalConfigFiles returns the set of global default config file names.
func defaultGlobalConfigFiles() []string {
	configFiles := []string{
		MachineConfigFileName,
	}

	if xdgConfigDirs := os.Getenv("XDG_CONFIG_DIRS"); xdgConfigDirs != "" {
		for _, p := range strings.Split(xdgConfigDirs, ":") {
			if !filepath.IsAbs(p) {
				continue
			}

			configFiles = append(configFiles, filepath.Join(p, ConfigName))
		}
	}

	// Note: according to the XDG Base Directory Specification,
	// this path should only be checked if XDG_CONFIG_HOME env var is not set,
	// but it should be kept here for backward compatibility purposes.
	configFiles = append(configFiles, fs.ExpandHomePath(UserConfigFileName))

	if xdgConfigHome := os.Getenv("XDG_CONFIG_HOME"); xdgConfigHome != "" && filepath.IsAbs(xdgConfigHome) {
		configFiles = append(configFiles, filepath.Join(xdgConfigHome, ConfigName))
	}

	return configFiles
}

// defaultConfigFiles returns the set of default config file names.
func defaultConfigFiles() []string {
	return append(
		defaultGlobalConfigFiles(), filepath.Join(RepoRoot, ConfigFileName), filepath.Join(RepoRoot, ArchConfigFileName), filepath.Join(RepoRoot, LocalConfigFileName),
	)
}

// ReadConfigFilesOnly reads all the config locations, in order, and merges them into a config object.
func ReadConfigFilesOnly(config *Configuration, filenames []string, profiles []string) error {
	for _, filename := range filenames {
		if err := readConfigFileOnly(config, filename, false); err != nil {
			return err
		}
		for _, profile := range profiles {
			if err := readConfigFileOnly(config, filename+"."+profile, false); err != nil {
				return err
			}
		}
	}
	return nil
}

// ReadConfigFiles reads all the config locations, in order, and merges them into a config object.
// Values are filled in by defaults initially and then overridden by each file in turn.
func ReadConfigFiles(filenames []string, profiles []string) (*Configuration, error) {
	config := DefaultConfiguration()
	for _, filename := range filenames {
		if err := readConfigFile(config, filename, false); err != nil {
			return config, err
		}
		for _, profile := range profiles {
			if err := readConfigFile(config, filename+"."+profile, false); err != nil {
				return config, err
			}
		}
	}

	// Set default values for slices. These add rather than overwriting so we can't set
	// them upfront as we would with other config values.
	setDefault(&config.Please.PluginRepo,
		"https://github.com/{owner}/{plugin}/archive/{revision}.zip",
		"https://github.com/{owner}/{plugin}-rules/archive/{revision}.zip",
	)
	if usingBazelWorkspace {
		setDefault(&config.Parse.BuildFileName, "BUILD.bazel", "BUILD", "BUILD.plz")
	} else {
		setDefault(&config.Parse.BuildFileName, "BUILD", "BUILD.plz")
	}
	setBuildPath(&config.Build.Path, config.Build.PassEnv, config.Build.PassUnsafeEnv)
	setDefault(&config.Build.HashCheckers, "sha1", "sha256", "blake3")
	setDefault(&config.Build.PassUnsafeEnv)
	setDefault(&config.Build.PassEnv)
	setDefault(&config.Cover.FileExtension, ".go", ".py", ".java", ".tsx", ".ts", ".js", ".cc", ".h", ".c")
	setDefault(&config.Cover.ExcludeExtension, ".pb.go", "_pb2.py", ".spec.tsx", ".spec.ts", ".spec.js", ".pb.cc", ".pb.h", "_test.py", "_test.go", "_pb.go", "_bindata.go", "_test_main.cc")
	setDefault(&config.Proto.Language, "cc", "py", "java", "go", "js")
	setDefault(&config.Parse.BuildDefsDir, "build_defs")

	if config.Go.GoRoot != "" {
		config.Go.GoTool = filepath.Join(config.Go.GoRoot, "bin", "go")
	}

	// Default values for these guys depend on config.Java.JavaHome if that's been set.
	if config.Java.JavaHome != "" {
		defaultPathIfExists(&config.Java.JlinkTool, config.Java.JavaHome, "bin/jlink")
	}

	if config.Colours == nil {
		config.Colours = map[string]string{
			"py":   "${GREEN}",
			"java": "${RED}",
			"go":   "${YELLOW}",
			"js":   "${BLUE}",
		}
	} else {
		// You are allowed to just write "yellow" but we map that to a pseudo-variable thing.
		for k, v := range config.Colours {
			if v[0] != '$' {
				config.Colours[k] = "${" + strings.ToUpper(v) + "}"
			}
		}
	}

	// In a few versions we will deprecate Cpp.Coverage completely in favour of this more generic scheme.
	if !config.Cpp.Coverage {
		config.Test.DisableCoverage = append(config.Test.DisableCoverage, "cc")
	}

	if len(config.Size) == 0 {
		config.Size = map[string]*Size{
			"small": {
				Timeout:     cli.Duration(1 * time.Minute),
				TimeoutName: "short",
			},
			"medium": {
				Timeout:     cli.Duration(5 * time.Minute),
				TimeoutName: "moderate",
			},
			"large": {
				Timeout:     cli.Duration(15 * time.Minute),
				TimeoutName: "long",
			},
			"enormous": {
				TimeoutName: "eternal",
			},
		}
	}
	// Dump the timeout names back in so we can look them up later
	for _, size := range config.Size {
		if size.TimeoutName != "" {
			config.Size[size.TimeoutName] = size
		}
	}

	// Resolve the full path to its location.
	config.EnsurePleaseLocation()

	// If the HTTP proxy config is set and there is no env var overriding it, set it now
	// so various other libraries will honour it.
	if config.Build.HTTPProxy != "" {
		os.Setenv("HTTP_PROXY", config.Build.HTTPProxy.String())
	}

	// Deal with the various sandbox settings that are moving.
	if config.Build.Sandbox {
		log.Warning("build.sandbox in config is deprecated, use sandbox.build instead")
		config.Sandbox.Build = true
	}
	if config.Test.Sandbox {
		log.Warning("test.sandbox in config is deprecated, use sandbox.test instead")
		config.Sandbox.Test = true
	}
	if config.Build.PleaseSandboxTool != "" {
		log.Warning("build.pleasesandboxtool in config is deprecated, use sandbox.tool instead")
		config.Sandbox.Tool = config.Build.PleaseSandboxTool
	}

	// We can only verify options by reflection (we need struct tags) so run them quickly through this.
	return config, config.ApplyOverrides(map[string]string{
		"build.hashfunction": config.Build.HashFunction,
		"build.hashcheckers": strings.Join(config.Build.HashCheckers, ","),
	})
}

// normaliseAndMergePluginConfig converts all config for plugins to lower case, and merges in the existing plugin config
// with the config we just loaded.
func normaliseAndMergePluginConfig(config *Configuration, oldPlugins map[string]*Plugin) {
	// First we convert all the config keys to lower case.
	for _, plugin := range config.Plugin {
		newExtraValues := make(map[string][]string, len(plugin.ExtraValues))
		for k, v := range plugin.ExtraValues {
			newExtraValues[strings.ToLower(k)] = v
		}
		plugin.ExtraValues = newExtraValues
	}

	// Then load in the previous config value if they weren't set in the last loaded config file
	for pluginName, plugin := range oldPlugins {
		pluginName = strings.ToLower(pluginName)
		newPlugin, ok := config.Plugin[pluginName]
		if !ok {
			config.Plugin[pluginName] = plugin
			continue
		}
		if newPlugin.Target.IsEmpty() {
			newPlugin.Target = plugin.Target
		}
		for k, v := range plugin.ExtraValues {
			if _, ok := newPlugin.ExtraValues[k]; !ok {
				newPlugin.ExtraValues[k] = v
			}
		}
	}
}

// setDefault sets a slice of strings in the config if the set one is empty.
func setDefault(conf *[]string, def ...string) {
	if len(*conf) == 0 {
		*conf = def
	}
}

// setDefault checks if "PATH" is in passEnv, if it is set config.build.Path to use the environment variable.
func setBuildPath(conf *[]string, passEnv []string, passUnsafeEnv []string) {
	pathVal := DefaultPath
	for _, i := range passUnsafeEnv {
		if i == "PATH" {
			pathVal = strings.Split(os.Getenv("PATH"), ":")
		}
	}
	for _, i := range passEnv {
		if i == "PATH" {
			pathVal = strings.Split(os.Getenv("PATH"), ":")
		}
	}
	setDefault(conf, pathVal...)
}

// defaultPathIfExists sets a variable to a location in a directory if it's not already set and if the location exists.
func defaultPathIfExists(conf *string, dir, file string) {
	if *conf == "" {
		location := filepath.Join(dir, file)
		// check that the location is valid
		if _, err := os.Stat(location); err == nil {
			*conf = location
		}
	}
}

// DefaultConfiguration returns the default configuration object with no overrides.
// N.B. Slice fields are not populated by this (since it interferes with reading them)
func DefaultConfiguration() *Configuration {
	config := Configuration{buildEnvStored: &storedBuildEnv{}}
	config.Please.SelfUpdate = true
	config.Please.Autoclean = true
	config.Please.DownloadLocation = "https://get.please.build"
	config.Please.NumOldVersions = 10
	config.Please.NumThreads = runtime.NumCPU() + 2
	config.Parse.NumThreads = config.Please.NumThreads
	config.Parse.GitFunctions = true
	config.Build.Arch = cli.NewArch(runtime.GOOS, runtime.GOARCH)
	config.Build.Lang = "en_GB.UTF-8" // Not the language of the UI, the language passed to rules.
	config.Build.Nonce = "1402"       // Arbitrary nonce to invalidate config when needed.
	config.Build.Timeout = cli.Duration(10 * time.Minute)
	config.Build.Config = "opt"         // Optimised builds by default
	config.Build.FallbackConfig = "opt" // Optimised builds as a fallback on any target that doesn't have a matching one set
	config.Build.Xattrs = true
	config.Build.HashFunction = "sha256"
	config.Build.ParallelDownloads = 4
	config.BuildConfig = map[string]string{}
	config.BuildEnv = map[string]string{}
	config.Cache.HTTPWriteable = true
	config.Cache.HTTPTimeout = cli.Duration(25 * time.Second)
	config.Cache.HTTPConcurrentRequestLimit = 20
	config.Cache.HTTPRetry = 4
	if dir, err := os.UserCacheDir(); err == nil {
		config.Cache.Dir = filepath.Join(dir, "please")
	}
	config.Cache.DirCacheHighWaterMark = 10 * cli.GiByte
	config.Cache.DirCacheLowWaterMark = 8 * cli.GiByte
	config.Cache.DirClean = true
	config.Cache.Workers = runtime.NumCPU() + 2 // Mirrors the number of workers in please.go.
	config.Test.Timeout = cli.Duration(10 * time.Minute)
	config.Display.SystemStats = true
	config.Display.MaxWorkers = 40
	config.Display.ColourScheme = "dark"
	config.Remote.NumExecutors = 20 // kind of arbitrary
	config.Remote.Secure = true
	config.Remote.VerifyOutputs = true
	config.Remote.UploadDirs = true
	config.Remote.CacheDuration = cli.Duration(10000 * 24 * time.Hour) // Effectively forever.
	config.Go.GoTool = "go"
	config.Go.CgoCCTool = "gcc"
	config.Go.DelveTool = "dlv"
	config.Python.DefaultInterpreter = "python3"
	config.Python.DisableVendorFlags = false
	config.Python.TestRunner = "unittest"
	config.Python.TestRunnerBootstrap = ""
	config.Python.Debugger = "pdb"
	config.Python.UsePyPI = true
	config.Python.InterpreterOptions = ""
	config.Python.PipFlags = ""
	config.Java.DefaultTestPackage = ""
	config.Java.SourceLevel = "8"
	config.Java.TargetLevel = "8"
	config.Java.ReleaseLevel = ""
	config.Java.DefaultMavenRepo = []cli.URL{"https://repo1.maven.org/maven2", "https://jcenter.bintray.com/"}
	config.Java.JavacFlags = "-Werror -Xlint:-options" // bootstrap class path warnings are pervasive without this.
	config.Java.JlinkTool = "jlink"
	config.Java.JavaHome = ""
	config.Cpp.CCTool = "gcc"
	config.Cpp.CppTool = "g++"
	config.Cpp.LdTool = "ld"
	config.Cpp.ArTool = "ar"
	config.Cpp.DefaultOptCflags = "--std=c99 -O3 -pipe -DNDEBUG -Wall -Werror"
	config.Cpp.DefaultDbgCflags = "--std=c99 -g3 -pipe -DDEBUG -Wall -Werror"
	config.Cpp.DefaultOptCppflags = "--std=c++11 -O3 -pipe -DNDEBUG -Wall -Werror"
	config.Cpp.DefaultDbgCppflags = "--std=c++11 -g3 -pipe -DDEBUG -Wall -Werror"
	config.Cpp.Coverage = true
	config.Cpp.ClangModules = true
	config.Proto.ProtocTool = "protoc"
	// We're using the most common names for these; typically gRPC installs the builtin plugins
	// as grpc_python_plugin etc.
	config.Proto.ProtocGoPlugin = "protoc-gen-go"
	config.Proto.GrpcPythonPlugin = "grpc_python_plugin"
	config.Proto.GrpcJavaPlugin = "protoc-gen-grpc-java"
	config.Proto.GrpcCCPlugin = "grpc_cpp_plugin"
	config.Proto.PythonDep = "//third_party/python:protobuf"
	config.Proto.JavaDep = "//third_party/java:protobuf"
	config.Proto.GoDep = "//third_party/go:protobuf"
	config.Proto.JsDep = ""
	config.Proto.PythonGrpcDep = "//third_party/python:grpc"
	config.Proto.JavaGrpcDep = "//third_party/java:grpc-all"
	config.Proto.GoGrpcDep = "//third_party/go:grpc"
	config.Remote.Timeout = cli.Duration(2 * time.Minute)
	config.Bazel.Compatibility = usingBazelWorkspace

	config.Sandbox.Tool = "please_sandbox"
	// Please tools
	config.Go.FilterTool = "/////_please:please_go_filter"
	config.Go.PleaseGoTool = "/////_please:please_go"
	config.Go.EmbedTool = "/////_please:please_go_embed"
	config.Python.PexTool = "/////_please:please_pex"
	config.Java.JavacWorker = "/////_please:javac_worker"
	config.Java.JarCatTool = "/////_please:arcat"
	config.Build.ArcatTool = "/////_please:arcat"
	config.Java.JUnitRunner = "/////_please:junit_runner"

	config.Metrics.Timeout = cli.Duration(2 * time.Second)

	return &config
}

// A Configuration contains all the settings that can be configured about Please.
// This is parsed from .plzconfig etc; we also auto-generate help messages from its tags.
type Configuration struct {
	Please struct {
		Version          cli.Version `help:"Defines the version of plz that this repo is supposed to use currently. If it's not present or the version matches the currently running version no special action is taken; otherwise if SelfUpdate is set Please will attempt to download an appropriate version, otherwise it will issue a warning and continue.\n\nNote that if this is not set, you can run plz update to update to the latest version available on the server." var:"PLZ_VERSION"`
		ToolsURL         cli.URL     `help:"The URL download the Please tools from. Defaults to download the tools from the current Please versions github releases page."`
		VersionChecksum  []string    `help:"Defines a hex-encoded sha256 checksum that the downloaded version must match. Can be specified multiple times to support different architectures." example:"abcdef1234567890abcdef1234567890abcdef1234567890abcdef1234567890"`
		Location         string      `help:"Defines the directory Please is installed into.\nDefaults to ~/.please but you might want it to be somewhere else if you're installing via another method (e.g. the debs and install script still use /opt/please)."`
		SelfUpdate       bool        `help:"Sets whether plz will attempt to update itself when the version set in the config file is different."`
		DownloadLocation cli.URL     `help:"Defines the location to download Please from when self-updating. Defaults to the Please web server, but you can point it to some location of your own if you prefer to keep traffic within your network or use home-grown versions."`
		NumOldVersions   int         `help:"Number of old versions to keep from autoupdates."`
		Autoclean        bool        `help:"Automatically clean stale versions without prompting"`
		NumThreads       int         `help:"Number of parallel build operations to run.\nIs overridden by the equivalent command-line flag, if that's passed." example:"6"`
		Motd             []string    `help:"Message of the day; is displayed once at the top during builds. If multiple are given, one is randomly chosen."`
		DefaultRepo      string      `help:"Location of the default repository; this is used if plz is invoked when not inside a repo, it changes to that directory then does its thing."`
		PluginRepo       []string    `help:"A list of template URLS used to download plugins from. The download should be an archive e.g. .tar.gz, or .zip. Templatized variables should be surrounded in curly braces, and the available options are: owner, revision and plugin. Defaults to github and gitlab." example:"https://gitlab.you.org/{owner}/{plugin}/-/archive/{revision}/{plugin}-{revision}.zip" var:"PLUGIN_REPOS"`
	} `help:"The [please] section in the config contains non-language-specific settings defining how Please should operate."`
	Parse struct {
		ExperimentalDir    []string     `help:"Directory containing experimental code. This is subject to some extra restrictions:\n - Code in the experimental dir can override normal visibility constraints\n - Code outside the experimental dir can never depend on code inside it\n - Tests are excluded from general detection." example:"experimental"`
		BuildFileName      []string     `help:"Sets the names that Please uses instead of BUILD for its build files.\nFor clarity the documentation refers to them simply as BUILD files but you could reconfigure them here to be something else.\nOne case this can be particularly useful is in cases where you have a subdirectory named build on a case-insensitive file system like HFS+." var:"BUILD_FILE_NAMES"`
		BlacklistDirs      []string     `help:"Directories to blacklist when recursively searching for BUILD files (e.g. when using plz build ... or similar).\nThis is generally useful when you have large directories within your repo that don't need to be searched, especially things like node_modules that have come from external package managers."`
		PreloadBuildDefs   []string     `help:"Files to preload by the parser before loading any BUILD files.\nSince this is done before the first package is parsed they must be files in the repository, they cannot be subinclude() paths. Use Init instead." example:"build_defs/go_bindata.build_defs"`
		PreloadSubincludes []BuildLabel `help:"Subinclude targets to preload by the parser before loading any BUILD files.\nSubincludes can be slow so it's recommended to use PreloadBuildDefs where possible." example:"///pleasings//python:requirements"`
		BuildDefsDir       []string     `help:"Directory to look in when prompted for help topics that aren't known internally." example:"build_defs"`
		NumThreads         int          `help:"Number of parallel parse operations to run.\nIs overridden by the --num_threads command line flag." example:"6"`
		GitFunctions       bool         `help:"Activates built-in functions git_branch, git_commit, git_show and git_state. If disabled they will not be usable at parse time."`
	} `help:"The [parse] section in the config contains settings specific to parsing files."`
	Display struct {
		UpdateTitle  bool   `help:"Updates the title bar of the shell window Please is running in as the build progresses. This isn't on by default because not everyone's shell is configured to reset it again after and we don't want to alter it forever."`
		SystemStats  bool   `help:"Whether or not to show basic system resource usage in the interactive display. Has no effect without that configured."`
		MaxWorkers   int    `help:"Maximum number of worker rows to display at any one time."`
		ColourScheme string `help:"Shell colour scheme mode, dark or light. Defaults to dark"`
	} `help:"Please has an animated display mode which shows the currently building targets.\nBy default it will autodetect whether it is using an interactive TTY session and choose whether to use it or not, although you can force it on or off via flags.\n\nThe display is heavily inspired by Buck's SuperConsole."`
	Colours map[string]string `help:"Colour code overrides for the targets in interactive output. These colours are map labels on targets to colours e.g. go -> ${YELLOW}."`
	Build   struct {
		Arch                 cli.Arch     `help:"The target architecture to compile for. Defaults to the host architecture."`
		Timeout              cli.Duration `help:"Default timeout for build actions. Default is ten minutes."`
		Path                 []string     `help:"The PATH variable that will be passed to the build processes.\nDefaults to /usr/local/bin:/usr/bin:/bin but of course can be modified if you need to get binaries from other locations." example:"/usr/local/bin:/usr/bin:/bin"`
		Config               string       `help:"The build config to use when one is not chosen on the command line. Defaults to opt." example:"opt | dbg"`
		FallbackConfig       string       `help:"The build config to use when one is chosen and a required target does not have one by the same name. Also defaults to opt." example:"opt | dbg"`
		Lang                 string       `help:"Sets the language passed to build rules when building. This can be important for some tools (although hopefully not many) - we've mostly observed it with Sass."`
		Sandbox              bool         `help:"Deprecated, use sandbox.build instead."`
		Xattrs               bool         `help:"True (the default) to attempt to use xattrs to record file metadata. If false Please will fall back to using additional files where needed, which is more compatible but has slightly worse performance."`
		PleaseSandboxTool    string       `help:"Deprecated, use sandbox.tool instead."`
		Nonce                string       `help:"This is an arbitrary string that is added to the hash of every build target. It provides a way to force a rebuild of everything when it's changed.\nWe will bump the default of this whenever we think it's required - although it's been a pretty long time now and we hope that'll continue."`
		PassEnv              []string     `help:"A list of environment variables to pass from the current environment to build rules. For example\n\nPassEnv = HTTP_PROXY\n\nwould copy your HTTP_PROXY environment variable to the build env for any rules."`
		PassUnsafeEnv        []string     `help:"Similar to PassEnv, a list of environment variables to pass from the current environment to build rules. Unlike PassEnv, the environment variable values are not used when calculating build target hashes."`
		HTTPProxy            cli.URL      `help:"A URL to use as a proxy server for downloads. Only applies to internal ones - e.g. self-updates or remote_file rules."`
		HashCheckers         []string     `help:"Set of hash algos supported by the 'hashes' argument on build rules. Defaults to: sha1,sha256,blake3." options:"sha1,sha256,blake3,xxhash,crc32,crc64"`
		HashFunction         string       `help:"The hash function to use internally for build actions." options:"sha1,sha256,blake3,xxhash,crc32,crc64"`
		ExitOnError          bool         `help:"True to have build actions automatically fail on error (essentially passing -e to the shell they run in)." var:"EXIT_ON_ERROR"`
		DownloadLinkable     bool         `help:"True to download targets on remote that have links defined."`
		LinkGeneratedSources string       `help:"If set, supported build definitions will link generated sources back into the source tree. The list of generated files can be generated for the .gitignore through 'plz query print --label gitignore: //...'. The available options are: 'hard' (hardlinks), 'soft' (symlinks), 'true' (symlinks) and 'false' (default)"`
		UpdateGitignore      bool         `help:"Whether to automatically update the nearest gitignore with generated sources"`
		ParallelDownloads    int          `help:"Max number of remote_file downloads to run in parallel."`
		ArcatTool            string       `help:"Defines the tool used to concatenate files which we use in various build rules. Defaults to Arcat." var:"ARCAT_TOOL"`
	} `help:"A config section describing general settings related to building targets in Please.\nSince Please is by nature about building things, this only has the most generic properties; most of the more esoteric properties are configured in their own sections."`
	BuildConfig map[string]string `help:"A section of arbitrary key-value properties that are made available in the BUILD language. These are often useful for writing custom rules that need some configurable property.\n\n[buildconfig]\nandroid-tools-version = 23.0.2\n\nFor example, the above can be accessed as CONFIG.ANDROID_TOOLS_VERSION."`
	BuildEnv    map[string]string `help:"A set of extra environment variables to define for build rules. For example:\n\n[buildenv]\nsecret-passphrase = 12345\n\nThis would become SECRET_PASSPHRASE for any rules. These can be useful for passing secrets into custom rules; any variables containing SECRET or PASSWORD won't be logged.\n\nIt's also useful if you'd like internal tools to honour some external variable."`
	Cache       struct {
		Workers                    int          `help:"Number of workers for uploading artifacts to remote caches, which is done asynchronously."`
		Dir                        string       `help:"Sets the directory to use for the dir cache.\nThe default is 'please' under the user's cache dir (i.e. ~/.cache/please, ~/Library/Caches/please, etc), if set to the empty string the dir cache will be disabled." example:".plz-cache"`
		DirCacheHighWaterMark      cli.ByteSize `help:"Starts cleaning the directory cache when it is over this number of bytes.\nCan also be given with human-readable suffixes like 10G, 200MB etc."`
		DirCacheLowWaterMark       cli.ByteSize `help:"When cleaning the directory cache, it's reduced to at most this size."`
		DirClean                   bool         `help:"Controls whether entries in the dir cache are cleaned or not. If disabled the cache will only grow."`
		DirCompress                bool         `help:"Compresses stored artifacts in the dir cache. They are slower to store & retrieve but more compact."`
		HTTPURL                    cli.URL      `help:"Base URL of the HTTP cache.\nNot set to anything by default which means the cache will be disabled."`
		HTTPWriteable              bool         `help:"If True this plz instance will write content back to the HTTP cache.\nBy default it runs in read-only mode."`
		HTTPTimeout                cli.Duration `help:"Timeout for operations contacting the HTTP cache, in seconds."`
		HTTPConcurrentRequestLimit int          `help:"The maximum amount of concurrent requests that can be open. Default 20."`
		HTTPRetry                  int          `help:"The maximum number of retries before a request will give up, if a request is retryable"`
		StoreCommand               string       `help:"Use a custom command to store cache entries."`
		RetrieveCommand            string       `help:"Use a custom command to retrieve cache entries."`
	} `help:"Please has several built-in caches that can be configured in its config file.\n\nThe simplest one is the directory cache which by default is written into the .plz-cache directory. This allows for fast retrieval of code that has been built before (for example, when swapping Git branches).\n\nThere is also a remote RPC cache which allows using a centralised server to store artifacts. A typical pattern here is to have your CI system write artifacts into it and give developers read-only access so they can reuse its work.\n\nFinally there's a HTTP cache which is very similar, but a little obsolete now since the RPC cache outperforms it and has some extra features. Otherwise the two have similar semantics and share quite a bit of implementation.\n\nPlease has server implementations for both the RPC and HTTP caches."`
	Test struct {
		Timeout                  cli.Duration `help:"Default timeout applied to all tests. Can be overridden on a per-rule basis."`
		Sandbox                  bool         `help:"Deprecated, use sandbox.test instead."`
		DisableCoverage          []string     `help:"Disables coverage for tests that have any of these labels spcified."`
		Upload                   cli.URL      `help:"URL to upload test results to (in XML format)"`
		UploadGzipped            bool         `help:"True to upload the test results gzipped."`
		StoreTestOutputOnSuccess bool         `help:"True to store stdout and stderr in the test results for successful tests."`
	} `help:"A config section describing settings related to testing in general."`
	Sandbox struct {
		Tool               string       `help:"The location of the tool to use for sandboxing. This can assume it is being run in a new network, user, and mount namespace on linux. If not set, Please will use 'plz sandbox'."`
		Dir                []string     `help:"Directories to hide within the sandbox"`
		Namespace          string       `help:"Set to 'always', to namespace all actions. Set to 'sandbox' to namespace only when sandboxing the build action. Defaults to 'never', under the assumption the sandbox tool will handle its own namespacing. If set, user namespacing will be enabled for all rules. Mount and network will only be enabled if the rule is to be sandboxed."`
		Build              bool         `help:"True to sandbox individual build actions, which isolates them from network access and some aspects of the filesystem. Currently only works on Linux." var:"BUILD_SANDBOX"`
		Test               bool         `help:"True to sandbox individual tests, which isolates them from network access, IPC and some aspects of the filesystem. Currently only works on Linux." var:"TEST_SANDBOX"`
		ExcludeableTargets []BuildLabel `help:"If set, only targets that match these wildcards will be allowed to opt out of the sandbox"`
	} `help:"A config section describing settings relating to sandboxing of build actions."`
	Remote struct {
		URL           string       `help:"URL for the remote server."`
		CASURL        string       `help:"URL for the CAS service, if it is different to the main one."`
		AssetURL      string       `help:"URL for the remote asset server, if it is different to the main one."`
		NumExecutors  int          `help:"Maximum number of remote executors to use simultaneously."`
		Instance      string       `help:"Remote instance name to request; depending on the server this may be required."`
		Name          string       `help:"A name for this worker instance. This is attached to artifacts uploaded to remote storage." example:"agent-001"`
		DisplayURL    string       `help:"A URL to browse the remote server with (e.g. using buildbarn-browser). Only used when printing hashes."`
		TokenFile     string       `help:"A file containing a token that is attached to outgoing RPCs to authenticate them. This is somewhat bespoke; we are still investigating further options for authentication."`
		Timeout       cli.Duration `help:"Timeout for connections made to the remote server."`
		Secure        bool         `help:"Whether to use TLS for communication or not."`
		VerifyOutputs bool         `help:"Whether to verify all outputs are present after a cached remote execution action. Depending on your server implementation, you may require this to ensure files are really present."`
		UploadDirs    bool         `help:"Uploads individual directory blobs after build actions. This might not be necessary with some servers, but if you aren't sure, you should leave it on."`
		Shell         string       `help:"Path to the shell to use to execute actions in. Default looks up bash based on the build.path setting."`
		Platform      []string     `help:"Platform properties to request from remote workers, in the format key=value."`
		CacheDuration cli.Duration `help:"Length of time before we re-check locally cached build actions. Default is unlimited."`
		BuildID       string       `help:"ID of the build action that's being run, to attach to remote requests."`
	} `help:"Settings related to remote execution & caching using the Google remote execution APIs. This section is still experimental and subject to change."`
	Size  map[string]*Size `help:"Named sizes of targets; these are the definitions of what can be passed to the 'size' argument."`
	Cover struct {
		FileExtension    []string `help:"Extensions of files to consider for coverage.\nDefaults to .go, .py, .java, .tsx, .ts, .js, .cc, .h, and .c"`
		ExcludeExtension []string `help:"Extensions of files to exclude from coverage.\nTypically this is for generated code; the default is to exclude protobuf extensions like .pb.go, _pb2.py, etc."`
		ExcludeGlob      []string `help:"Exclude glob patterns from coverage.\nTypically this is for generated code and it is useful when there is no other discrimination possible."`
	} `help:"Configuration relating to coverage reports."`
	Gc struct {
		Keep      []BuildLabel `help:"Marks targets that gc should always keep. Can include meta-targets such as //test/... and //docs:all."`
		KeepLabel []string     `help:"Defines a target label to be kept; for example, if you set this to go, no Go targets would ever be considered for deletion." example:"go"`
	} `help:"Please supports a form of 'garbage collection', by which it means identifying targets that are not used for anything. By default binary targets and all their transitive dependencies are always considered non-garbage, as are any tests directly on those. The config options here allow tweaking this behaviour to retain more things.\n\nNote that it's a very good idea that your BUILD files are in the standard format when running this."`
	Go struct {
		GoTool           string `help:"The binary to use to invoke Go & its subtools with." var:"GO_TOOL"`
		GoRoot           string `help:"If set, will set the GOROOT environment variable appropriately during build actions." var:"GOROOT"`
		GoPath           string `help:"If set, will set the GOPATH environment variable appropriately during build actions." var:"GOPATH"`
		ImportPath       string `help:"Sets the default Go import path at the root of this repository.\nFor example, in the Please repo, we might set it to github.com/thought-machine/please to allow imports from that package within the repo." var:"GO_IMPORT_PATH"`
		CgoCCTool        string `help:"Sets the location of CC while building cgo_library and cgo_test rules. Defaults to gcc" var:"CGO_CC_TOOL"`
		CgoEnabled       string `help:"Sets the CGO_ENABLED which controls whether the cgo build flag is set during cross compilation. Defaults to '0' (disabled)" var:"CGO_ENABLED"`
		FilterTool       string `help:"Sets the location of the please_go_filter tool that is used to filter source files against build constraints." var:"GO_FILTER_TOOL"`
		PleaseGoTool     string `help:"Sets the location of the please_go tool that is used to compile and test go code." var:"PLEASE_GO_TOOL"`
		EmbedTool        string `help:"Sets the location of the please_go_embed tool that is used to parse //go:embed directives." var:"GO_EMBED_TOOL"`
		DelveTool        string `help:"Sets the location of the Delve tool that is used for debugging Go code." var:"DELVE_TOOL"`
		DefaultStatic    bool   `help:"Sets Go binaries to default to static linking. Note that enabling this may have negative consequences for some code, including Go's DNS lookup code in the net module." var:"GO_DEFAULT_STATIC"`
		GoTestRootCompat bool   `help:"Changes the behavior of the build rules to be more compatible with go test i.e. please will descend into the package directory to run unit tests as go test does." var:"GO_TEST_ROOT_COMPAT"`
		CFlags           string `help:"Sets the CFLAGS env var for go rules." var:"GO_C_FLAGS"`
		LDFlags          string `help:"Sets the LDFLAGS env var for go rules." var:"GO_LD_FLAGS"`
	}
	Python struct {
		PipTool             string   `help:"The tool that is invoked during pip_library rules." var:"PIP_TOOL"`
		PipFlags            string   `help:"Additional flags to pass to pip invocations in pip_library rules." var:"PIP_FLAGS"`
		PexTool             string   `help:"The tool that's invoked to build pexes. Defaults to please_pex in the install directory." var:"PEX_TOOL"`
		DefaultInterpreter  string   `help:"The interpreter used for python_binary and python_test rules when none is specified on the rule itself. Defaults to python but you could of course set it to, say, pypy." var:"DEFAULT_PYTHON_INTERPRETER"`
		TestRunner          string   `help:"The test runner used to discover & run Python tests; one of unittest, pytest or behave, or a custom import path to bring your own." var:"PYTHON_TEST_RUNNER"`
		TestRunnerBootstrap string   `help:"Target providing test-runner library and its transitive dependencies. Injects plz-provided bootstraps if not given." var:"PYTHON_TEST_RUNNER_BOOTSTRAP"`
		Debugger            string   `help:"Sets what debugger to use to debug Python binaries. The available options are: 'pdb' (default) and 'debugpy'." var:"PYTHON_DEBUGGER"`
		ModuleDir           string   `help:"Defines a directory containing modules from which they can be imported at the top level.\nBy default this is empty but by convention we define our pip_library rules in third_party/python and set this appropriately. Hence any of those third-party libraries that try something like import six will have it work as they expect, even though it's actually in a different location within the .pex." var:"PYTHON_MODULE_DIR"`
		DefaultPipRepo      cli.URL  `help:"Defines a location for a pip repo to download wheels from.\nBy default pip_library uses PyPI (although see below on that) but you may well want to use this define another location to upload your own wheels to.\nIs overridden by the repo argument to pip_library." var:"PYTHON_DEFAULT_PIP_REPO"`
		WheelRepo           cli.URL  `help:"Defines a location for a remote repo that python_wheel rules will download from. See python_wheel for more information." var:"PYTHON_WHEEL_REPO"`
		UsePyPI             bool     `help:"Whether or not to use PyPI for pip_library rules or not. Defaults to true, if you disable this you will presumably want to set DefaultPipRepo to use one of your own.\nIs overridden by the use_pypi argument to pip_library." var:"USE_PYPI"`
		WheelNameScheme     []string `help:"Defines a custom templatized wheel naming scheme. Templatized variables should be surrounded in curly braces, and the available options are: url_base, package_name, version and initial (the first character of package_name). The default search pattern is '{url_base}/{package_name}-{version}-${{OS}}-${{ARCH}}.whl' along with a few common variants." var:"PYTHON_WHEEL_NAME_SCHEME"`
		InterpreterOptions  string   `help:"Options to pass to the python interpeter, when writing shebangs for pex executables." var:"PYTHON_INTERPRETER_OPTIONS"`
		DisableVendorFlags  bool     `help:"Disables injection of vendor specific flags for pip while using pip_library. The option can be useful if you are using something like Pyenv, and the passing of additional flags or configuration that are vendor specific, e.g. --system, breaks your build." var:"DISABLE_VENDOR_FLAGS"`
	} `help:"Please has built-in support for compiling Python.\nPlease's Python artifacts are pex files, which are essentially self-executable zip files containing all needed dependencies, bar the interpreter itself. This fits our aim of at least semi-static binaries for each language.\nSee https://github.com/pantsbuild/pex for more information.\nNote that due to differences between the environment inside a pex and outside some third-party code may not run unmodified (for example, it cannot simply open() files). It's possible to work around a lot of this, but if it all becomes too much it's possible to mark pexes as not zip-safe which typically resolves most of it at a modest speed penalty." exclude:"true"`
	Java struct {
		JavacTool          string    `help:"Defines the tool used for the Java compiler. Defaults to javac." var:"JAVAC_TOOL"`
		JlinkTool          string    `help:"Defines the tool used for the Java linker. Defaults to jlink." var:"JLINK_TOOL"`
		JavaHome           string    `help:"Defines the path of the Java Home folder." var:"JAVA_HOME"`
		JavacWorker        string    `help:"Defines the tool used for the Java persistent compiler. This is significantly (approx 4x) faster for large Java trees than invoking javac separately each time. Default to javac_worker in the install directory, but can be switched off to fall back to javactool and separate invocation." var:"JAVAC_WORKER"`
		JarCatTool         string    `help:"Defines the tool used to concatenate .jar files which we use to build the output of java_binary, java_test and various other rules. Defaults to arcat in the internal //_please package." var:"JARCAT_TOOL"`
		JUnitRunner        string    `help:"Defines the .jar containing the JUnit runner. This is built into all java_test rules since it's necessary to make JUnit do anything useful.\nDefaults to junit_runner.jar in the internal //_please package." var:"JUNIT_RUNNER"`
		DefaultTestPackage string    `help:"The Java classpath to search for functions annotated with @Test. If not specified the compiled sources will be searched for files named *Test.java." var:"DEFAULT_TEST_PACKAGE"`
		ReleaseLevel       string    `help:"The default Java release level when compiling.\nSourceLevel and TargetLevel are ignored if this is set. Bear in mind that this flag is only supported in Java version 9+." var:"JAVA_RELEASE_LEVEL"`
		SourceLevel        string    `help:"The default Java source level when compiling. Defaults to 8." var:"JAVA_SOURCE_LEVEL"`
		TargetLevel        string    `help:"The default Java bytecode level to target. Defaults to 8." var:"JAVA_TARGET_LEVEL"`
		JavacFlags         string    `help:"Additional flags to pass to javac when compiling libraries." example:"-Xmx1200M" var:"JAVAC_FLAGS"`
		JavacTestFlags     string    `help:"Additional flags to pass to javac when compiling tests." example:"-Xmx1200M" var:"JAVAC_TEST_FLAGS"`
		DefaultMavenRepo   []cli.URL `help:"Default location to load artifacts from in maven_jar rules. Can be overridden on a per-rule basis." var:"DEFAULT_MAVEN_REPO"`
		Toolchain          string    `help:"A label identifying a java_toolchain." var:"JAVA_TOOLCHAIN"`
	}
	Cpp struct {
		CCTool             string     `help:"The tool invoked to compile C code. Defaults to gcc but you might want to set it to clang, for example." var:"CC_TOOL"`
		CppTool            string     `help:"The tool invoked to compile C++ code. Defaults to g++ but you might want to set it to clang++, for example." var:"CPP_TOOL"`
		LdTool             string     `help:"The tool invoked to link object files. Defaults to ld but you could also set it to gold, for example." var:"LD_TOOL"`
		ArTool             string     `help:"The tool invoked to archive static libraries. Defaults to ar." var:"AR_TOOL"`
		LinkWithLdTool     bool       `help:"If true, instructs Please to use the tool set earlier in ldtool to link binaries instead of cctool.\nThis is an esoteric setting that most people don't want; a vanilla ld will not perform all steps necessary here (you'll get lots of missing symbol messages from having no libc etc). Generally best to leave this disabled unless you have very specific requirements." var:"LINK_WITH_LD_TOOL"`
		DefaultOptCflags   string     `help:"Compiler flags passed to all C rules during opt builds; these are typically pretty basic things like what language standard you want to target, warning flags, etc.\nDefaults to --std=c99 -O3 -DNDEBUG -Wall -Wextra -Werror" var:"DEFAULT_OPT_CFLAGS"`
		DefaultDbgCflags   string     `help:"Compiler rules passed to all C rules during dbg builds.\nDefaults to --std=c99 -g3 -DDEBUG -Wall -Wextra -Werror." var:"DEFAULT_DBG_CFLAGS"`
		DefaultOptCppflags string     `help:"Compiler flags passed to all C++ rules during opt builds; these are typically pretty basic things like what language standard you want to target, warning flags, etc.\nDefaults to --std=c++11 -O3 -DNDEBUG -Wall -Wextra -Werror" var:"DEFAULT_OPT_CPPFLAGS"`
		DefaultDbgCppflags string     `help:"Compiler rules passed to all C++ rules during dbg builds.\nDefaults to --std=c++11 -g3 -DDEBUG -Wall -Wextra -Werror." var:"DEFAULT_DBG_CPPFLAGS"`
		DefaultLdflags     string     `help:"Linker flags passed to all C++ rules.\nBy default this is empty." var:"DEFAULT_LDFLAGS"`
		PkgConfigPath      string     `help:"Custom PKG_CONFIG_PATH for pkg-config.\nBy default this is empty." var:"PKG_CONFIG_PATH"`
		Coverage           bool       `help:"If true (the default), coverage will be available for C and C++ build rules.\nThis is still a little experimental but should work for GCC. Right now it does not work for Clang (it likely will in Clang 4.0 which will likely support --fprofile-dir) and so this can be useful to disable it.\nIt's also useful in some cases for CI systems etc if you'd prefer to avoid the overhead, since the tests have to be compiled with extra instrumentation and without optimisation." var:"CPP_COVERAGE"`
		TestMain           BuildLabel `help:"The build target to use for the default main for C++ test rules." example:"///pleasings//cc:unittest_main" var:"CC_TEST_MAIN"`
		ClangModules       bool       `help:"Uses Clang-style arguments for compiling cc_module rules. If disabled gcc-style arguments will be used instead. Experimental, expected to be removed at some point once module compilation methods are more consistent." var:"CC_MODULES_CLANG"`
		DsymTool           string     `help:"Set this to dsymutil or equivalent on macOS to use this tool to generate xcode symbol information for debug builds." var:"DSYM_TOOL"`
	}
	Proto struct {
		ProtocTool       string   `help:"The binary invoked to compile .proto files. Defaults to protoc." var:"PROTOC_TOOL"`
		ProtocGoPlugin   string   `help:"The binary passed to protoc as a plugin to generate Go code. Defaults to protoc-gen-go.\nWe've found this easier to manage with a go_get rule instead though, so you can also pass a build label here. See the Please repo for an example." var:"PROTOC_GO_PLUGIN"`
		GrpcPythonPlugin string   `help:"The plugin invoked to compile Python code for grpc_library.\nDefaults to protoc-gen-grpc-python." var:"GRPC_PYTHON_PLUGIN"`
		GrpcJavaPlugin   string   `help:"The plugin invoked to compile Java code for grpc_library.\nDefaults to protoc-gen-grpc-java." var:"GRPC_JAVA_PLUGIN"`
		GrpcGoPlugin     string   `help:"The plugin invoked to compile Go code for grpc_library.\nIf not set, then the protoc plugin will be used instead." var:"GRPC_GO_PLUGIN"`
		GrpcCCPlugin     string   `help:"The plugin invoked to compile C++ code for grpc_library.\nDefaults to grpc_cpp_plugin." var:"GRPC_CC_PLUGIN"`
		Language         []string `help:"Sets the default set of languages that proto rules are built for.\nChosen from the set of {cc, java, go, py}.\nDefaults to all of them!" var:"PROTO_LANGUAGES"`
		PythonDep        string   `help:"An in-repo dependency that's applied to any Python proto libraries." var:"PROTO_PYTHON_DEP"`
		JavaDep          string   `help:"An in-repo dependency that's applied to any Java proto libraries." var:"PROTO_JAVA_DEP"`
		GoDep            string   `help:"An in-repo dependency that's applied to any Go proto libraries." var:"PROTO_GO_DEP"`
		JsDep            string   `help:"An in-repo dependency that's applied to any Javascript proto libraries." var:"PROTO_JS_DEP"`
		PythonGrpcDep    string   `help:"An in-repo dependency that's applied to any Python gRPC libraries." var:"GRPC_PYTHON_DEP"`
		JavaGrpcDep      string   `help:"An in-repo dependency that's applied to any Java gRPC libraries." var:"GRPC_JAVA_DEP"`
		GoGrpcDep        string   `help:"An in-repo dependency that's applied to any Go gRPC libraries." var:"GRPC_GO_DEP"`
		ProtocFlag       []string `help:"Flags to pass to protoc i.e. the location of well known types. Can be repeated." var:"PROTOC_FLAGS"`
	}
	Licences struct {
		Accept []string `help:"Licences that are accepted in this repository.\nWhen this is empty licences are ignored. As soon as it's set any licence detected or assigned must be accepted explicitly here.\nThere's no fuzzy matching, so some package managers (especially PyPI and Maven, but shockingly not npm which rather nicely uses SPDX) will generate a lot of slightly different spellings of the same thing, which will all have to be accepted here. We'd rather that than trying to 'cleverly' match them which might result in matching the wrong thing."`
		Reject []string `help:"Licences that are explicitly rejected in this repository.\nAn astute observer will notice that this is not very different to just not adding it to the accept section, but it does have the advantage of explicitly documenting things that the team aren't allowed to use."`
	} `help:"Please has some limited support for declaring acceptable licences and detecting them from some libraries. You should not rely on this for complete licence compliance, but it can be a useful check to try to ensure that unacceptable licences do not slip in."`
	Alias            map[string]*Alias  `help:"Allows defining alias replacements with more detail than the [aliases] section. Otherwise follows the same process, i.e. performs replacements of command strings."`
	Plugin           map[string]*Plugin `help:"Used to define configuration for a Please plugin."`
	PluginDefinition struct {
		Name              string   `help:"The name of the plugin"`
		Description       string   `help:"A description of what the plugin does"`
		BuildDefsDir      []string `help:"Directory to look in when prompted for help topics that aren't known internally. Defaults to build_defs" example:"build_defs"`
		DocumentationSite string   `help:"A link to the documentation for this plugin"`
	} `help:"Set this in your .plzconfig to make the current Please repo a plugin. Add configuration fields with PluginConfig sections"`
	PluginConfig map[string]*PluginConfigDefinition `help:"Defines a new config field for a plugin"`
	Bazel        struct {
		Compatibility bool `help:"Activates limited Bazel compatibility mode. When this is active several rule arguments are available under different names (e.g. compiler_flags -> copts etc), the WORKSPACE file is interpreted, Makefile-style replacements like $< and $@ are made in genrule commands, etc.\nNote that Skylark is not generally supported and many aspects of compatibility are fairly superficial; it's unlikely this will work for complex setups of either tool." var:"BAZEL_COMPATIBILITY"`
	} `help:"Bazel is an open-sourced version of Google's internal build tool. Please draws a lot of inspiration from the original tool although the two have now diverged in various ways.\nNonetheless, if you've used Bazel, you will likely find Please familiar."`

	// buildEnvStored is a cached form of BuildEnv.
	buildEnvStored *storedBuildEnv

	FeatureFlags struct {
<<<<<<< HEAD
		PackageOutputsStrictness bool `help:"Prevents certain combinations of target outputs within a package that result in nondeterminist behaviour"`
		ExcludeProtoRules        bool `help:"Whether to include the proto rules or require use of the plugin"`
=======
		ExcludeProtoRules     bool `help:"Whether to include the proto rules or require use of the plugin"`
		ExcludeSymlinksInGlob bool `help:"Whether to include symlinks in the glob" var:"FF_EXCLUDE_GLOB_SYMLINKS"`
>>>>>>> 250ad8e4
	} `help:"Flags controlling preview features for the next release. Typically these config options gate breaking changes and only have a lifetime of one major release."`
	Metrics struct {
		PrometheusGatewayURL string       `help:"The gateway URL to push prometheus updates to."`
		Timeout              cli.Duration `help:"timeout for pushing to the gateway. Defaults to 2 seconds." `
	} `help:"Settings for collecting metrics."`
}

// An Alias represents aliases in the config.
type Alias struct {
	Cmd              string   `help:"Command to run for this alias."`
	Desc             string   `help:"Description of this alias"`
	Subcommand       []string `help:"Known subcommands of this command"`
	Flag             []string `help:"Known flags of this command"`
	PositionalLabels bool     `help:"Treats positional arguments after commands as build labels for the purpose of tab completion."`
}

type Plugin struct {
	Target      BuildLabel          `help:"The build label for the target that provides the plugin repo."`
	ExtraValues map[string][]string `help:"A section of arbitrary key-value properties for the plugin." gcfg:"extra_values"`
}

type PluginConfigDefinition struct {
	ConfigKey    string   `help:"The key of the config field in the .plzconfig file"`
	DefaultValue []string `help:"The default value for this config field, if it has one"`
	Help         string   `help:"The help text to display for this field"`
	Optional     bool     `help:"Whether this config field can be empty"`
	Repeatable   bool     `help:"Whether this config field can be repeated"`
	Inherit      bool     `help:"Whether this config field should be inherited from the host repo or not. Defaults to true."`
	Type         string   `help:"What type to bind this config as e.g. str, bool, or int. Default str."`
}

func (plugin Plugin) copyPlugin() *Plugin {
	values := map[string][]string{}
	for k, v := range plugin.ExtraValues {
		values[k] = v
	}
	plugin.ExtraValues = values
	return &plugin
}

// A Size represents a named size in the config.
type Size struct {
	Timeout     cli.Duration `help:"Timeout for targets of this size"`
	TimeoutName string       `help:"Name of the timeout, to be passed to the 'timeout' argument"`
}

type storedBuildEnv struct {
	Env, Path []string
	Once      sync.Once
}

// Hash returns a hash of the parts of this configuration that affect building targets in general.
// Most parts are considered not to (e.g. cache settings) or affect specific targets (e.g. changing
// tool paths which get accounted for on the targets that use them).
func (config *Configuration) Hash() []byte {
	h := sha1.New()
	// These fields are the ones that need to be in the general hash; other things will be
	// picked up by relevant rules (particularly tool paths etc).
	// Note that container settings are handled separately.
	h.Write([]byte(config.Build.Lang))
	h.Write([]byte(config.Build.Nonce))
	for _, l := range config.Licences.Reject {
		h.Write([]byte(l))
	}
	for _, env := range config.getBuildEnv(false, false) {
		if !strings.HasPrefix(env, "SECRET") {
			h.Write([]byte(env))
		}
	}
	return h.Sum(nil)
}

// GetBuildEnv returns the build environment configured for this config object.
func (config *Configuration) GetBuildEnv() []string {
	config.buildEnvStored.Once.Do(func() {
		config.buildEnvStored.Env = config.getBuildEnv(true, true)
		for _, e := range config.buildEnvStored.Env {
			if strings.HasPrefix(e, "PATH=") {
				config.buildEnvStored.Path = strings.Split(strings.TrimPrefix(e, "PATH="), ":")
			}
		}
	})
	return config.buildEnvStored.Env
}

// EnsurePleaseLocation will resolve `config.Please.Location` to a full path location where it is to be found.
func (config *Configuration) EnsurePleaseLocation() {
	defaultPleaseLocation := fs.ExpandHomePath(DefaultPleaseLocation)

	if config.Please.Location == "" {
		// Determine the location based off where we're running from.
		if exec, err := fs.Executable(); err != nil {
			log.Warning("Can't determine current executable: %s", err)
			config.Please.Location = defaultPleaseLocation
		} else if strings.HasPrefix(exec, defaultPleaseLocation) {
			// Paths within ~/.please are managed by us and have symlinks to subdirectories
			// that we don't want to follow.
			config.Please.Location = defaultPleaseLocation
		} else if deref, err := filepath.EvalSymlinks(exec); err != nil {
			log.Warning("Can't dereference %s: %s", exec, err)
			config.Please.Location = defaultPleaseLocation
		} else {
			config.Please.Location = filepath.Dir(deref)
		}
	} else {
		config.Please.Location = fs.ExpandHomePath(config.Please.Location)
		if !filepath.IsAbs(config.Please.Location) {
			config.Please.Location = filepath.Join(RepoRoot, config.Please.Location)
		}
	}
}

// Path returns the slice of strings corresponding to the PATH env var.
func (config *Configuration) Path() []string {
	config.GetBuildEnv() // ensure it is initialised
	return config.buildEnvStored.Path
}

func (config *Configuration) getBuildEnv(includePath bool, includeUnsafe bool) []string {
	env := []string{}

	// from the BuildEnv config keyword
	for k, v := range config.BuildEnv {
		pair := strings.ReplaceAll(strings.ToUpper(k), "-", "_") + "=" + v
		env = append(env, pair)
	}
	// from the user's environment based on the PassUnsafeEnv config keyword
	if includeUnsafe {
		for _, k := range config.Build.PassUnsafeEnv {
			if v, isSet := os.LookupEnv(k); isSet {
				if k == "PATH" {
					// plz's install location always needs to be on the path.
					v = config.Please.Location + ":" + v
					includePath = false // skip this in a bit
				}
				env = append(env, k+"="+v)
			}
		}
	}
	// from the user's environment based on the PassEnv config keyword
	for _, k := range config.Build.PassEnv {
		if v, isSet := os.LookupEnv(k); isSet {
			if k == "PATH" {
				// plz's install location always needs to be on the path.
				v = config.Please.Location + ":" + v
				includePath = false // skip this in a bit
			}
			env = append(env, k+"="+v)
		}
	}
	if includePath {
		// Use a restricted PATH; it'd be easier for the user if we pass it through
		// but really external environment variables shouldn't affect this.
		// The only concession is that ~ is expanded as the user's home directory
		// in PATH entries.
		env = append(env, "PATH="+strings.Join(append([]string{config.Please.Location}, config.Build.Path...), ":"))
	}

	sort.Strings(env)
	return env
}

// TagsToFields returns a map of string represent the properties of CONFIG object to the config Structfield
func (config *Configuration) TagsToFields() map[string]reflect.StructField {
	tags := make(map[string]reflect.StructField)
	v := reflect.ValueOf(config).Elem()
	for i := 0; i < v.NumField(); i++ {
		if field := v.Field(i); field.Kind() == reflect.Struct {
			for j := 0; j < field.NumField(); j++ {
				if tag := field.Type().Field(j).Tag.Get("var"); tag != "" {
					tags[tag] = field.Type().Field(j)
				}
			}
		}
	}
	return tags
}

func applyPluginOverride(config *Configuration, pluginName, configKey, value string) error {
	plugin, ok := config.Plugin[pluginName]
	if !ok {
		return fmt.Errorf("no plugin with ID %v", plugin)
	}

	plugin.ExtraValues[strings.ToLower(configKey)] = []string{value}
	return nil
}

func applyOverrideOnSectionField(field reflect.Value, tag reflect.StructTag, value string) error {
	validateOptionsTag := func(value string) error {
		if options := tag.Get("options"); options != "" {
			if !cli.ContainsString(value, strings.Split(options, ",")) {
				return fmt.Errorf("invalid value %s; options are %s", value, options)
			}
		}
		return nil
	}

	switch field.Kind() {
	case reflect.String:
		// verify this is a legit setting for this field
		if err := validateOptionsTag(value); err != nil {
			return err
		}
		if field.Type().Name() == "URL" {
			field.Set(reflect.ValueOf(cli.URL(value)))
		} else {
			field.Set(reflect.ValueOf(value))
		}
	case reflect.Bool:
		v, _ := gcfgtypes.ParseBool(value)
		field.SetBool(v)
	case reflect.Int:
		i, err := strconv.Atoi(value)
		if err != nil {
			return fmt.Errorf("invalid value for an integer field: %s", value)
		}
		field.Set(reflect.ValueOf(i))
	case reflect.Int64:
		var d cli.Duration
		if err := d.UnmarshalText([]byte(value)); err != nil {
			return fmt.Errorf("invalid value for a duration field: %s", value)
		}
		field.Set(reflect.ValueOf(d))
	case reflect.Slice:
		// Comma-separated values are accepted.
		if field.Type().Elem().Kind() == reflect.Struct {
			// Assume it must be a slice of BuildLabel.
			var l []BuildLabel
			for _, s := range strings.Split(value, ",") {
				l = append(l, ParseBuildLabel(s, ""))
			}
			field.Set(reflect.ValueOf(l))
		} else if field.Type().Elem().Name() == "URL" {
			var urls []cli.URL
			for _, s := range strings.Split(value, ",") {
				urls = append(urls, cli.URL(s))
			}
			field.Set(reflect.ValueOf(urls))
		} else {
			parts := strings.Split(value, ",")
			// verify this is a legit setting for this field
			for _, part := range parts {
				if err := validateOptionsTag(part); err != nil {
					return err
				}
			}
			field.Set(reflect.ValueOf(parts))
		}
	default:
		return fmt.Errorf("can't override config field of type %v", field.Kind())
	}
	return nil
}

func applyOverride(config reflect.Value, sectionName, fieldName, value string) error {
	match := func(query string) func(string) bool {
		return func(name string) bool {
			return strings.ToLower(name) == query
		}
	}

	section := config.FieldByNameFunc(match(sectionName))
	if !section.IsValid() {
		return fmt.Errorf("unknown config field: %s", sectionName)
	}

	if section.Kind() == reflect.Map {
		section.SetMapIndex(reflect.ValueOf(fieldName), reflect.ValueOf(value))
		return nil
	}

	if section.Kind() == reflect.Struct {
		structField, ok := section.Type().FieldByNameFunc(match(fieldName))
		if !ok {
			return fmt.Errorf("config section \"%v\" has no field \"%s\"", sectionName, fieldName)
		}
		field := section.FieldByNameFunc(match(fieldName))
		if err := applyOverrideOnSectionField(field, structField.Tag, value); err != nil {
			return fmt.Errorf("failed to set config key \"%v.%v\": %v", sectionName, fieldName, err)
		}
		return nil
	}
	return fmt.Errorf("unsettable config field: %s", sectionName)
}

// ApplyOverrides applies a set of overrides to the config.
// The keys of the given map are dot notation for the config setting.
func (config *Configuration) ApplyOverrides(overrides map[string]string) error {
	configValue := reflect.ValueOf(config).Elem()
	for k, v := range overrides {
		split := strings.Split(strings.ToLower(k), ".")
		if len(split) == 3 && split[0] == "plugin" {
			if err := applyPluginOverride(config, split[1], split[2], v); err != nil {
				return err
			}
		} else if len(split) == 2 {
			if err := applyOverride(configValue, split[0], split[1], v); err != nil {
				return err
			}
		} else {
			return fmt.Errorf("bad option format: %s", k)
		}
	}

	// Resolve the full path to its location.
	config.EnsurePleaseLocation()

	return nil
}

// Completions returns a list of possible completions for the given option prefix.
func (config *Configuration) Completions(prefix string) []flags.Completion {
	ret := []flags.Completion{}
	t := reflect.TypeOf(config).Elem()
	for i := 0; i < t.NumField(); i++ {
		if field := t.Field(i); field.Type.Kind() == reflect.Struct {
			for j := 0; j < field.Type.NumField(); j++ {
				subfield := field.Type.Field(j)
				if name := strings.ToLower(field.Name + "." + subfield.Name); strings.HasPrefix(name, prefix) {
					help := subfield.Tag.Get("help")
					if options := subfield.Tag.Get("options"); options != "" {
						for _, option := range strings.Split(options, ",") {
							ret = append(ret, flags.Completion{Item: name + ":" + option, Description: help})
						}
					} else {
						ret = append(ret, flags.Completion{Item: name + ":", Description: help})
					}
				}
			}
		}
	}
	return ret
}

// UpdateArgsWithAliases applies the aliases in this config to the given set of arguments.
func (config *Configuration) UpdateArgsWithAliases(args []string) []string {
	for idx, arg := range args[1:] {
		// Please should not touch anything that comes after `--`
		if arg == "--" {
			break
		}
		for k, v := range config.Alias {
			if arg == k {
				// We could insert every token in v into os.Args at this point and then we could have
				// aliases defined in terms of other aliases but that seems rather like overkill so just
				// stick the replacement in wholesale instead.
				// Do not ask about the inner append and the empty slice.
				cmd, err := shlex.Split(v.Cmd)
				if err != nil {
					log.Fatalf("Invalid alias replacement for %s: %s", k, err)
				}
				return append(append(append([]string{}, args[:idx+1]...), cmd...), args[idx+2:]...)
			}
		}
	}
	return args
}

// PrintAliases prints the set of aliases defined in the config.
func (config *Configuration) PrintAliases(w io.Writer) {
	aliases := config.Alias
	names := make([]string, 0, len(aliases))
	maxlen := 0
	for alias := range aliases {
		names = append(names, alias)
		if len(alias) > maxlen {
			maxlen = len(alias)
		}
	}
	sort.Strings(names)
	if len(names) > 0 {
		w.Write([]byte("\nAvailable commands for this repository:\n"))
		tmpl := fmt.Sprintf("  %%-%ds  %%s\n", maxlen)
		for _, name := range names {
			fmt.Fprintf(w, tmpl, name, aliases[name].Desc)
		}
	}
}

// IsABuildFile returns true if given filename is a build file name.
func (config *Configuration) IsABuildFile(name string) bool {
	for _, buildFileName := range config.Parse.BuildFileName {
		if name == buildFileName {
			return true
		}
	}
	return false
}

// NumRemoteExecutors returns the number of actual remote executors we'll have
func (config *Configuration) NumRemoteExecutors() int {
	if config.Remote.URL == "" {
		return 0
	}
	return config.Remote.NumExecutors
}

func (config *Configuration) ShouldLinkGeneratedSources() bool {
	isTruthy, _ := gcfgtypes.ParseBool(config.Build.LinkGeneratedSources)
	return config.Build.LinkGeneratedSources == "hard" || config.Build.LinkGeneratedSources == "soft" || isTruthy
}

func (config Configuration) copyConfig() *Configuration {
	buildConfig := config.BuildConfig
	config.BuildConfig = make(map[string]string, len(buildConfig))
	for k, v := range buildConfig {
		config.BuildConfig[k] = v
	}
	config.buildEnvStored = &storedBuildEnv{}
	plugins := map[string]*Plugin{}
	for name, plugin := range config.Plugin {
		plugins[name] = plugin.copyPlugin()
	}
	config.Plugin = plugins

	pluginConfig := map[string]*PluginConfigDefinition{}
	for key, value := range config.PluginConfig {
		pluginConfig[key] = value
	}

	config.PluginConfig = pluginConfig

	return &config
}

// A ConfigProfile is a string that knows how to handle completions given all the possible config file locations.
type ConfigProfile string

// Complete implements command-line flags completion for a ConfigProfile.
func (profile ConfigProfile) Complete(match string) (completions []flags.Completion) {
	for _, filename := range defaultConfigFiles() {
		matches, _ := filepath.Glob(filename + "." + match + "*")
		for _, match := range matches {
			if suffix := strings.TrimPrefix(match, filename+"."); suffix != "local" { // .plzconfig.local doesn't count
				completions = append(completions, flags.Completion{
					Item:        suffix,
					Description: "Profile defined at " + match,
				})
			}
		}
	}
	return completions
}<|MERGE_RESOLUTION|>--- conflicted
+++ resolved
@@ -693,13 +693,8 @@
 	buildEnvStored *storedBuildEnv
 
 	FeatureFlags struct {
-<<<<<<< HEAD
-		PackageOutputsStrictness bool `help:"Prevents certain combinations of target outputs within a package that result in nondeterminist behaviour"`
+
 		ExcludeProtoRules        bool `help:"Whether to include the proto rules or require use of the plugin"`
-=======
-		ExcludeProtoRules     bool `help:"Whether to include the proto rules or require use of the plugin"`
-		ExcludeSymlinksInGlob bool `help:"Whether to include symlinks in the glob" var:"FF_EXCLUDE_GLOB_SYMLINKS"`
->>>>>>> 250ad8e4
 	} `help:"Flags controlling preview features for the next release. Typically these config options gate breaking changes and only have a lifetime of one major release."`
 	Metrics struct {
 		PrometheusGatewayURL string       `help:"The gateway URL to push prometheus updates to."`

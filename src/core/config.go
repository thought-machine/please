// Utilities for reading the Please config files.

package core

import (
	"crypto/sha1"
	"fmt"
	"io"
	"os"
	"path/filepath"
	"reflect"
	"runtime"
	"sort"
	"strconv"
	"strings"
	"sync"
	"time"

	"github.com/coreos/go-semver/semver"
	"github.com/google/shlex"
	"github.com/please-build/gcfg"
	gcfgtypes "github.com/please-build/gcfg/types"
	"github.com/thought-machine/go-flags"

	"github.com/thought-machine/please/src/cli"
	"github.com/thought-machine/please/src/fs"
)

// OsArch is the os/arch pair, like linux_amd64 etc.
const OsArch = runtime.GOOS + "_" + runtime.GOARCH

// ConfigName is the base name for config files.
const ConfigName string = "plzconfig"

// ConfigFileName is the file name for the typical repo config - this is normally checked in
const ConfigFileName string = ".plzconfig"

// ArchConfigFileName is the architecture-specific config file which overrides the repo one.
// Also normally checked in if needed.
const ArchConfigFileName string = ".plzconfig_" + OsArch

// LocalConfigFileName is the file name for the local repo config - this is not normally checked
// in and used to override settings on the local machine.
const LocalConfigFileName string = ".plzconfig.local"

// MachineConfigFileName is the file name for the machine-level config - can use this to override
// things for a particular machine (eg. build machine with different caching behaviour).
const MachineConfigFileName = "/etc/please/plzconfig"

// UserConfigFileName is the file name for user-specific config (for all their repos).
const UserConfigFileName = "~/.config/please/plzconfig"

// DefaultPleaseLocation is the default location where Please is installed.
const DefaultPleaseLocation = "~/.please"

// DefaultPath is the default location please looks for programs in
var DefaultPath = []string{"/usr/local/bin", "/usr/bin", "/bin"}

// readConfigFileOnly reads a single config file into the config struct
func readConfigFileOnly(config *Configuration, filename string, quiet bool) error {
	log.Debug("Attempting to read config from %s...", filename)
	if err := gcfg.ReadFileInto(config, filename); err != nil && os.IsNotExist(err) {
		return nil // It's not an error to not have the file at all.
	} else if gcfg.FatalOnly(err) != nil {
		return err
	} else if err != nil {
		if quiet {
			log.Debug("Error in config file %s: %s", filename, err)
		} else {
			log.Warning("Error in config file %s: %s", filename, err)
		}
	} else {
		log.Debug("Read config from %s", filename)
	}
	return nil
}

// readConfigFile reads a single config file into the config struct taking into account
// some context like subrepos and plugins.
func readConfigFile(config *Configuration, filename string, subrepo bool) error {
	plugins := config.Plugin
	config.Plugin = map[string]*Plugin{}

	if err := readConfigFileOnly(config, filename, subrepo); err != nil {
		return err
	}

	if subrepo {
		checkPluginVersionRequirements(config)
	}
	normaliseAndMergePluginConfig(config, plugins)

	return nil
}

func checkPluginVersionRequirements(config *Configuration) {
	if config.PluginDefinition.Name != "" {
		currentPlzVersion := *semver.New(PleaseVersion)
		// Get plugin config version requirement which may or may not exist
		pluginVerReq := config.Please.Version.Version

		if currentPlzVersion.LessThan(pluginVerReq) {
			log.Warningf("Plugin \"%v\" requires Please version %v", config.PluginDefinition.Name, pluginVerReq)
		}
	}
}

// ReadDefaultConfigFiles reads all the config files from the default locations and
// merges them into a config object.
// The repo root must have already have been set before calling this.
func ReadDefaultConfigFiles(profiles []ConfigProfile) (*Configuration, error) {
	s := make([]string, len(profiles))
	for i, p := range profiles {
		s[i] = string(p)
	}
	return ReadConfigFiles(defaultConfigFiles(), s)
}

// ReadDefaultGlobalConfigFilesOnly reads all the default global config files and
// merges them into a config object.
func ReadDefaultGlobalConfigFilesOnly(config *Configuration) error {
	return ReadConfigFilesOnly(config, defaultGlobalConfigFiles(), nil)
}

// ReadDefaultConfigFilesOnly reads all the default config files and
// merges them into a config object.
func ReadDefaultConfigFilesOnly(config *Configuration, profiles []ConfigProfile) error {
	s := make([]string, len(profiles))
	for i, p := range profiles {
		s[i] = string(p)
	}
	return ReadConfigFilesOnly(config, defaultConfigFiles(), s)
}

// defaultGlobalConfigFiles returns the set of global default config file names.
func defaultGlobalConfigFiles() []string {
	configFiles := []string{
		MachineConfigFileName,
	}

	if xdgConfigDirs := os.Getenv("XDG_CONFIG_DIRS"); xdgConfigDirs != "" {
		for _, p := range strings.Split(xdgConfigDirs, ":") {
			if !filepath.IsAbs(p) {
				continue
			}

			configFiles = append(configFiles, filepath.Join(p, ConfigName))
		}
	}

	// Note: according to the XDG Base Directory Specification,
	// this path should only be checked if XDG_CONFIG_HOME env var is not set,
	// but it should be kept here for backward compatibility purposes.
	configFiles = append(configFiles, fs.ExpandHomePath(UserConfigFileName))

	if xdgConfigHome := os.Getenv("XDG_CONFIG_HOME"); xdgConfigHome != "" && filepath.IsAbs(xdgConfigHome) {
		configFiles = append(configFiles, filepath.Join(xdgConfigHome, ConfigName))
	}

	return configFiles
}

// defaultConfigFiles returns the set of default config file names.
func defaultConfigFiles() []string {
	return append(
		defaultGlobalConfigFiles(), filepath.Join(RepoRoot, ConfigFileName), filepath.Join(RepoRoot, ArchConfigFileName), filepath.Join(RepoRoot, LocalConfigFileName),
	)
}

// ReadConfigFilesOnly reads all the config locations, in order, and merges them into a config object.
func ReadConfigFilesOnly(config *Configuration, filenames []string, profiles []string) error {
	for _, filename := range filenames {
		if err := readConfigFileOnly(config, filename, false); err != nil {
			return err
		}
		for _, profile := range profiles {
			if err := readConfigFileOnly(config, filename+"."+profile, false); err != nil {
				return err
			}
		}
	}
	return nil
}

// ReadConfigFiles reads all the config locations, in order, and merges them into a config object.
// Values are filled in by defaults initially and then overridden by each file in turn.
func ReadConfigFiles(filenames []string, profiles []string) (*Configuration, error) {
	config := DefaultConfiguration()
	for _, filename := range filenames {
		if err := readConfigFile(config, filename, false); err != nil {
			return config, err
		}
		for _, profile := range profiles {
			if err := readConfigFile(config, filename+"."+profile, false); err != nil {
				return config, err
			}
		}
	}

	// Set default values for slices. These add rather than overwriting so we can't set
	// them upfront as we would with other config values.
	setDefault(&config.Please.PluginRepo,
		"https://github.com/{owner}/{plugin}/archive/{revision}.zip",
		"https://github.com/{owner}/{plugin}-rules/archive/{revision}.zip",
	)
	if usingBazelWorkspace {
		setDefault(&config.Parse.BuildFileName, "BUILD.bazel", "BUILD", "BUILD.plz")
	} else {
		setDefault(&config.Parse.BuildFileName, "BUILD", "BUILD.plz")
	}
	setBuildPath(&config.Build.Path, config.Build.PassEnv, config.Build.PassUnsafeEnv)
	setDefault(&config.Build.HashCheckers, "sha1", "sha256", "blake3")
	setDefault(&config.Build.PassUnsafeEnv)
	setDefault(&config.Build.PassEnv)
	setDefault(&config.Cover.FileExtension, ".go", ".py", ".java", ".tsx", ".ts", ".js", ".cc", ".h", ".c")
	setDefault(&config.Cover.ExcludeExtension, ".pb.go", "_pb2.py", ".spec.tsx", ".spec.ts", ".spec.js", ".pb.cc", ".pb.h", "_test.py", "_test.go", "_pb.go", "_bindata.go", "_test_main.cc")
	setDefault(&config.Proto.Language, "cc", "py", "java", "go", "js")
	setDefault(&config.Parse.BuildDefsDir, "build_defs")

	if config.Go.GoRoot != "" {
		config.Go.GoTool = filepath.Join(config.Go.GoRoot, "bin", "go")
	}

	// Default values for these guys depend on config.Java.JavaHome if that's been set.
	if config.Java.JavaHome != "" {
		defaultPathIfExists(&config.Java.JlinkTool, config.Java.JavaHome, "bin/jlink")
	}

	if config.Colours == nil {
		config.Colours = map[string]string{
			"py":   "${GREEN}",
			"java": "${RED}",
			"go":   "${YELLOW}",
			"js":   "${BLUE}",
		}
	} else {
		// You are allowed to just write "yellow" but we map that to a pseudo-variable thing.
		for k, v := range config.Colours {
			if v[0] != '$' {
				config.Colours[k] = "${" + strings.ToUpper(v) + "}"
			}
		}
	}

	// In a few versions we will deprecate Cpp.Coverage completely in favour of this more generic scheme.
	if !config.Cpp.Coverage {
		config.Test.DisableCoverage = append(config.Test.DisableCoverage, "cc")
	}

	if len(config.Size) == 0 {
		config.Size = map[string]*Size{
			"small": {
				Timeout:     cli.Duration(1 * time.Minute),
				TimeoutName: "short",
			},
			"medium": {
				Timeout:     cli.Duration(5 * time.Minute),
				TimeoutName: "moderate",
			},
			"large": {
				Timeout:     cli.Duration(15 * time.Minute),
				TimeoutName: "long",
			},
			"enormous": {
				TimeoutName: "eternal",
			},
		}
	}
	// Dump the timeout names back in so we can look them up later
	for _, size := range config.Size {
		if size.TimeoutName != "" {
			config.Size[size.TimeoutName] = size
		}
	}

	// Resolve the full path to its location.
	config.EnsurePleaseLocation()

	// If the HTTP proxy config is set and there is no env var overriding it, set it now
	// so various other libraries will honour it.
	if config.Build.HTTPProxy != "" {
		os.Setenv("HTTP_PROXY", config.Build.HTTPProxy.String())
	}

	// Deal with the various sandbox settings that are moving.
	if config.Build.Sandbox {
		log.Warning("build.sandbox in config is deprecated, use sandbox.build instead")
		config.Sandbox.Build = true
	}
	if config.Test.Sandbox {
		log.Warning("test.sandbox in config is deprecated, use sandbox.test instead")
		config.Sandbox.Test = true
	}
	if config.Build.PleaseSandboxTool != "" {
		log.Warning("build.pleasesandboxtool in config is deprecated, use sandbox.tool instead")
		config.Sandbox.Tool = config.Build.PleaseSandboxTool
	}

	// We can only verify options by reflection (we need struct tags) so run them quickly through this.
	return config, config.ApplyOverrides(map[string]string{
		"build.hashfunction": config.Build.HashFunction,
		"build.hashcheckers": strings.Join(config.Build.HashCheckers, ","),
	})
}

// normaliseAndMergePluginConfig converts all config for plugins to lower case, and merges in the existing plugin config
// with the config we just loaded.
func normaliseAndMergePluginConfig(config *Configuration, oldPlugins map[string]*Plugin) {
	// First we convert all the config keys to lower case.
	for _, plugin := range config.Plugin {
		newExtraValues := make(map[string][]string, len(plugin.ExtraValues))
		for k, v := range plugin.ExtraValues {
			newExtraValues[strings.ToLower(k)] = v
		}
		plugin.ExtraValues = newExtraValues
	}

	// Then load in the previous config value if they weren't set in the last loaded config file
	for pluginName, plugin := range oldPlugins {
		pluginName = strings.ToLower(pluginName)
		newPlugin, ok := config.Plugin[pluginName]
		if !ok {
			config.Plugin[pluginName] = plugin
			continue
		}
		if newPlugin.Target.IsEmpty() {
			newPlugin.Target = plugin.Target
		}
		for k, v := range plugin.ExtraValues {
			if _, ok := newPlugin.ExtraValues[k]; !ok {
				newPlugin.ExtraValues[k] = v
			}
		}
	}
}

// setDefault sets a slice of strings in the config if the set one is empty.
func setDefault(conf *[]string, def ...string) {
	if len(*conf) == 0 {
		*conf = def
	}
}

// setDefault checks if "PATH" is in passEnv, if it is set config.build.Path to use the environment variable.
func setBuildPath(conf *[]string, passEnv []string, passUnsafeEnv []string) {
	pathVal := DefaultPath
	for _, i := range passUnsafeEnv {
		if i == "PATH" {
			pathVal = strings.Split(os.Getenv("PATH"), ":")
		}
	}
	for _, i := range passEnv {
		if i == "PATH" {
			pathVal = strings.Split(os.Getenv("PATH"), ":")
		}
	}
	setDefault(conf, pathVal...)
}

// defaultPathIfExists sets a variable to a location in a directory if it's not already set and if the location exists.
func defaultPathIfExists(conf *string, dir, file string) {
	if *conf == "" {
		location := filepath.Join(dir, file)
		// check that the location is valid
		if _, err := os.Stat(location); err == nil {
			*conf = location
		}
	}
}

// DefaultConfiguration returns the default configuration object with no overrides.
// N.B. Slice fields are not populated by this (since it interferes with reading them)
func DefaultConfiguration() *Configuration {
	config := Configuration{buildEnvStored: &storedBuildEnv{}}
	config.Please.SelfUpdate = true
	config.Please.Autoclean = true
	config.Please.DownloadLocation = "https://get.please.build"
	config.Please.NumOldVersions = 10
	config.Please.NumThreads = runtime.NumCPU() + 2
	config.Parse.NumThreads = config.Please.NumThreads
	config.Parse.GitFunctions = true
	config.Build.Arch = cli.NewArch(runtime.GOOS, runtime.GOARCH)
	config.Build.Lang = "en_GB.UTF-8" // Not the language of the UI, the language passed to rules.
	config.Build.Nonce = "1402"       // Arbitrary nonce to invalidate config when needed.
	config.Build.Timeout = cli.Duration(10 * time.Minute)
	config.Build.Config = "opt"         // Optimised builds by default
	config.Build.FallbackConfig = "opt" // Optimised builds as a fallback on any target that doesn't have a matching one set
	config.Build.Xattrs = true
	config.Build.HashFunction = "sha256"
	config.Build.ParallelDownloads = 4
	config.BuildConfig = map[string]string{}
	config.BuildEnv = map[string]string{}
	config.Cache.HTTPWriteable = true
	config.Cache.HTTPTimeout = cli.Duration(25 * time.Second)
	config.Cache.HTTPConcurrentRequestLimit = 20
	config.Cache.HTTPRetry = 4
	if dir, err := os.UserCacheDir(); err == nil {
		config.Cache.Dir = filepath.Join(dir, "please")
	}
	config.Cache.DirCacheHighWaterMark = 10 * cli.GiByte
	config.Cache.DirCacheLowWaterMark = 8 * cli.GiByte
	config.Cache.DirClean = true
	config.Cache.Workers = runtime.NumCPU() + 2 // Mirrors the number of workers in please.go.
	config.Test.Timeout = cli.Duration(10 * time.Minute)
	config.Display.SystemStats = true
	config.Display.MaxWorkers = 40
	config.Display.ColourScheme = "dark"
	config.Remote.NumExecutors = 20 // kind of arbitrary
	config.Remote.Secure = true
	config.Remote.VerifyOutputs = true
	config.Remote.UploadDirs = true
	config.Remote.CacheDuration = cli.Duration(10000 * 24 * time.Hour) // Effectively forever.
	config.Go.GoTool = "go"
	config.Go.CgoCCTool = "gcc"
	config.Go.DelveTool = "dlv"
	config.Python.DefaultInterpreter = "python3"
	config.Python.DisableVendorFlags = false
	config.Python.TestRunner = "unittest"
	config.Python.TestRunnerBootstrap = ""
	config.Python.Debugger = "pdb"
	config.Python.UsePyPI = true
	config.Python.InterpreterOptions = ""
	config.Python.PipFlags = ""
	config.Java.DefaultTestPackage = ""
	config.Java.SourceLevel = "8"
	config.Java.TargetLevel = "8"
	config.Java.ReleaseLevel = ""
	config.Java.DefaultMavenRepo = []cli.URL{"https://repo1.maven.org/maven2", "https://jcenter.bintray.com/"}
	config.Java.JavacFlags = "-Werror -Xlint:-options" // bootstrap class path warnings are pervasive without this.
	config.Java.JlinkTool = "jlink"
	config.Java.JavaHome = ""
	config.Cpp.CCTool = "gcc"
	config.Cpp.CppTool = "g++"
	config.Cpp.LdTool = "ld"
	config.Cpp.ArTool = "ar"
	config.Cpp.DefaultOptCflags = "--std=c99 -O3 -pipe -DNDEBUG -Wall -Werror"
	config.Cpp.DefaultDbgCflags = "--std=c99 -g3 -pipe -DDEBUG -Wall -Werror"
	config.Cpp.DefaultOptCppflags = "--std=c++11 -O3 -pipe -DNDEBUG -Wall -Werror"
	config.Cpp.DefaultDbgCppflags = "--std=c++11 -g3 -pipe -DDEBUG -Wall -Werror"
	config.Cpp.Coverage = true
	config.Cpp.ClangModules = true
	config.Proto.ProtocTool = "protoc"
	// We're using the most common names for these; typically gRPC installs the builtin plugins
	// as grpc_python_plugin etc.
	config.Proto.ProtocGoPlugin = "protoc-gen-go"
	config.Proto.GrpcPythonPlugin = "grpc_python_plugin"
	config.Proto.GrpcJavaPlugin = "protoc-gen-grpc-java"
	config.Proto.GrpcCCPlugin = "grpc_cpp_plugin"
	config.Proto.PythonDep = "//third_party/python:protobuf"
	config.Proto.JavaDep = "//third_party/java:protobuf"
	config.Proto.GoDep = "//third_party/go:protobuf"
	config.Proto.JsDep = ""
	config.Proto.PythonGrpcDep = "//third_party/python:grpc"
	config.Proto.JavaGrpcDep = "//third_party/java:grpc-all"
	config.Proto.GoGrpcDep = "//third_party/go:grpc"
	config.Remote.Timeout = cli.Duration(2 * time.Minute)
	config.Bazel.Compatibility = usingBazelWorkspace

	config.Sandbox.Tool = "please_sandbox"
	// Please tools
	config.Go.FilterTool = "/////_please:please_go_filter"
	config.Go.PleaseGoTool = "/////_please:please_go"
	config.Go.EmbedTool = "/////_please:please_go_embed"
	config.Python.PexTool = "/////_please:please_pex"
	config.Java.JavacWorker = "/////_please:javac_worker"
	config.Java.JarCatTool = "/////_please:arcat"
	config.Build.ArcatTool = "/////_please:arcat"
	config.Java.JUnitRunner = "/////_please:junit_runner"

	config.Metrics.Timeout = cli.Duration(2 * time.Second)

	return &config
}

// A Configuration contains all the settings that can be configured about Please.
// This is parsed from .plzconfig etc; we also auto-generate help messages from its tags.
type Configuration struct {
	Please struct {
		Version          cli.Version `help:"Defines the version of plz that this repo is supposed to use currently. If it's not present or the version matches the currently running version no special action is taken; otherwise if SelfUpdate is set Please will attempt to download an appropriate version, otherwise it will issue a warning and continue.\n\nNote that if this is not set, you can run plz update to update to the latest version available on the server." var:"PLZ_VERSION"`
		ToolsURL         cli.URL     `help:"The URL download the Please tools from. Defaults to download the tools from the current Please versions github releases page."`
		VersionChecksum  []string    `help:"Defines a hex-encoded sha256 checksum that the downloaded version must match. Can be specified multiple times to support different architectures." example:"abcdef1234567890abcdef1234567890abcdef1234567890abcdef1234567890"`
		Location         string      `help:"Defines the directory Please is installed into.\nDefaults to ~/.please but you might want it to be somewhere else if you're installing via another method (e.g. the debs and install script still use /opt/please)."`
		SelfUpdate       bool        `help:"Sets whether plz will attempt to update itself when the version set in the config file is different."`
		DownloadLocation cli.URL     `help:"Defines the location to download Please from when self-updating. Defaults to the Please web server, but you can point it to some location of your own if you prefer to keep traffic within your network or use home-grown versions."`
		NumOldVersions   int         `help:"Number of old versions to keep from autoupdates."`
		Autoclean        bool        `help:"Automatically clean stale versions without prompting"`
		NumThreads       int         `help:"Number of parallel build operations to run.\nIs overridden by the equivalent command-line flag, if that's passed." example:"6"`
		Motd             []string    `help:"Message of the day; is displayed once at the top during builds. If multiple are given, one is randomly chosen."`
		DefaultRepo      string      `help:"Location of the default repository; this is used if plz is invoked when not inside a repo, it changes to that directory then does its thing."`
		PluginRepo       []string    `help:"A list of template URLS used to download plugins from. The download should be an archive e.g. .tar.gz, or .zip. Templatized variables should be surrounded in curly braces, and the available options are: owner, revision and plugin. Defaults to github and gitlab." example:"https://gitlab.you.org/{owner}/{plugin}/-/archive/{revision}/{plugin}-{revision}.zip" var:"PLUGIN_REPOS"`
	} `help:"The [please] section in the config contains non-language-specific settings defining how Please should operate."`
	Parse struct {
		ExperimentalDir    []string     `help:"Directory containing experimental code. This is subject to some extra restrictions:\n - Code in the experimental dir can override normal visibility constraints\n - Code outside the experimental dir can never depend on code inside it\n - Tests are excluded from general detection." example:"experimental"`
		BuildFileName      []string     `help:"Sets the names that Please uses instead of BUILD for its build files.\nFor clarity the documentation refers to them simply as BUILD files but you could reconfigure them here to be something else.\nOne case this can be particularly useful is in cases where you have a subdirectory named build on a case-insensitive file system like HFS+." var:"BUILD_FILE_NAMES"`
		BlacklistDirs      []string     `help:"Directories to blacklist when recursively searching for BUILD files (e.g. when using plz build ... or similar).\nThis is generally useful when you have large directories within your repo that don't need to be searched, especially things like node_modules that have come from external package managers."`
		PreloadBuildDefs   []string     `help:"Files to preload by the parser before loading any BUILD files.\nSince this is done before the first package is parsed they must be files in the repository, they cannot be subinclude() paths. Use Init instead." example:"build_defs/go_bindata.build_defs"`
		PreloadSubincludes []BuildLabel `help:"Subinclude targets to preload by the parser before loading any BUILD files.\nSubincludes can be slow so it's recommended to use PreloadBuildDefs where possible." example:"///pleasings//python:requirements"`
		BuildDefsDir       []string     `help:"Directory to look in when prompted for help topics that aren't known internally." example:"build_defs"`
		NumThreads         int          `help:"Number of parallel parse operations to run.\nIs overridden by the --num_threads command line flag." example:"6"`
		GitFunctions       bool         `help:"Activates built-in functions git_branch, git_commit, git_show and git_state. If disabled they will not be usable at parse time."`
	} `help:"The [parse] section in the config contains settings specific to parsing files."`
	Display struct {
		UpdateTitle  bool   `help:"Updates the title bar of the shell window Please is running in as the build progresses. This isn't on by default because not everyone's shell is configured to reset it again after and we don't want to alter it forever."`
		SystemStats  bool   `help:"Whether or not to show basic system resource usage in the interactive display. Has no effect without that configured."`
		MaxWorkers   int    `help:"Maximum number of worker rows to display at any one time."`
		ColourScheme string `help:"Shell colour scheme mode, dark or light. Defaults to dark"`
	} `help:"Please has an animated display mode which shows the currently building targets.\nBy default it will autodetect whether it is using an interactive TTY session and choose whether to use it or not, although you can force it on or off via flags.\n\nThe display is heavily inspired by Buck's SuperConsole."`
	Colours map[string]string `help:"Colour code overrides for the targets in interactive output. These colours are map labels on targets to colours e.g. go -> ${YELLOW}."`
	Build   struct {
		Arch                 cli.Arch     `help:"The target architecture to compile for. Defaults to the host architecture."`
		Timeout              cli.Duration `help:"Default timeout for build actions. Default is ten minutes."`
		Path                 []string     `help:"The PATH variable that will be passed to the build processes.\nDefaults to /usr/local/bin:/usr/bin:/bin but of course can be modified if you need to get binaries from other locations." example:"/usr/local/bin:/usr/bin:/bin"`
		Config               string       `help:"The build config to use when one is not chosen on the command line. Defaults to opt." example:"opt | dbg"`
		FallbackConfig       string       `help:"The build config to use when one is chosen and a required target does not have one by the same name. Also defaults to opt." example:"opt | dbg"`
		Lang                 string       `help:"Sets the language passed to build rules when building. This can be important for some tools (although hopefully not many) - we've mostly observed it with Sass."`
		Sandbox              bool         `help:"Deprecated, use sandbox.build instead."`
		Xattrs               bool         `help:"True (the default) to attempt to use xattrs to record file metadata. If false Please will fall back to using additional files where needed, which is more compatible but has slightly worse performance."`
		PleaseSandboxTool    string       `help:"Deprecated, use sandbox.tool instead."`
		Nonce                string       `help:"This is an arbitrary string that is added to the hash of every build target. It provides a way to force a rebuild of everything when it's changed.\nWe will bump the default of this whenever we think it's required - although it's been a pretty long time now and we hope that'll continue."`
		PassEnv              []string     `help:"A list of environment variables to pass from the current environment to build rules. For example\n\nPassEnv = HTTP_PROXY\n\nwould copy your HTTP_PROXY environment variable to the build env for any rules."`
		PassUnsafeEnv        []string     `help:"Similar to PassEnv, a list of environment variables to pass from the current environment to build rules. Unlike PassEnv, the environment variable values are not used when calculating build target hashes."`
		HTTPProxy            cli.URL      `help:"A URL to use as a proxy server for downloads. Only applies to internal ones - e.g. self-updates or remote_file rules."`
		HashCheckers         []string     `help:"Set of hash algos supported by the 'hashes' argument on build rules. Defaults to: sha1,sha256,blake3." options:"sha1,sha256,blake3,xxhash,crc32,crc64"`
		HashFunction         string       `help:"The hash function to use internally for build actions." options:"sha1,sha256,blake3,xxhash,crc32,crc64"`
		ExitOnError          bool         `help:"True to have build actions automatically fail on error (essentially passing -e to the shell they run in)." var:"EXIT_ON_ERROR"`
		DownloadLinkable     bool         `help:"True to download targets on remote that have links defined."`
		LinkGeneratedSources string       `help:"If set, supported build definitions will link generated sources back into the source tree. The list of generated files can be generated for the .gitignore through 'plz query print --label gitignore: //...'. The available options are: 'hard' (hardlinks), 'soft' (symlinks), 'true' (symlinks) and 'false' (default)"`
		UpdateGitignore      bool         `help:"Whether to automatically update the nearest gitignore with generated sources"`
		ParallelDownloads    int          `help:"Max number of remote_file downloads to run in parallel."`
		ArcatTool            string       `help:"Defines the tool used to concatenate files which we use in various build rules. Defaults to Arcat." var:"ARCAT_TOOL"`
	} `help:"A config section describing general settings related to building targets in Please.\nSince Please is by nature about building things, this only has the most generic properties; most of the more esoteric properties are configured in their own sections."`
	BuildConfig map[string]string `help:"A section of arbitrary key-value properties that are made available in the BUILD language. These are often useful for writing custom rules that need some configurable property.\n\n[buildconfig]\nandroid-tools-version = 23.0.2\n\nFor example, the above can be accessed as CONFIG.ANDROID_TOOLS_VERSION."`
	BuildEnv    map[string]string `help:"A set of extra environment variables to define for build rules. For example:\n\n[buildenv]\nsecret-passphrase = 12345\n\nThis would become SECRET_PASSPHRASE for any rules. These can be useful for passing secrets into custom rules; any variables containing SECRET or PASSWORD won't be logged.\n\nIt's also useful if you'd like internal tools to honour some external variable."`
	Cache       struct {
		Workers                    int          `help:"Number of workers for uploading artifacts to remote caches, which is done asynchronously."`
		Dir                        string       `help:"Sets the directory to use for the dir cache.\nThe default is 'please' under the user's cache dir (i.e. ~/.cache/please, ~/Library/Caches/please, etc), if set to the empty string the dir cache will be disabled." example:".plz-cache"`
		DirCacheHighWaterMark      cli.ByteSize `help:"Starts cleaning the directory cache when it is over this number of bytes.\nCan also be given with human-readable suffixes like 10G, 200MB etc."`
		DirCacheLowWaterMark       cli.ByteSize `help:"When cleaning the directory cache, it's reduced to at most this size."`
		DirClean                   bool         `help:"Controls whether entries in the dir cache are cleaned or not. If disabled the cache will only grow."`
		DirCompress                bool         `help:"Compresses stored artifacts in the dir cache. They are slower to store & retrieve but more compact."`
		HTTPURL                    cli.URL      `help:"Base URL of the HTTP cache.\nNot set to anything by default which means the cache will be disabled."`
		HTTPWriteable              bool         `help:"If True this plz instance will write content back to the HTTP cache.\nBy default it runs in read-only mode."`
		HTTPTimeout                cli.Duration `help:"Timeout for operations contacting the HTTP cache, in seconds."`
		HTTPConcurrentRequestLimit int          `help:"The maximum amount of concurrent requests that can be open. Default 20."`
		HTTPRetry                  int          `help:"The maximum number of retries before a request will give up, if a request is retryable"`
		StoreCommand               string       `help:"Use a custom command to store cache entries."`
		RetrieveCommand            string       `help:"Use a custom command to retrieve cache entries."`
	} `help:"Please has several built-in caches that can be configured in its config file.\n\nThe simplest one is the directory cache which by default is written into the .plz-cache directory. This allows for fast retrieval of code that has been built before (for example, when swapping Git branches).\n\nThere is also a remote RPC cache which allows using a centralised server to store artifacts. A typical pattern here is to have your CI system write artifacts into it and give developers read-only access so they can reuse its work.\n\nFinally there's a HTTP cache which is very similar, but a little obsolete now since the RPC cache outperforms it and has some extra features. Otherwise the two have similar semantics and share quite a bit of implementation.\n\nPlease has server implementations for both the RPC and HTTP caches."`
	Test struct {
		Timeout                  cli.Duration `help:"Default timeout applied to all tests. Can be overridden on a per-rule basis."`
		Sandbox                  bool         `help:"Deprecated, use sandbox.test instead."`
		DisableCoverage          []string     `help:"Disables coverage for tests that have any of these labels spcified."`
		Upload                   cli.URL      `help:"URL to upload test results to (in XML format)"`
		UploadGzipped            bool         `help:"True to upload the test results gzipped."`
		StoreTestOutputOnSuccess bool         `help:"True to store stdout and stderr in the test results for successful tests."`
	} `help:"A config section describing settings related to testing in general."`
	Sandbox struct {
		Tool               string       `help:"The location of the tool to use for sandboxing. This can assume it is being run in a new network, user, and mount namespace on linux. If not set, Please will use 'plz sandbox'."`
		Dir                []string     `help:"Directories to hide within the sandbox"`
		Namespace          string       `help:"Set to 'always', to namespace all actions. Set to 'sandbox' to namespace only when sandboxing the build action. Defaults to 'never', under the assumption the sandbox tool will handle its own namespacing. If set, user namespacing will be enabled for all rules. Mount and network will only be enabled if the rule is to be sandboxed."`
		Build              bool         `help:"True to sandbox individual build actions, which isolates them from network access and some aspects of the filesystem. Currently only works on Linux." var:"BUILD_SANDBOX"`
		Test               bool         `help:"True to sandbox individual tests, which isolates them from network access, IPC and some aspects of the filesystem. Currently only works on Linux." var:"TEST_SANDBOX"`
		ExcludeableTargets []BuildLabel `help:"If set, only targets that match these wildcards will be allowed to opt out of the sandbox"`
	} `help:"A config section describing settings relating to sandboxing of build actions."`
	Remote struct {
		URL           string       `help:"URL for the remote server."`
		CASURL        string       `help:"URL for the CAS service, if it is different to the main one."`
		AssetURL      string       `help:"URL for the remote asset server, if it is different to the main one."`
		NumExecutors  int          `help:"Maximum number of remote executors to use simultaneously."`
		Instance      string       `help:"Remote instance name to request; depending on the server this may be required."`
		Name          string       `help:"A name for this worker instance. This is attached to artifacts uploaded to remote storage." example:"agent-001"`
		DisplayURL    string       `help:"A URL to browse the remote server with (e.g. using buildbarn-browser). Only used when printing hashes."`
		TokenFile     string       `help:"A file containing a token that is attached to outgoing RPCs to authenticate them. This is somewhat bespoke; we are still investigating further options for authentication."`
		Timeout       cli.Duration `help:"Timeout for connections made to the remote server."`
		Secure        bool         `help:"Whether to use TLS for communication or not."`
		VerifyOutputs bool         `help:"Whether to verify all outputs are present after a cached remote execution action. Depending on your server implementation, you may require this to ensure files are really present."`
		UploadDirs    bool         `help:"Uploads individual directory blobs after build actions. This might not be necessary with some servers, but if you aren't sure, you should leave it on."`
		Shell         string       `help:"Path to the shell to use to execute actions in. Default looks up bash based on the build.path setting."`
		Platform      []string     `help:"Platform properties to request from remote workers, in the format key=value."`
		CacheDuration cli.Duration `help:"Length of time before we re-check locally cached build actions. Default is unlimited."`
		BuildID       string       `help:"ID of the build action that's being run, to attach to remote requests."`
	} `help:"Settings related to remote execution & caching using the Google remote execution APIs. This section is still experimental and subject to change."`
	Size  map[string]*Size `help:"Named sizes of targets; these are the definitions of what can be passed to the 'size' argument."`
	Cover struct {
		FileExtension    []string `help:"Extensions of files to consider for coverage.\nDefaults to .go, .py, .java, .tsx, .ts, .js, .cc, .h, and .c"`
		ExcludeExtension []string `help:"Extensions of files to exclude from coverage.\nTypically this is for generated code; the default is to exclude protobuf extensions like .pb.go, _pb2.py, etc."`
		ExcludeGlob      []string `help:"Exclude glob patterns from coverage.\nTypically this is for generated code and it is useful when there is no other discrimination possible."`
	} `help:"Configuration relating to coverage reports."`
	Gc struct {
		Keep      []BuildLabel `help:"Marks targets that gc should always keep. Can include meta-targets such as //test/... and //docs:all."`
		KeepLabel []string     `help:"Defines a target label to be kept; for example, if you set this to go, no Go targets would ever be considered for deletion." example:"go"`
	} `help:"Please supports a form of 'garbage collection', by which it means identifying targets that are not used for anything. By default binary targets and all their transitive dependencies are always considered non-garbage, as are any tests directly on those. The config options here allow tweaking this behaviour to retain more things.\n\nNote that it's a very good idea that your BUILD files are in the standard format when running this."`
	Go struct {
		GoTool           string `help:"The binary to use to invoke Go & its subtools with." var:"GO_TOOL"`
		GoRoot           string `help:"If set, will set the GOROOT environment variable appropriately during build actions." var:"GOROOT"`
		GoPath           string `help:"If set, will set the GOPATH environment variable appropriately during build actions." var:"GOPATH"`
		ImportPath       string `help:"Sets the default Go import path at the root of this repository.\nFor example, in the Please repo, we might set it to github.com/thought-machine/please to allow imports from that package within the repo." var:"GO_IMPORT_PATH"`
		CgoCCTool        string `help:"Sets the location of CC while building cgo_library and cgo_test rules. Defaults to gcc" var:"CGO_CC_TOOL"`
		CgoEnabled       string `help:"Sets the CGO_ENABLED which controls whether the cgo build flag is set during cross compilation. Defaults to '0' (disabled)" var:"CGO_ENABLED"`
		FilterTool       string `help:"Sets the location of the please_go_filter tool that is used to filter source files against build constraints." var:"GO_FILTER_TOOL"`
		PleaseGoTool     string `help:"Sets the location of the please_go tool that is used to compile and test go code." var:"PLEASE_GO_TOOL"`
		EmbedTool        string `help:"Sets the location of the please_go_embed tool that is used to parse //go:embed directives." var:"GO_EMBED_TOOL"`
		DelveTool        string `help:"Sets the location of the Delve tool that is used for debugging Go code." var:"DELVE_TOOL"`
		DefaultStatic    bool   `help:"Sets Go binaries to default to static linking. Note that enabling this may have negative consequences for some code, including Go's DNS lookup code in the net module." var:"GO_DEFAULT_STATIC"`
		GoTestRootCompat bool   `help:"Changes the behavior of the build rules to be more compatible with go test i.e. please will descend into the package directory to run unit tests as go test does." var:"GO_TEST_ROOT_COMPAT"`
		CFlags           string `help:"Sets the CFLAGS env var for go rules." var:"GO_C_FLAGS"`
		LDFlags          string `help:"Sets the LDFLAGS env var for go rules." var:"GO_LD_FLAGS"`
	}
	Python struct {
		PipTool             string   `help:"The tool that is invoked during pip_library rules." var:"PIP_TOOL"`
		PipFlags            string   `help:"Additional flags to pass to pip invocations in pip_library rules." var:"PIP_FLAGS"`
		PexTool             string   `help:"The tool that's invoked to build pexes. Defaults to please_pex in the install directory." var:"PEX_TOOL"`
		DefaultInterpreter  string   `help:"The interpreter used for python_binary and python_test rules when none is specified on the rule itself. Defaults to python but you could of course set it to, say, pypy." var:"DEFAULT_PYTHON_INTERPRETER"`
		TestRunner          string   `help:"The test runner used to discover & run Python tests; one of unittest, pytest or behave, or a custom import path to bring your own." var:"PYTHON_TEST_RUNNER"`
		TestRunnerBootstrap string   `help:"Target providing test-runner library and its transitive dependencies. Injects plz-provided bootstraps if not given." var:"PYTHON_TEST_RUNNER_BOOTSTRAP"`
		Debugger            string   `help:"Sets what debugger to use to debug Python binaries. The available options are: 'pdb' (default) and 'debugpy'." var:"PYTHON_DEBUGGER"`
		ModuleDir           string   `help:"Defines a directory containing modules from which they can be imported at the top level.\nBy default this is empty but by convention we define our pip_library rules in third_party/python and set this appropriately. Hence any of those third-party libraries that try something like import six will have it work as they expect, even though it's actually in a different location within the .pex." var:"PYTHON_MODULE_DIR"`
		DefaultPipRepo      cli.URL  `help:"Defines a location for a pip repo to download wheels from.\nBy default pip_library uses PyPI (although see below on that) but you may well want to use this define another location to upload your own wheels to.\nIs overridden by the repo argument to pip_library." var:"PYTHON_DEFAULT_PIP_REPO"`
		WheelRepo           cli.URL  `help:"Defines a location for a remote repo that python_wheel rules will download from. See python_wheel for more information." var:"PYTHON_WHEEL_REPO"`
		UsePyPI             bool     `help:"Whether or not to use PyPI for pip_library rules or not. Defaults to true, if you disable this you will presumably want to set DefaultPipRepo to use one of your own.\nIs overridden by the use_pypi argument to pip_library." var:"USE_PYPI"`
		WheelNameScheme     []string `help:"Defines a custom templatized wheel naming scheme. Templatized variables should be surrounded in curly braces, and the available options are: url_base, package_name, version and initial (the first character of package_name). The default search pattern is '{url_base}/{package_name}-{version}-${{OS}}-${{ARCH}}.whl' along with a few common variants." var:"PYTHON_WHEEL_NAME_SCHEME"`
		InterpreterOptions  string   `help:"Options to pass to the python interpeter, when writing shebangs for pex executables." var:"PYTHON_INTERPRETER_OPTIONS"`
		DisableVendorFlags  bool     `help:"Disables injection of vendor specific flags for pip while using pip_library. The option can be useful if you are using something like Pyenv, and the passing of additional flags or configuration that are vendor specific, e.g. --system, breaks your build." var:"DISABLE_VENDOR_FLAGS"`
	} `help:"Please has built-in support for compiling Python.\nPlease's Python artifacts are pex files, which are essentially self-executable zip files containing all needed dependencies, bar the interpreter itself. This fits our aim of at least semi-static binaries for each language.\nSee https://github.com/pantsbuild/pex for more information.\nNote that due to differences between the environment inside a pex and outside some third-party code may not run unmodified (for example, it cannot simply open() files). It's possible to work around a lot of this, but if it all becomes too much it's possible to mark pexes as not zip-safe which typically resolves most of it at a modest speed penalty." exclude:"true"`
	Java struct {
		JavacTool          string    `help:"Defines the tool used for the Java compiler. Defaults to javac." var:"JAVAC_TOOL"`
		JlinkTool          string    `help:"Defines the tool used for the Java linker. Defaults to jlink." var:"JLINK_TOOL"`
		JavaHome           string    `help:"Defines the path of the Java Home folder." var:"JAVA_HOME"`
		JavacWorker        string    `help:"Defines the tool used for the Java persistent compiler. This is significantly (approx 4x) faster for large Java trees than invoking javac separately each time. Default to javac_worker in the install directory, but can be switched off to fall back to javactool and separate invocation." var:"JAVAC_WORKER"`
		JarCatTool         string    `help:"Defines the tool used to concatenate .jar files which we use to build the output of java_binary, java_test and various other rules. Defaults to arcat in the internal //_please package." var:"JARCAT_TOOL"`
		JUnitRunner        string    `help:"Defines the .jar containing the JUnit runner. This is built into all java_test rules since it's necessary to make JUnit do anything useful.\nDefaults to junit_runner.jar in the internal //_please package." var:"JUNIT_RUNNER"`
		DefaultTestPackage string    `help:"The Java classpath to search for functions annotated with @Test. If not specified the compiled sources will be searched for files named *Test.java." var:"DEFAULT_TEST_PACKAGE"`
		ReleaseLevel       string    `help:"The default Java release level when compiling.\nSourceLevel and TargetLevel are ignored if this is set. Bear in mind that this flag is only supported in Java version 9+." var:"JAVA_RELEASE_LEVEL"`
		SourceLevel        string    `help:"The default Java source level when compiling. Defaults to 8." var:"JAVA_SOURCE_LEVEL"`
		TargetLevel        string    `help:"The default Java bytecode level to target. Defaults to 8." var:"JAVA_TARGET_LEVEL"`
		JavacFlags         string    `help:"Additional flags to pass to javac when compiling libraries." example:"-Xmx1200M" var:"JAVAC_FLAGS"`
		JavacTestFlags     string    `help:"Additional flags to pass to javac when compiling tests." example:"-Xmx1200M" var:"JAVAC_TEST_FLAGS"`
		DefaultMavenRepo   []cli.URL `help:"Default location to load artifacts from in maven_jar rules. Can be overridden on a per-rule basis." var:"DEFAULT_MAVEN_REPO"`
		Toolchain          string    `help:"A label identifying a java_toolchain." var:"JAVA_TOOLCHAIN"`
	}
	Cpp struct {
		CCTool             string     `help:"The tool invoked to compile C code. Defaults to gcc but you might want to set it to clang, for example." var:"CC_TOOL"`
		CppTool            string     `help:"The tool invoked to compile C++ code. Defaults to g++ but you might want to set it to clang++, for example." var:"CPP_TOOL"`
		LdTool             string     `help:"The tool invoked to link object files. Defaults to ld but you could also set it to gold, for example." var:"LD_TOOL"`
		ArTool             string     `help:"The tool invoked to archive static libraries. Defaults to ar." var:"AR_TOOL"`
		LinkWithLdTool     bool       `help:"If true, instructs Please to use the tool set earlier in ldtool to link binaries instead of cctool.\nThis is an esoteric setting that most people don't want; a vanilla ld will not perform all steps necessary here (you'll get lots of missing symbol messages from having no libc etc). Generally best to leave this disabled unless you have very specific requirements." var:"LINK_WITH_LD_TOOL"`
		DefaultOptCflags   string     `help:"Compiler flags passed to all C rules during opt builds; these are typically pretty basic things like what language standard you want to target, warning flags, etc.\nDefaults to --std=c99 -O3 -DNDEBUG -Wall -Wextra -Werror" var:"DEFAULT_OPT_CFLAGS"`
		DefaultDbgCflags   string     `help:"Compiler rules passed to all C rules during dbg builds.\nDefaults to --std=c99 -g3 -DDEBUG -Wall -Wextra -Werror." var:"DEFAULT_DBG_CFLAGS"`
		DefaultOptCppflags string     `help:"Compiler flags passed to all C++ rules during opt builds; these are typically pretty basic things like what language standard you want to target, warning flags, etc.\nDefaults to --std=c++11 -O3 -DNDEBUG -Wall -Wextra -Werror" var:"DEFAULT_OPT_CPPFLAGS"`
		DefaultDbgCppflags string     `help:"Compiler rules passed to all C++ rules during dbg builds.\nDefaults to --std=c++11 -g3 -DDEBUG -Wall -Wextra -Werror." var:"DEFAULT_DBG_CPPFLAGS"`
		DefaultLdflags     string     `help:"Linker flags passed to all C++ rules.\nBy default this is empty." var:"DEFAULT_LDFLAGS"`
		PkgConfigPath      string     `help:"Custom PKG_CONFIG_PATH for pkg-config.\nBy default this is empty." var:"PKG_CONFIG_PATH"`
		Coverage           bool       `help:"If true (the default), coverage will be available for C and C++ build rules.\nThis is still a little experimental but should work for GCC. Right now it does not work for Clang (it likely will in Clang 4.0 which will likely support --fprofile-dir) and so this can be useful to disable it.\nIt's also useful in some cases for CI systems etc if you'd prefer to avoid the overhead, since the tests have to be compiled with extra instrumentation and without optimisation." var:"CPP_COVERAGE"`
		TestMain           BuildLabel `help:"The build target to use for the default main for C++ test rules." example:"///pleasings//cc:unittest_main" var:"CC_TEST_MAIN"`
		ClangModules       bool       `help:"Uses Clang-style arguments for compiling cc_module rules. If disabled gcc-style arguments will be used instead. Experimental, expected to be removed at some point once module compilation methods are more consistent." var:"CC_MODULES_CLANG"`
		DsymTool           string     `help:"Set this to dsymutil or equivalent on macOS to use this tool to generate xcode symbol information for debug builds." var:"DSYM_TOOL"`
	}
	Proto struct {
		ProtocTool       string   `help:"The binary invoked to compile .proto files. Defaults to protoc." var:"PROTOC_TOOL"`
		ProtocGoPlugin   string   `help:"The binary passed to protoc as a plugin to generate Go code. Defaults to protoc-gen-go.\nWe've found this easier to manage with a go_get rule instead though, so you can also pass a build label here. See the Please repo for an example." var:"PROTOC_GO_PLUGIN"`
		GrpcPythonPlugin string   `help:"The plugin invoked to compile Python code for grpc_library.\nDefaults to protoc-gen-grpc-python." var:"GRPC_PYTHON_PLUGIN"`
		GrpcJavaPlugin   string   `help:"The plugin invoked to compile Java code for grpc_library.\nDefaults to protoc-gen-grpc-java." var:"GRPC_JAVA_PLUGIN"`
		GrpcGoPlugin     string   `help:"The plugin invoked to compile Go code for grpc_library.\nIf not set, then the protoc plugin will be used instead." var:"GRPC_GO_PLUGIN"`
		GrpcCCPlugin     string   `help:"The plugin invoked to compile C++ code for grpc_library.\nDefaults to grpc_cpp_plugin." var:"GRPC_CC_PLUGIN"`
		Language         []string `help:"Sets the default set of languages that proto rules are built for.\nChosen from the set of {cc, java, go, py}.\nDefaults to all of them!" var:"PROTO_LANGUAGES"`
		PythonDep        string   `help:"An in-repo dependency that's applied to any Python proto libraries." var:"PROTO_PYTHON_DEP"`
		JavaDep          string   `help:"An in-repo dependency that's applied to any Java proto libraries." var:"PROTO_JAVA_DEP"`
		GoDep            string   `help:"An in-repo dependency that's applied to any Go proto libraries." var:"PROTO_GO_DEP"`
		JsDep            string   `help:"An in-repo dependency that's applied to any Javascript proto libraries." var:"PROTO_JS_DEP"`
		PythonGrpcDep    string   `help:"An in-repo dependency that's applied to any Python gRPC libraries." var:"GRPC_PYTHON_DEP"`
		JavaGrpcDep      string   `help:"An in-repo dependency that's applied to any Java gRPC libraries." var:"GRPC_JAVA_DEP"`
		GoGrpcDep        string   `help:"An in-repo dependency that's applied to any Go gRPC libraries." var:"GRPC_GO_DEP"`
		ProtocFlag       []string `help:"Flags to pass to protoc i.e. the location of well known types. Can be repeated." var:"PROTOC_FLAGS"`
	}
	Licences struct {
		Accept []string `help:"Licences that are accepted in this repository.\nWhen this is empty licences are ignored. As soon as it's set any licence detected or assigned must be accepted explicitly here.\nThere's no fuzzy matching, so some package managers (especially PyPI and Maven, but shockingly not npm which rather nicely uses SPDX) will generate a lot of slightly different spellings of the same thing, which will all have to be accepted here. We'd rather that than trying to 'cleverly' match them which might result in matching the wrong thing."`
		Reject []string `help:"Licences that are explicitly rejected in this repository.\nAn astute observer will notice that this is not very different to just not adding it to the accept section, but it does have the advantage of explicitly documenting things that the team aren't allowed to use."`
	} `help:"Please has some limited support for declaring acceptable licences and detecting them from some libraries. You should not rely on this for complete licence compliance, but it can be a useful check to try to ensure that unacceptable licences do not slip in."`
	Alias            map[string]*Alias  `help:"Allows defining alias replacements with more detail than the [aliases] section. Otherwise follows the same process, i.e. performs replacements of command strings."`
	Plugin           map[string]*Plugin `help:"Used to define configuration for a Please plugin."`
	PluginDefinition struct {
		Name              string   `help:"The name of the plugin"`
		Description       string   `help:"A description of what the plugin does"`
		BuildDefsDir      []string `help:"Directory to look in when prompted for help topics that aren't known internally. Defaults to build_defs" example:"build_defs"`
		DocumentationSite string   `help:"A link to the documentation for this plugin"`
	} `help:"Set this in your .plzconfig to make the current Please repo a plugin. Add configuration fields with PluginConfig sections"`
	PluginConfig map[string]*PluginConfigDefinition `help:"Defines a new config field for a plugin"`
	Bazel        struct {
		Compatibility bool `help:"Activates limited Bazel compatibility mode. When this is active several rule arguments are available under different names (e.g. compiler_flags -> copts etc), the WORKSPACE file is interpreted, Makefile-style replacements like $< and $@ are made in genrule commands, etc.\nNote that Skylark is not generally supported and many aspects of compatibility are fairly superficial; it's unlikely this will work for complex setups of either tool." var:"BAZEL_COMPATIBILITY"`
	} `help:"Bazel is an open-sourced version of Google's internal build tool. Please draws a lot of inspiration from the original tool although the two have now diverged in various ways.\nNonetheless, if you've used Bazel, you will likely find Please familiar."`

	// buildEnvStored is a cached form of BuildEnv.
	buildEnvStored *storedBuildEnv

	FeatureFlags struct {
<<<<<<< HEAD
		ExcludeSymlinksInGlob bool `help:"Whether to include symlinks in the glob" var:"FF_EXCLUDE_GLOB_SYMLINKS"`
=======
		ExcludeProtoRules bool `help:"Whether to include the proto rules or require use of the plugin"`
>>>>>>> 20d0638e
	} `help:"Flags controlling preview features for the next release. Typically these config options gate breaking changes and only have a lifetime of one major release."`
	Metrics struct {
		PrometheusGatewayURL string       `help:"The gateway URL to push prometheus updates to."`
		Timeout              cli.Duration `help:"timeout for pushing to the gateway. Defaults to 2 seconds." `
	} `help:"Settings for collecting metrics."`
}

// An Alias represents aliases in the config.
type Alias struct {
	Cmd              string   `help:"Command to run for this alias."`
	Desc             string   `help:"Description of this alias"`
	Subcommand       []string `help:"Known subcommands of this command"`
	Flag             []string `help:"Known flags of this command"`
	PositionalLabels bool     `help:"Treats positional arguments after commands as build labels for the purpose of tab completion."`
}

type Plugin struct {
	Target      BuildLabel          `help:"The build label for the target that provides the plugin repo."`
	ExtraValues map[string][]string `help:"A section of arbitrary key-value properties for the plugin." gcfg:"extra_values"`
}

type PluginConfigDefinition struct {
	ConfigKey    string   `help:"The key of the config field in the .plzconfig file"`
	DefaultValue []string `help:"The default value for this config field, if it has one"`
	Help         string   `help:"The help text to display for this field"`
	Optional     bool     `help:"Whether this config field can be empty"`
	Repeatable   bool     `help:"Whether this config field can be repeated"`
	Inherit      bool     `help:"Whether this config field should be inherited from the host repo or not. Defaults to true."`
	Type         string   `help:"What type to bind this config as e.g. str, bool, or int. Default str."`
}

func (plugin Plugin) copyPlugin() *Plugin {
	values := map[string][]string{}
	for k, v := range plugin.ExtraValues {
		values[k] = v
	}
	plugin.ExtraValues = values
	return &plugin
}

// A Size represents a named size in the config.
type Size struct {
	Timeout     cli.Duration `help:"Timeout for targets of this size"`
	TimeoutName string       `help:"Name of the timeout, to be passed to the 'timeout' argument"`
}

type storedBuildEnv struct {
	Env, Path []string
	Once      sync.Once
}

// Hash returns a hash of the parts of this configuration that affect building targets in general.
// Most parts are considered not to (e.g. cache settings) or affect specific targets (e.g. changing
// tool paths which get accounted for on the targets that use them).
func (config *Configuration) Hash() []byte {
	h := sha1.New()
	// These fields are the ones that need to be in the general hash; other things will be
	// picked up by relevant rules (particularly tool paths etc).
	// Note that container settings are handled separately.
	h.Write([]byte(config.Build.Lang))
	h.Write([]byte(config.Build.Nonce))
	for _, l := range config.Licences.Reject {
		h.Write([]byte(l))
	}
	for _, env := range config.getBuildEnv(false, false) {
		if !strings.HasPrefix(env, "SECRET") {
			h.Write([]byte(env))
		}
	}
	return h.Sum(nil)
}

// GetBuildEnv returns the build environment configured for this config object.
func (config *Configuration) GetBuildEnv() []string {
	config.buildEnvStored.Once.Do(func() {
		config.buildEnvStored.Env = config.getBuildEnv(true, true)
		for _, e := range config.buildEnvStored.Env {
			if strings.HasPrefix(e, "PATH=") {
				config.buildEnvStored.Path = strings.Split(strings.TrimPrefix(e, "PATH="), ":")
			}
		}
	})
	return config.buildEnvStored.Env
}

// EnsurePleaseLocation will resolve `config.Please.Location` to a full path location where it is to be found.
func (config *Configuration) EnsurePleaseLocation() {
	defaultPleaseLocation := fs.ExpandHomePath(DefaultPleaseLocation)

	if config.Please.Location == "" {
		// Determine the location based off where we're running from.
		if exec, err := fs.Executable(); err != nil {
			log.Warning("Can't determine current executable: %s", err)
			config.Please.Location = defaultPleaseLocation
		} else if strings.HasPrefix(exec, defaultPleaseLocation) {
			// Paths within ~/.please are managed by us and have symlinks to subdirectories
			// that we don't want to follow.
			config.Please.Location = defaultPleaseLocation
		} else if deref, err := filepath.EvalSymlinks(exec); err != nil {
			log.Warning("Can't dereference %s: %s", exec, err)
			config.Please.Location = defaultPleaseLocation
		} else {
			config.Please.Location = filepath.Dir(deref)
		}
	} else {
		config.Please.Location = fs.ExpandHomePath(config.Please.Location)
		if !filepath.IsAbs(config.Please.Location) {
			config.Please.Location = filepath.Join(RepoRoot, config.Please.Location)
		}
	}
}

// Path returns the slice of strings corresponding to the PATH env var.
func (config *Configuration) Path() []string {
	config.GetBuildEnv() // ensure it is initialised
	return config.buildEnvStored.Path
}

func (config *Configuration) getBuildEnv(includePath bool, includeUnsafe bool) []string {
	env := []string{}

	// from the BuildEnv config keyword
	for k, v := range config.BuildEnv {
		pair := strings.ReplaceAll(strings.ToUpper(k), "-", "_") + "=" + v
		env = append(env, pair)
	}
	// from the user's environment based on the PassUnsafeEnv config keyword
	if includeUnsafe {
		for _, k := range config.Build.PassUnsafeEnv {
			if v, isSet := os.LookupEnv(k); isSet {
				if k == "PATH" {
					// plz's install location always needs to be on the path.
					v = config.Please.Location + ":" + v
					includePath = false // skip this in a bit
				}
				env = append(env, k+"="+v)
			}
		}
	}
	// from the user's environment based on the PassEnv config keyword
	for _, k := range config.Build.PassEnv {
		if v, isSet := os.LookupEnv(k); isSet {
			if k == "PATH" {
				// plz's install location always needs to be on the path.
				v = config.Please.Location + ":" + v
				includePath = false // skip this in a bit
			}
			env = append(env, k+"="+v)
		}
	}
	if includePath {
		// Use a restricted PATH; it'd be easier for the user if we pass it through
		// but really external environment variables shouldn't affect this.
		// The only concession is that ~ is expanded as the user's home directory
		// in PATH entries.
		env = append(env, "PATH="+strings.Join(append([]string{config.Please.Location}, config.Build.Path...), ":"))
	}

	sort.Strings(env)
	return env
}

// TagsToFields returns a map of string represent the properties of CONFIG object to the config Structfield
func (config *Configuration) TagsToFields() map[string]reflect.StructField {
	tags := make(map[string]reflect.StructField)
	v := reflect.ValueOf(config).Elem()
	for i := 0; i < v.NumField(); i++ {
		if field := v.Field(i); field.Kind() == reflect.Struct {
			for j := 0; j < field.NumField(); j++ {
				if tag := field.Type().Field(j).Tag.Get("var"); tag != "" {
					tags[tag] = field.Type().Field(j)
				}
			}
		}
	}
	return tags
}

func applyPluginOverride(config *Configuration, pluginName, configKey, value string) error {
	plugin, ok := config.Plugin[pluginName]
	if !ok {
		return fmt.Errorf("no plugin with ID %v", plugin)
	}

	plugin.ExtraValues[strings.ToLower(configKey)] = []string{value}
	return nil
}

func applyOverrideOnSectionField(field reflect.Value, tag reflect.StructTag, value string) error {
	validateOptionsTag := func(value string) error {
		if options := tag.Get("options"); options != "" {
			if !cli.ContainsString(value, strings.Split(options, ",")) {
				return fmt.Errorf("invalid value %s; options are %s", value, options)
			}
		}
		return nil
	}

	switch field.Kind() {
	case reflect.String:
		// verify this is a legit setting for this field
		if err := validateOptionsTag(value); err != nil {
			return err
		}
		if field.Type().Name() == "URL" {
			field.Set(reflect.ValueOf(cli.URL(value)))
		} else {
			field.Set(reflect.ValueOf(value))
		}
	case reflect.Bool:
		v, _ := gcfgtypes.ParseBool(value)
		field.SetBool(v)
	case reflect.Int:
		i, err := strconv.Atoi(value)
		if err != nil {
			return fmt.Errorf("invalid value for an integer field: %s", value)
		}
		field.Set(reflect.ValueOf(i))
	case reflect.Int64:
		var d cli.Duration
		if err := d.UnmarshalText([]byte(value)); err != nil {
			return fmt.Errorf("invalid value for a duration field: %s", value)
		}
		field.Set(reflect.ValueOf(d))
	case reflect.Slice:
		// Comma-separated values are accepted.
		if field.Type().Elem().Kind() == reflect.Struct {
			// Assume it must be a slice of BuildLabel.
			var l []BuildLabel
			for _, s := range strings.Split(value, ",") {
				l = append(l, ParseBuildLabel(s, ""))
			}
			field.Set(reflect.ValueOf(l))
		} else if field.Type().Elem().Name() == "URL" {
			var urls []cli.URL
			for _, s := range strings.Split(value, ",") {
				urls = append(urls, cli.URL(s))
			}
			field.Set(reflect.ValueOf(urls))
		} else {
			parts := strings.Split(value, ",")
			// verify this is a legit setting for this field
			for _, part := range parts {
				if err := validateOptionsTag(part); err != nil {
					return err
				}
			}
			field.Set(reflect.ValueOf(parts))
		}
	default:
		return fmt.Errorf("can't override config field of type %v", field.Kind())
	}
	return nil
}

func applyOverride(config reflect.Value, sectionName, fieldName, value string) error {
	match := func(query string) func(string) bool {
		return func(name string) bool {
			return strings.ToLower(name) == query
		}
	}

	section := config.FieldByNameFunc(match(sectionName))
	if !section.IsValid() {
		return fmt.Errorf("unknown config field: %s", sectionName)
	}

	if section.Kind() == reflect.Map {
		section.SetMapIndex(reflect.ValueOf(fieldName), reflect.ValueOf(value))
		return nil
	}

	if section.Kind() == reflect.Struct {
		structField, ok := section.Type().FieldByNameFunc(match(fieldName))
		if !ok {
			return fmt.Errorf("config section \"%v\" has no field \"%s\"", sectionName, fieldName)
		}
		field := section.FieldByNameFunc(match(fieldName))
		if err := applyOverrideOnSectionField(field, structField.Tag, value); err != nil {
			return fmt.Errorf("failed to set config key \"%v.%v\": %v", sectionName, fieldName, err)
		}
		return nil
	}
	return fmt.Errorf("unsettable config field: %s", sectionName)
}

// ApplyOverrides applies a set of overrides to the config.
// The keys of the given map are dot notation for the config setting.
func (config *Configuration) ApplyOverrides(overrides map[string]string) error {
	configValue := reflect.ValueOf(config).Elem()
	for k, v := range overrides {
		split := strings.Split(strings.ToLower(k), ".")
		if len(split) == 3 && split[0] == "plugin" {
			if err := applyPluginOverride(config, split[1], split[2], v); err != nil {
				return err
			}
		} else if len(split) == 2 {
			if err := applyOverride(configValue, split[0], split[1], v); err != nil {
				return err
			}
		} else {
			return fmt.Errorf("bad option format: %s", k)
		}
	}

	// Resolve the full path to its location.
	config.EnsurePleaseLocation()

	return nil
}

// Completions returns a list of possible completions for the given option prefix.
func (config *Configuration) Completions(prefix string) []flags.Completion {
	ret := []flags.Completion{}
	t := reflect.TypeOf(config).Elem()
	for i := 0; i < t.NumField(); i++ {
		if field := t.Field(i); field.Type.Kind() == reflect.Struct {
			for j := 0; j < field.Type.NumField(); j++ {
				subfield := field.Type.Field(j)
				if name := strings.ToLower(field.Name + "." + subfield.Name); strings.HasPrefix(name, prefix) {
					help := subfield.Tag.Get("help")
					if options := subfield.Tag.Get("options"); options != "" {
						for _, option := range strings.Split(options, ",") {
							ret = append(ret, flags.Completion{Item: name + ":" + option, Description: help})
						}
					} else {
						ret = append(ret, flags.Completion{Item: name + ":", Description: help})
					}
				}
			}
		}
	}
	return ret
}

// UpdateArgsWithAliases applies the aliases in this config to the given set of arguments.
func (config *Configuration) UpdateArgsWithAliases(args []string) []string {
	for idx, arg := range args[1:] {
		// Please should not touch anything that comes after `--`
		if arg == "--" {
			break
		}
		for k, v := range config.Alias {
			if arg == k {
				// We could insert every token in v into os.Args at this point and then we could have
				// aliases defined in terms of other aliases but that seems rather like overkill so just
				// stick the replacement in wholesale instead.
				// Do not ask about the inner append and the empty slice.
				cmd, err := shlex.Split(v.Cmd)
				if err != nil {
					log.Fatalf("Invalid alias replacement for %s: %s", k, err)
				}
				return append(append(append([]string{}, args[:idx+1]...), cmd...), args[idx+2:]...)
			}
		}
	}
	return args
}

// PrintAliases prints the set of aliases defined in the config.
func (config *Configuration) PrintAliases(w io.Writer) {
	aliases := config.Alias
	names := make([]string, 0, len(aliases))
	maxlen := 0
	for alias := range aliases {
		names = append(names, alias)
		if len(alias) > maxlen {
			maxlen = len(alias)
		}
	}
	sort.Strings(names)
	if len(names) > 0 {
		w.Write([]byte("\nAvailable commands for this repository:\n"))
		tmpl := fmt.Sprintf("  %%-%ds  %%s\n", maxlen)
		for _, name := range names {
			fmt.Fprintf(w, tmpl, name, aliases[name].Desc)
		}
	}
}

// IsABuildFile returns true if given filename is a build file name.
func (config *Configuration) IsABuildFile(name string) bool {
	for _, buildFileName := range config.Parse.BuildFileName {
		if name == buildFileName {
			return true
		}
	}
	return false
}

// NumRemoteExecutors returns the number of actual remote executors we'll have
func (config *Configuration) NumRemoteExecutors() int {
	if config.Remote.URL == "" {
		return 0
	}
	return config.Remote.NumExecutors
}

func (config *Configuration) ShouldLinkGeneratedSources() bool {
	isTruthy, _ := gcfgtypes.ParseBool(config.Build.LinkGeneratedSources)
	return config.Build.LinkGeneratedSources == "hard" || config.Build.LinkGeneratedSources == "soft" || isTruthy
}

func (config Configuration) copyConfig() *Configuration {
	buildConfig := config.BuildConfig
	config.BuildConfig = make(map[string]string, len(buildConfig))
	for k, v := range buildConfig {
		config.BuildConfig[k] = v
	}
	config.buildEnvStored = &storedBuildEnv{}
	plugins := map[string]*Plugin{}
	for name, plugin := range config.Plugin {
		plugins[name] = plugin.copyPlugin()
	}
	config.Plugin = plugins

	pluginConfig := map[string]*PluginConfigDefinition{}
	for key, value := range config.PluginConfig {
		pluginConfig[key] = value
	}

	config.PluginConfig = pluginConfig

	return &config
}

// A ConfigProfile is a string that knows how to handle completions given all the possible config file locations.
type ConfigProfile string

// Complete implements command-line flags completion for a ConfigProfile.
func (profile ConfigProfile) Complete(match string) (completions []flags.Completion) {
	for _, filename := range defaultConfigFiles() {
		matches, _ := filepath.Glob(filename + "." + match + "*")
		for _, match := range matches {
			if suffix := strings.TrimPrefix(match, filename+"."); suffix != "local" { // .plzconfig.local doesn't count
				completions = append(completions, flags.Completion{
					Item:        suffix,
					Description: "Profile defined at " + match,
				})
			}
		}
	}
	return completions
}<|MERGE_RESOLUTION|>--- conflicted
+++ resolved
@@ -693,11 +693,6 @@
 	buildEnvStored *storedBuildEnv
 
 	FeatureFlags struct {
-<<<<<<< HEAD
-		ExcludeSymlinksInGlob bool `help:"Whether to include symlinks in the glob" var:"FF_EXCLUDE_GLOB_SYMLINKS"`
-=======
-		ExcludeProtoRules bool `help:"Whether to include the proto rules or require use of the plugin"`
->>>>>>> 20d0638e
 	} `help:"Flags controlling preview features for the next release. Typically these config options gate breaking changes and only have a lifetime of one major release."`
 	Metrics struct {
 		PrometheusGatewayURL string       `help:"The gateway URL to push prometheus updates to."`

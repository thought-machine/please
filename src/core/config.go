--- conflicted
+++ resolved
@@ -689,12 +689,9 @@
 	buildEnvStored *storedBuildEnv
 
 	FeatureFlags struct {
-<<<<<<< HEAD
-		JavaBinaryExecutableByDefault bool `help:"Makes java_binary rules self executable by default. Target release version 16." var:"FF_JAVA_SELF_EXEC"`
-		SingleSHA1Hash                bool `help:"Stop combining sha1 with the empty hash when there's a single output (just like SHA256 and the other hash functions do) "`
-		PackageOutputsStrictness      bool `help:"Prevents certain combinations of target outputs within a package that result in nondeterminist behaviour"`
-		PythonWheelHashing            bool `help:"This hashes the internal build rule that downloads the wheel instead" var:"FF_PYTHON_WHEEL_HASHING"`
-		NoIterSourcesMarked           bool `help:"Don't mark sources as done when iterating inputs" var:"FF_NO_ITER_SOURCES_MARKED"`
+		PackageOutputsStrictness bool `help:"Prevents certain combinations of target outputs within a package that result in nondeterminist behaviour"`
+		PythonWheelHashing       bool `help:"This hashes the internal build rule that downloads the wheel instead" var:"FF_PYTHON_WHEEL_HASHING"`
+		NoIterSourcesMarked      bool `help:"Don't mark sources as done when iterating inputs" var:"FF_NO_ITER_SOURCES_MARKED"`
 		ExcludeJavaRules              bool `help:"Whether to include the java rules or use the plugin"`
 		ExcludeCCRules                bool `help:"Whether to include the C and C++ rules or require use of the plugin"`
 		ExcludeGoRules                bool `help:"Whether to include the go rules rules or require use of the plugin"`
@@ -703,20 +700,6 @@
 		ExcludeSymlinksInGlob         bool `help:"Whether to include symlinks in the glob" var:"FF_EXCLUDE_GLOB_SYMLINKS"`
 		GoDontCollapseImportPath      bool `help:"If set, we will no longer collapse import paths that have repeat final parts e.g. foo/bar/bar -> foo/bar" var:"FF_GO_DONT_COLLAPSE_IMPORT_PATHS"`
 		ErrorOnEmptyGlob              bool `help:"Error out if a glob doesn't match anything" var:"FF_ERROR_ON_EMPTY_GLOB"`
-=======
-		PackageOutputsStrictness bool `help:"Prevents certain combinations of target outputs within a package that result in nondeterminist behaviour"`
-		PythonWheelHashing       bool `help:"This hashes the internal build rule that downloads the wheel instead" var:"FF_PYTHON_WHEEL_HASHING"`
-		NoIterSourcesMarked      bool `help:"Don't mark sources as done when iterating inputs" var:"FF_NO_ITER_SOURCES_MARKED"`
-		ExcludePythonRules       bool `help:"Whether to include the python rules or use the plugin"`
-		ExcludeJavaRules         bool `help:"Whether to include the java rules or use the plugin"`
-		ExcludeCCRules           bool `help:"Whether to include the C and C++ rules or require use of the plugin"`
-		ExcludeGoRules           bool `help:"Whether to include the go rules rules or require use of the plugin"`
-		ExcludeShellRules        bool `help:"Whether to include the shell rules rules or require use of the plugin"`
-		ExcludeProtoRules        bool `help:"Whether to include the proto rules or require use of the plugin"`
-		ExcludeSymlinksInGlob    bool `help:"Whether to include symlinks in the glob" var:"FF_EXCLUDE_GLOB_SYMLINKS"`
-		GoDontCollapseImportPath bool `help:"If set, we will no longer collapse import paths that have repeat final parts e.g. foo/bar/bar -> foo/bar" var:"FF_GO_DONT_COLLAPSE_IMPORT_PATHS"`
-		ErrorOnEmptyGlob         bool `help:"Error out if a glob doesn't match anything" var:"FF_ERROR_ON_EMPTY_GLOB"`
->>>>>>> e1fdaafd
 	} `help:"Flags controlling preview features for the next release. Typically these config options gate breaking changes and only have a lifetime of one major release."`
 	Metrics struct {
 		PrometheusGatewayURL string       `help:"The gateway URL to push prometheus updates to."`

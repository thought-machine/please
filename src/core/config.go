--- conflicted
+++ resolved
@@ -888,25 +888,12 @@
 		}
 		return nil
 	}
-<<<<<<< HEAD
-	elem := reflect.ValueOf(config).Elem()
-	for k, v := range overrides {
-		split := strings.Split(strings.ToLower(k), ".")
-		if len(split) == 3 && split[0] == "plugin" {
-			plugin, ok := config.Plugin[split[1]]
-			if !ok {
-				return fmt.Errorf("No plugin with ID %v", split[1])
-			}
-			plugin.ExtraValues[strings.ToLower(split[2])] = []string{v}
-			continue
-=======
 
 	switch field.Kind() {
 	case reflect.String:
 		// verify this is a legit setting for this field
 		if err := validateOptionsTag(value); err != nil {
 			return err
->>>>>>> 77454f6c
 		}
 		if field.Type().Name() == "URL" {
 			field.Set(reflect.ValueOf(cli.URL(value)))

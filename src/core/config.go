// Utilities for reading the Please config files.

package core

import (
	"crypto/sha1"
	"fmt"
	"io"
	"os"
	"path"
	"path/filepath"
	"reflect"
	"runtime"
	"sort"
	"strconv"
	"strings"
	"sync"
	"time"

	"github.com/google/shlex"
	"github.com/peterebden/gcfg"
	"github.com/thought-machine/go-flags"

	"github.com/thought-machine/please/src/cli"
	"github.com/thought-machine/please/src/fs"
)

// OsArch is the os/arch pair, like linux_amd64 etc.
const OsArch = runtime.GOOS + "_" + runtime.GOARCH

// ConfigFileName is the file name for the typical repo config - this is normally checked in
const ConfigFileName string = ".plzconfig"

// ArchConfigFileName is the architecture-specific config file which overrides the repo one.
// Also normally checked in if needed.
const ArchConfigFileName string = ".plzconfig_" + OsArch

// LocalConfigFileName is the file name for the local repo config - this is not normally checked
// in and used to override settings on the local machine.
const LocalConfigFileName string = ".plzconfig.local"

// MachineConfigFileName is the file name for the machine-level config - can use this to override
// things for a particular machine (eg. build machine with different caching behaviour).
const MachineConfigFileName = "/etc/please/plzconfig"

// UserConfigFileName is the file name for user-specific config (for all their repos).
const UserConfigFileName = "~/.config/please/plzconfig"

// DefaultPath is the default location please looks for programs in
var DefaultPath = []string{"/usr/local/bin", "/usr/bin", "/bin"}

func readConfigFile(config *Configuration, filename string) error {
	log.Debug("Attempting to read config from %s...", filename)
	if err := gcfg.ReadFileInto(config, filename); err != nil && os.IsNotExist(err) {
		return nil // It's not an error to not have the file at all.
	} else if gcfg.FatalOnly(err) != nil {
		return err
	} else if err != nil {
		log.Warning("Error in config file: %s", err)
	} else {
		log.Debug("Read config from %s", filename)
	}
	return nil
}

// ReadDefaultConfigFiles reads all the config files from the default locations and
// merges them into a config object.
// The repo root must have already have been set before calling this.
func ReadDefaultConfigFiles(profiles []string) (*Configuration, error) {
	return ReadConfigFiles(defaultConfigFiles(), profiles)
}

// defaultConfigFiles returns the set of default config file names.
func defaultConfigFiles() []string {
	return []string{
		MachineConfigFileName,
		fs.ExpandHomePath(UserConfigFileName),
		path.Join(RepoRoot, ConfigFileName),
		path.Join(RepoRoot, ArchConfigFileName),
		path.Join(RepoRoot, LocalConfigFileName),
	}
}

// ReadConfigFiles reads all the config locations, in order, and merges them into a config object.
// Values are filled in by defaults initially and then overridden by each file in turn.
func ReadConfigFiles(filenames []string, profiles []string) (*Configuration, error) {
	config := DefaultConfiguration()
	for _, filename := range filenames {
		if err := readConfigFile(config, filename); err != nil {
			return config, err
		}
		for _, profile := range profiles {
			if err := readConfigFile(config, filename+"."+profile); err != nil {
				return config, err
			}
		}
	}
	// Set default values for slices. These add rather than overwriting so we can't set
	// them upfront as we would with other config values.
	if usingBazelWorkspace {
		setDefault(&config.Parse.BuildFileName, "BUILD.bazel", "BUILD", "BUILD.plz")
	} else {
		setDefault(&config.Parse.BuildFileName, "BUILD", "BUILD.plz")
	}
	setBuildPath(&config.Build.Path, config.Build.PassEnv, config.Build.PassUnsafeEnv)
	setDefault(&config.Build.PassUnsafeEnv)
	setDefault(&config.Build.PassEnv)
	setDefault(&config.Cover.FileExtension, ".go", ".py", ".java", ".tsx", ".ts", ".js", ".cc", ".h", ".c")
	setDefault(&config.Cover.ExcludeExtension, ".pb.go", "_pb2.py", ".spec.tsx", ".spec.ts", ".spec.js", ".pb.cc", ".pb.h", "_test.py", "_test.go", "_pb.go", "_bindata.go", "_test_main.cc")
	setDefault(&config.Proto.Language, "cc", "py", "java", "go", "js")
	setDefault(&config.Parse.BuildDefsDir, "build_defs")

	if config.Go.GoRoot != "" {
		config.Go.GoTool = filepath.Join(config.Go.GoRoot, "bin", "go")
	}

	// Default values for these guys depend on config.Java.JavaHome if that's been set.
	if config.Java.JavaHome != "" {
		defaultPathIfExists(&config.Java.JlinkTool, config.Java.JavaHome, "bin/jlink")
	}

	if config.Colours == nil {
		config.Colours = map[string]string{
			"py":   "${GREEN}",
			"java": "${RED}",
			"go":   "${YELLOW}",
			"js":   "${BLUE}",
		}
	} else {
		// You are allowed to just write "yellow" but we map that to a pseudo-variable thing.
		for k, v := range config.Colours {
			if v[0] != '$' {
				config.Colours[k] = "${" + strings.ToUpper(v) + "}"
			}
		}
	}

	// In a few versions we will deprecate Cpp.Coverage completely in favour of this more generic scheme.
	if !config.Cpp.Coverage {
		config.Test.DisableCoverage = append(config.Test.DisableCoverage, "cc")
	}

	if len(config.Size) == 0 {
		config.Size = map[string]*Size{
			"small": {
				Timeout:     cli.Duration(1 * time.Minute),
				TimeoutName: "short",
			},
			"medium": {
				Timeout:     cli.Duration(5 * time.Minute),
				TimeoutName: "moderate",
			},
			"large": {
				Timeout:     cli.Duration(15 * time.Minute),
				TimeoutName: "long",
			},
			"enormous": {
				TimeoutName: "eternal",
			},
		}
	}
	// Dump the timeout names back in so we can look them up later
	for _, size := range config.Size {
		if size.TimeoutName != "" {
			config.Size[size.TimeoutName] = size
		}
	}

	if config.Please.Location == "" {
		// Determine the location based off where we're running from.
		if exec, err := os.Executable(); err != nil {
			log.Warning("Can't determine current executable: %s", err)
			config.Please.Location = "~/.please"
		} else if strings.HasPrefix(exec, fs.ExpandHomePath("~/.please")) {
			// Paths within ~/.please are managed by us and have symlinks to subdirectories
			// that we don't want to follow.
			config.Please.Location = "~/.please"
		} else if deref, err := filepath.EvalSymlinks(exec); err != nil {
			log.Warning("Can't dereference %s: %s", exec, err)
			config.Please.Location = "~/.please"
		} else {
			config.Please.Location = path.Dir(deref)
		}
	}

	config.HomeDir = os.Getenv("HOME")
	config.PleaseLocation = fs.ExpandHomePathTo(config.Please.Location, config.HomeDir)

	// If the HTTP proxy config is set and there is no env var overriding it, set it now
	// so various other libraries will honour it.
	if config.Build.HTTPProxy != "" {
		os.Setenv("HTTP_PROXY", config.Build.HTTPProxy.String())
	}

	// Slightly awkward as we need to load the feature flags to know what the default should be
	// TODO(jpoole): Move these into DefaultConfiguration() once v16 is released
	if config.FeatureFlags.PleaseDownloadTools {
		setDefaultString(&config.Build.PleaseSandboxTool, "please_sandbox", "//_please:tools|please_sandbox")
		setDefaultString(&config.Go.TestTool, "please_go_test", "//_please:tools|please_go_test")
		setDefaultString(&config.Go.FilterTool, "please_go_filter", "//_please:tools|please_go_filter")
		setDefaultString(&config.Go.InstallTool, "please_go_install", "//_please:tools|please_go_install")
		setDefaultString(&config.Python.PexTool, "please_pex", "//_please:tools|please_pex")
		setDefaultString(&config.Java.JavacWorker, "javac_worker", "//_please:tools|javac_worker")
		setDefaultString(&config.Java.JarCatTool, "jarcat", "//_please:tools|jarcat")
		setDefaultString(&config.Java.JUnitRunner, "junit_runner.pex", "//_please:tools|junit_runner")
	}

	// We can only verify options by reflection (we need struct tags) so run them quickly through this.
	return config, config.ApplyOverrides(map[string]string{
		"build.hashfunction": config.Build.HashFunction,
	})
}

// setDefault sets a slice of strings in the config if the set one is empty.
func setDefault(conf *[]string, def ...string) {
	if len(*conf) == 0 {
		*conf = def
	}
}

// setDefaultString sets the default value on a string. oldDefault contains the strings as set in the default
// configuration. If after loading config files, this value has changed, the value will be left alone. Otherwise
// it will be set to def.
func setDefaultString(conf *string, oldDefault string, def string) {
	if *conf == oldDefault {
		*conf = def
	}
}

// setDefault checks if "PATH" is in passEnv, if it is set config.build.Path to use the environment variable.
func setBuildPath(conf *[]string, passEnv []string, passUnsafeEnv []string) {
	pathVal := DefaultPath
	for _, i := range passUnsafeEnv {
		if i == "PATH" {
			pathVal = strings.Split(os.Getenv("PATH"), ":")
		}
	}
	for _, i := range passEnv {
		if i == "PATH" {
			pathVal = strings.Split(os.Getenv("PATH"), ":")
		}
	}
	setDefault(conf, pathVal...)
}

// defaultPathIfExists sets a variable to a location in a directory if it's not already set and if the location exists.
func defaultPathIfExists(conf *string, dir, file string) {
	if *conf == "" {
		location := path.Join(dir, file)
		// check that the location is valid
		if _, err := os.Stat(location); err == nil {
			*conf = location
		}
	}
}

// DefaultConfiguration returns the default configuration object with no overrides.
// N.B. Slice fields are not populated by this (since it interferes with reading them)
func DefaultConfiguration() *Configuration {
	config := Configuration{buildEnvStored: &storedBuildEnv{}}
	config.Please.SelfUpdate = true
	config.Please.Autoclean = true
	config.Please.DownloadLocation = "https://get.please.build"
	config.Please.NumOldVersions = 10
	config.Please.NumThreads = runtime.NumCPU() + 2
	config.Parse.NumThreads = config.Please.NumThreads
	config.Parse.BuiltinPleasings = true
	config.Parse.GitFunctions = true
	config.Build.Arch = cli.NewArch(runtime.GOOS, runtime.GOARCH)
	config.Build.Lang = "en_GB.UTF-8" // Not the language of the UI, the language passed to rules.
	config.Build.Nonce = "1402"       // Arbitrary nonce to invalidate config when needed.
	config.Build.Timeout = cli.Duration(10 * time.Minute)
	config.Build.Config = "opt"         // Optimised builds by default
	config.Build.FallbackConfig = "opt" // Optimised builds as a fallback on any target that doesn't have a matching one set
	config.Build.Xattrs = true
	config.Build.HashFunction = "sha256"
	config.BuildConfig = map[string]string{}
	config.BuildEnv = map[string]string{}
	config.Cache.HTTPWriteable = true
	config.Cache.HTTPTimeout = cli.Duration(25 * time.Second)
	config.Cache.HTTPConcurrentRequestLimit = 20
	config.Cache.HTTPRetry = 4
	if dir, err := os.UserCacheDir(); err == nil {
		config.Cache.Dir = path.Join(dir, "please")
	}
	config.Cache.DirCacheHighWaterMark = 10 * cli.GiByte
	config.Cache.DirCacheLowWaterMark = 8 * cli.GiByte
	config.Cache.DirClean = true
	config.Cache.Workers = runtime.NumCPU() + 2 // Mirrors the number of workers in please.go.
	config.Test.Timeout = cli.Duration(10 * time.Minute)
	config.Display.SystemStats = true
	config.Display.MaxWorkers = 40
	config.Display.ColourScheme = "dark"
	config.Remote.NumExecutors = 20 // kind of arbitrary
	config.Remote.HomeDir = "~"
	config.Remote.Secure = true
	config.Remote.VerifyOutputs = true
	config.Remote.CacheDuration = cli.Duration(10000 * 24 * time.Hour) // Effectively forever.
	config.Go.GoTool = "go"
	config.Go.CgoCCTool = "gcc"
	config.Python.DefaultInterpreter = "python3"
	config.Python.DisableVendorFlags = false
	config.Python.TestRunner = "unittest"
	config.Python.TestRunnerBootstrap = ""
	config.Python.UsePyPI = true
	config.Python.InterpreterOptions = ""
	config.Python.PipFlags = ""
	config.Java.DefaultTestPackage = ""
	config.Java.SourceLevel = "8"
	config.Java.TargetLevel = "8"
	config.Java.ReleaseLevel = ""
	config.Java.DefaultMavenRepo = []cli.URL{"https://repo1.maven.org/maven2", "https://jcenter.bintray.com/"}
	config.Java.JavacFlags = "-Werror -Xlint:-options" // bootstrap class path warnings are pervasive without this.
	config.Java.JlinkTool = "jlink"
	config.Java.JavaHome = ""
	config.Cpp.CCTool = "gcc"
	config.Cpp.CppTool = "g++"
	config.Cpp.LdTool = "ld"
	config.Cpp.ArTool = "ar"
	config.Cpp.DefaultOptCflags = "--std=c99 -O3 -pipe -DNDEBUG -Wall -Werror"
	config.Cpp.DefaultDbgCflags = "--std=c99 -g3 -pipe -DDEBUG -Wall -Werror"
	config.Cpp.DefaultOptCppflags = "--std=c++11 -O3 -pipe -DNDEBUG -Wall -Werror"
	config.Cpp.DefaultDbgCppflags = "--std=c++11 -g3 -pipe -DDEBUG -Wall -Werror"
	config.Cpp.Coverage = true
	config.Cpp.ClangModules = true
	// At some point in the future it might make sense to remove UnitTest++ as the default
	// test runner - but for now it's still the default for compatibility.
	config.Cpp.TestMain = BuildLabel{
		Subrepo:     "pleasings",
		PackageName: "cc",
		Name:        "unittest_main",
	}
	config.Proto.ProtocTool = "protoc"
	// We're using the most common names for these; typically gRPC installs the builtin plugins
	// as grpc_python_plugin etc.
	config.Proto.ProtocGoPlugin = "protoc-gen-go"
	config.Proto.GrpcPythonPlugin = "grpc_python_plugin"
	config.Proto.GrpcJavaPlugin = "protoc-gen-grpc-java"
	config.Proto.GrpcCCPlugin = "grpc_cpp_plugin"
	config.Proto.PythonDep = "//third_party/python:protobuf"
	config.Proto.JavaDep = "//third_party/java:protobuf"
	config.Proto.GoDep = "//third_party/go:protobuf"
	config.Proto.JsDep = ""
	config.Proto.PythonGrpcDep = "//third_party/python:grpc"
	config.Proto.JavaGrpcDep = "//third_party/java:grpc-all"
	config.Proto.GoGrpcDep = "//third_party/go:grpc"
	config.Remote.Timeout = cli.Duration(2 * time.Minute)
	config.Bazel.Compatibility = usingBazelWorkspace

	// Please tools
	config.Build.PleaseSandboxTool = "please_sandbox"
	config.Go.TestTool = "please_go_test"
	config.Go.FilterTool = "please_go_filter"
	config.Go.InstallTool = "please_go_install"
	config.Python.PexTool = "please_pex"
	config.Java.JavacWorker = "javac_worker"
	config.Java.JarCatTool = "jarcat"
	config.Java.JUnitRunner = "junit_runner.jar"

	return &config
}

// A Configuration contains all the settings that can be configured about Please.
// This is parsed from .plzconfig etc; we also auto-generate help messages from its tags.
type Configuration struct {
	Please struct {
		Version          cli.Version `help:"Defines the version of plz that this repo is supposed to use currently. If it's not present or the version matches the currently running version no special action is taken; otherwise if SelfUpdate is set Please will attempt to download an appropriate version, otherwise it will issue a warning and continue.\n\nNote that if this is not set, you can run plz update to update to the latest version available on the server." var:"PLZ_VERSION"`
		VersionChecksum  []string    `help:"Defines a hex-encoded sha256 checksum that the downloaded version must match. Can be specified multiple times to support different architectures." example:"abcdef1234567890abcdef1234567890abcdef1234567890abcdef1234567890"`
		Location         string      `help:"Defines the directory Please is installed into.\nDefaults to ~/.please but you might want it to be somewhere else if you're installing via another method (e.g. the debs and install script still use /opt/please)."`
		SelfUpdate       bool        `help:"Sets whether plz will attempt to update itself when the version set in the config file is different."`
		DownloadLocation cli.URL     `help:"Defines the location to download Please from when self-updating. Defaults to the Please web server, but you can point it to some location of your own if you prefer to keep traffic within your network or use home-grown versions."`
		NumOldVersions   int         `help:"Number of old versions to keep from autoupdates."`
		Autoclean        bool        `help:"Automatically clean stale versions without prompting"`
		NumThreads       int         `help:"Number of parallel build operations to run.\nIs overridden by the equivalent command-line flag, if that's passed." example:"6"`
		Motd             []string    `help:"Message of the day; is displayed once at the top during builds. If multiple are given, one is randomly chosen."`
		DefaultRepo      string      `help:"Location of the default repository; this is used if plz is invoked when not inside a repo, it changes to that directory then does its thing."`
	} `help:"The [please] section in the config contains non-language-specific settings defining how Please should operate."`
	Parse struct {
		ExperimentalDir    []string `help:"Directory containing experimental code. This is subject to some extra restrictions:\n - Code in the experimental dir can override normal visibility constraints\n - Code outside the experimental dir can never depend on code inside it\n - Tests are excluded from general detection." example:"experimental"`
		BuildFileName      []string `help:"Sets the names that Please uses instead of BUILD for its build files.\nFor clarity the documentation refers to them simply as BUILD files but you could reconfigure them here to be something else.\nOne case this can be particularly useful is in cases where you have a subdirectory named build on a case-insensitive file system like HFS+." var:"BUILD_FILE_NAMES"`
		BlacklistDirs      []string `help:"Directories to blacklist when recursively searching for BUILD files (e.g. when using plz build ... or similar).\nThis is generally useful when you have large directories within your repo that don't need to be searched, especially things like node_modules that have come from external package managers."`
		PreloadBuildDefs   []string `help:"Files to preload by the parser before loading any BUILD files.\nSince this is done before the first package is parsed they must be files in the repository, they cannot be subinclude() paths. Use PreloadSubincludes instead." example:"build_defs/go_bindata.build_defs"`
		PreloadSubincludes []string `help:"Subinclude targets to preload by the parser before loading any BUILD files.\nSubincludes can be slow so it's recommended to use PreloadBuildDefs where possible." example:"///pleasings//python:requirements"`
		BuildDefsDir       []string `help:"Directory to look in when prompted for help topics that aren't known internally." example:"build_defs"`
		// TODO(jpoole): Remove this in the v16 release
		BuiltinPleasings bool `help:"Adds github.com/thought-machine/pleasings as a default subrepo named pleasings. This feature is deprecated and will be removed in the v16 release."`
		NumThreads       int  `help:"Number of parallel parse operations to run.\nIs overridden by the --num_threads command line flag." example:"6"`
		GitFunctions     bool `help:"Activates built-in functions git_branch, git_commit, git_show and git_state. If disabled they will not be usable at parse time."`
	} `help:"The [parse] section in the config contains settings specific to parsing files."`
	Display struct {
		UpdateTitle  bool   `help:"Updates the title bar of the shell window Please is running in as the build progresses. This isn't on by default because not everyone's shell is configured to reset it again after and we don't want to alter it forever."`
		SystemStats  bool   `help:"Whether or not to show basic system resource usage in the interactive display. Has no effect without that configured."`
		MaxWorkers   int    `help:"Maximum number of worker rows to display at any one time."`
		ColourScheme string `help:"Shell colour scheme mode, dark or light. Defaults to dark"`
	} `help:"Please has an animated display mode which shows the currently building targets.\nBy default it will autodetect whether it is using an interactive TTY session and choose whether to use it or not, although you can force it on or off via flags.\n\nThe display is heavily inspired by Buck's SuperConsole."`
	Colours map[string]string `help:"Colour code overrides in interactive output. These correspond to requirements on each target."`
	Build   struct {
		Arch              cli.Arch     `help:"Architecture to compile for. Defaults to the host architecture."`
		Timeout           cli.Duration `help:"Default timeout for build actions. Default is ten minutes."`
		Path              []string     `help:"The PATH variable that will be passed to the build processes.\nDefaults to /usr/local/bin:/usr/bin:/bin but of course can be modified if you need to get binaries from other locations." example:"/usr/local/bin:/usr/bin:/bin"`
		Config            string       `help:"The build config to use when one is not chosen on the command line. Defaults to opt." example:"opt | dbg"`
		FallbackConfig    string       `help:"The build config to use when one is chosen and a required target does not have one by the same name. Also defaults to opt." example:"opt | dbg"`
		Lang              string       `help:"Sets the language passed to build rules when building. This can be important for some tools (although hopefully not many) - we've mostly observed it with Sass."`
		Sandbox           bool         `help:"True to sandbox individual build actions, which isolates them from network access and some aspects of the filesystem. Currently only works on Linux." var:"BUILD_SANDBOX"`
		Xattrs            bool         `help:"True (the default) to attempt to use xattrs to record file metadata. If false Please will fall back to using additional files where needed, which is more compatible but has slightly worse performance."`
		PleaseSandboxTool string       `help:"The location of the please_sandbox tool to use."`
		Nonce             string       `help:"This is an arbitrary string that is added to the hash of every build target. It provides a way to force a rebuild of everything when it's changed.\nWe will bump the default of this whenever we think it's required - although it's been a pretty long time now and we hope that'll continue."`
		PassEnv           []string     `help:"A list of environment variables to pass from the current environment to build rules. For example\n\nPassEnv = HTTP_PROXY\n\nwould copy your HTTP_PROXY environment variable to the build env for any rules."`
		PassUnsafeEnv     []string     `help:"Similar to PassEnv, a list of environment variables to pass from the current environment to build rules. Unlike PassEnv, the environment variable values are not used when calculating build target hashes."`
		HTTPProxy         cli.URL      `help:"A URL to use as a proxy server for downloads. Only applies to internal ones - e.g. self-updates or remote_file rules."`
		HashFunction      string       `help:"The hash function to use internally for build actions." options:"sha1,sha256"`
		ExitOnError       bool         `help:"True to have build actions automatically fail on error (essentially passing -e to the shell they run in)." var:"EXIT_ON_ERROR"`
	} `help:"A config section describing general settings related to building targets in Please.\nSince Please is by nature about building things, this only has the most generic properties; most of the more esoteric properties are configured in their own sections."`
	BuildConfig map[string]string `help:"A section of arbitrary key-value properties that are made available in the BUILD language. These are often useful for writing custom rules that need some configurable property.\n\n[buildconfig]\nandroid-tools-version = 23.0.2\n\nFor example, the above can be accessed as CONFIG.ANDROID_TOOLS_VERSION."`
	BuildEnv    map[string]string `help:"A set of extra environment variables to define for build rules. For example:\n\n[buildenv]\nsecret-passphrase = 12345\n\nThis would become SECRET_PASSPHRASE for any rules. These can be useful for passing secrets into custom rules; any variables containing SECRET or PASSWORD won't be logged.\n\nIt's also useful if you'd like internal tools to honour some external variable."`
	Cache       struct {
		Workers                    int          `help:"Number of workers for uploading artifacts to remote caches, which is done asynchronously."`
		Dir                        string       `help:"Sets the directory to use for the dir cache.\nThe default is 'please' under the user's cache dir (i.e. ~/.cache/please, ~/Library/Caches/please, etc), if set to the empty string the dir cache will be disabled." example:".plz-cache"`
		DirCacheHighWaterMark      cli.ByteSize `help:"Starts cleaning the directory cache when it is over this number of bytes.\nCan also be given with human-readable suffixes like 10G, 200MB etc."`
		DirCacheLowWaterMark       cli.ByteSize `help:"When cleaning the directory cache, it's reduced to at most this size."`
		DirClean                   bool         `help:"Controls whether entries in the dir cache are cleaned or not. If disabled the cache will only grow."`
		DirCompress                bool         `help:"Compresses stored artifacts in the dir cache. They are slower to store & retrieve but more compact."`
		HTTPURL                    cli.URL      `help:"Base URL of the HTTP cache.\nNot set to anything by default which means the cache will be disabled."`
		HTTPWriteable              bool         `help:"If True this plz instance will write content back to the HTTP cache.\nBy default it runs in read-only mode."`
		HTTPTimeout                cli.Duration `help:"Timeout for operations contacting the HTTP cache, in seconds."`
		HTTPConcurrentRequestLimit int          `help:"The maximum amount of concurrent requests that can be open. Default 20."`
		HTTPRetry                  int          `help:"The maximum number of retries before a request will give up, if a request is retryable"`
	} `help:"Please has several built-in caches that can be configured in its config file.\n\nThe simplest one is the directory cache which by default is written into the .plz-cache directory. This allows for fast retrieval of code that has been built before (for example, when swapping Git branches).\n\nThere is also a remote RPC cache which allows using a centralised server to store artifacts. A typical pattern here is to have your CI system write artifacts into it and give developers read-only access so they can reuse its work.\n\nFinally there's a HTTP cache which is very similar, but a little obsolete now since the RPC cache outperforms it and has some extra features. Otherwise the two have similar semantics and share quite a bit of implementation.\n\nPlease has server implementations for both the RPC and HTTP caches."`
	Test struct {
		Timeout         cli.Duration `help:"Default timeout applied to all tests. Can be overridden on a per-rule basis."`
		Sandbox         bool         `help:"True to sandbox individual tests, which isolates them from network access, IPC and some aspects of the filesystem. Currently only works on Linux." var:"TEST_SANDBOX"`
		DisableCoverage []string     `help:"Disables coverage for tests that have any of these labels spcified."`
		Upload          cli.URL      `help:"URL to upload test results to (in XML format)"`
	} `help:"A config section describing settings related to testing in general."`
	Remote struct {
		URL           string       `help:"URL for the remote server."`
		CASURL        string       `help:"URL for the CAS service, if it is different to the main one."`
		AssetURL      string       `help:"URL for the remote asset server, if it is different to the main one."`
		NumExecutors  int          `help:"Maximum number of remote executors to use simultaneously."`
		Instance      string       `help:"Remote instance name to request; depending on the server this may be required."`
		Name          string       `help:"A name for this worker instance. This is attached to artifacts uploaded to remote storage." example:"agent-001"`
		DisplayURL    string       `help:"A URL to browse the remote server with (e.g. using buildbarn-browser). Only used when printing hashes."`
		TokenFile     string       `help:"A file containing a token that is attached to outgoing RPCs to authenticate them. This is somewhat bespoke; we are still investigating further options for authentication."`
		Timeout       cli.Duration `help:"Timeout for connections made to the remote server."`
		Secure        bool         `help:"Whether to use TLS for communication or not."`
		Gzip          bool         `help:"Whether to use gzip compression for communication."`
		Zstd          bool         `help:"Whether to use zstd compression for communication."`
		VerifyOutputs bool         `help:"Whether to verify all outputs are present after a cached remote execution action. Depending on your server implementation, you may require this to ensure files are really present."`
		HomeDir       string       `help:"The home directory on the build machine."`
		Shell         string       `help:"Path to the shell to use to execute actions in. Default looks up bash based on the build.path setting."`
		Platform      []string     `help:"Platform properties to request from remote workers, in the format key=value."`
		CacheDuration cli.Duration `help:"Length of time before we re-check locally cached build actions. Default is unlimited."`
	} `help:"Settings related to remote execution & caching using the Google remote execution APIs. This section is still experimental and subject to change."`
	Size  map[string]*Size `help:"Named sizes of targets; these are the definitions of what can be passed to the 'size' argument."`
	Cover struct {
		FileExtension    []string `help:"Extensions of files to consider for coverage.\nDefaults to a reasonably obvious set for the builtin rules including .go, .py, .java, etc."`
		ExcludeExtension []string `help:"Extensions of files to exclude from coverage.\nTypically this is for generated code; the default is to exclude protobuf extensions like .pb.go, _pb2.py, etc."`
	}
	Gc struct {
		Keep      []BuildLabel `help:"Marks targets that gc should always keep. Can include meta-targets such as //test/... and //docs:all."`
		KeepLabel []string     `help:"Defines a target label to be kept; for example, if you set this to go, no Go targets would ever be considered for deletion." example:"go"`
	} `help:"Please supports a form of 'garbage collection', by which it means identifying targets that are not used for anything. By default binary targets and all their transitive dependencies are always considered non-garbage, as are any tests directly on those. The config options here allow tweaking this behaviour to retain more things.\n\nNote that it's a very good idea that your BUILD files are in the standard format when running this."`
	Go struct {
		GoTool           string `help:"The binary to use to invoke Go & its subtools with." var:"GO_TOOL"`
		GoRoot           string `help:"If set, will set the GOROOT environment variable appropriately during build actions." var:"GOROOT"`
		TestTool         string `help:"Sets the location of the please_go_test tool that is used to template the test main for go_test rules." var:"GO_TEST_TOOL"`
		GoPath           string `help:"If set, will set the GOPATH environment variable appropriately during build actions." var:"GOPATH"`
		ImportPath       string `help:"Sets the default Go import path at the root of this repository.\nFor example, in the Please repo, we might set it to github.com/thought-machine/please to allow imports from that package within the repo." var:"GO_IMPORT_PATH"`
		CgoCCTool        string `help:"Sets the location of CC while building cgo_library and cgo_test rules. Defaults to gcc" var:"CGO_CC_TOOL"`
		CgoEnabled       string `help:"Sets the CGO_ENABLED which controls whether the cgo build flag is set during cross compilation." var:"CGO_ENABLED"`
		FilterTool       string `help:"Sets the location of the please_go_filter tool that is used to filter source files against build constraints." var:"GO_FILTER_TOOL"`
		InstallTool      string `help:"Sets the location of the please_go_install tool that is used to install go modules." var:"GO_INSTALL_TOOL"`
		DefaultStatic    bool   `help:"Sets Go binaries to default to static linking. Note that enabling this may have negative consequences for some code, including Go's DNS lookup code in the net module." var:"GO_DEFAULT_STATIC"`
		GoTestRootCompat bool   `help:"Changes the behavior of the build rules to be more compatible with go test i.e. please will descend into the package directory to run unit tests as go test does." var:"GO_TEST_ROOT_COMPAT"`
	} `help:"Please has built-in support for compiling Go, and of course is written in Go itself.\nSee the config subfields or the Go rules themselves for more information.\n\nNote that Please is a bit more flexible than Go about directory layout - for example, it is possible to have multiple packages in a directory, but it's not a good idea to push this too far since Go's directory layout is inextricably linked with its import paths."`
	Python struct {
		PipTool             string  `help:"The tool that is invoked during pip_library rules." var:"PIP_TOOL"`
		PipFlags            string  `help:"Additional flags to pass to pip invocations in pip_library rules." var:"PIP_FLAGS"`
		PexTool             string  `help:"The tool that's invoked to build pexes. Defaults to please_pex in the install directory." var:"PEX_TOOL"`
		DefaultInterpreter  string  `help:"The interpreter used for python_binary and python_test rules when none is specified on the rule itself. Defaults to python but you could of course set it to, say, pypy." var:"DEFAULT_PYTHON_INTERPRETER"`
		TestRunner          string  `help:"The test runner used to discover & run Python tests; one of unittest, pytest or behave, or a custom import path to bring your own." var:"PYTHON_TEST_RUNNER"`
		TestRunnerBootstrap string  `help:"Target providing test-runner library and its transitive dependencies. Injects plz-provided bootstraps if not given." var:"PYTHON_TEST_RUNNER_BOOTSTRAP"`
		ModuleDir           string  `help:"Defines a directory containing modules from which they can be imported at the top level.\nBy default this is empty but by convention we define our pip_library rules in third_party/python and set this appropriately. Hence any of those third-party libraries that try something like import six will have it work as they expect, even though it's actually in a different location within the .pex." var:"PYTHON_MODULE_DIR"`
		DefaultPipRepo      cli.URL `help:"Defines a location for a pip repo to download wheels from.\nBy default pip_library uses PyPI (although see below on that) but you may well want to use this define another location to upload your own wheels to.\nIs overridden by the repo argument to pip_library." var:"PYTHON_DEFAULT_PIP_REPO"`
		WheelRepo           cli.URL `help:"Defines a location for a remote repo that python_wheel rules will download from. See python_wheel for more information." var:"PYTHON_WHEEL_REPO"`
		UsePyPI             bool    `help:"Whether or not to use PyPI for pip_library rules or not. Defaults to true, if you disable this you will presumably want to set DefaultPipRepo to use one of your own.\nIs overridden by the use_pypi argument to pip_library." var:"USE_PYPI"`
		WheelNameScheme     string  `help:"Defines a custom templatized wheel naming scheme. Templatized variables should be surrounded in curly braces, and the available options are: url_base, package_name, and version. The default search pattern is '{url_base}/{package_name}-{version}-${{OS}}-${{ARCH}}.whl' along with a few common variants." var:"PYTHON_WHEEL_NAME_SCHEME"`
		InterpreterOptions  string  `help:"Options to pass to the python interpeter, when writing shebangs for pex executables." var:"PYTHON_INTERPRETER_OPTIONS"`
		DisableVendorFlags  bool    `help:"Disables injection of vendor specific flags for pip while using pip_library. The option can be useful if you are using something like Pyenv, and the passing of additional flags or configuration that are vendor specific, e.g. --system, breaks your build." var:"DISABLE_VENDOR_FLAGS"`
	} `help:"Please has built-in support for compiling Python.\nPlease's Python artifacts are pex files, which are essentially self-executable zip files containing all needed dependencies, bar the interpreter itself. This fits our aim of at least semi-static binaries for each language.\nSee https://github.com/pantsbuild/pex for more information.\nNote that due to differences between the environment inside a pex and outside some third-party code may not run unmodified (for example, it cannot simply open() files). It's possible to work around a lot of this, but if it all becomes too much it's possible to mark pexes as not zip-safe which typically resolves most of it at a modest speed penalty."`
	Java struct {
		JavacTool          string    `help:"Defines the tool used for the Java compiler. Defaults to javac." var:"JAVAC_TOOL"`
		JlinkTool          string    `help:"Defines the tool used for the Java linker. Defaults to jlink." var:"JLINK_TOOL"`
		JavaHome           string    `help:"Defines the path of the Java Home folder." var:"JAVA_HOME"`
		JavacWorker        string    `help:"Defines the tool used for the Java persistent compiler. This is significantly (approx 4x) faster for large Java trees than invoking javac separately each time. Default to javac_worker in the install directory, but can be switched off to fall back to javactool and separate invocation." var:"JAVAC_WORKER"`
		JarCatTool         string    `help:"Defines the tool used to concatenate .jar files which we use to build the output of java_binary, java_test and various other rules. Defaults to jarcat in the Please install directory." var:"JARCAT_TOOL"`
		JUnitRunner        string    `help:"Defines the .jar containing the JUnit runner. This is built into all java_test rules since it's necessary to make JUnit do anything useful.\nDefaults to junit_runner.jar in the Please install directory." var:"JUNIT_RUNNER"`
		DefaultTestPackage string    `help:"The Java classpath to search for functions annotated with @Test. If not specified the compiled sources will be searched for files named *Test.java." var:"DEFAULT_TEST_PACKAGE"`
		ReleaseLevel       string    `help:"The default Java release level when compiling.\nSourceLevel and TargetLevel are ignored if this is set. Bear in mind that this flag is only supported in Java version 9+." var:"JAVA_RELEASE_LEVEL"`
		SourceLevel        string    `help:"The default Java source level when compiling. Defaults to 8." var:"JAVA_SOURCE_LEVEL"`
		TargetLevel        string    `help:"The default Java bytecode level to target. Defaults to 8." var:"JAVA_TARGET_LEVEL"`
		JavacFlags         string    `help:"Additional flags to pass to javac when compiling libraries." example:"-Xmx1200M" var:"JAVAC_FLAGS"`
		JavacTestFlags     string    `help:"Additional flags to pass to javac when compiling tests." example:"-Xmx1200M" var:"JAVAC_TEST_FLAGS"`
		DefaultMavenRepo   []cli.URL `help:"Default location to load artifacts from in maven_jar rules. Can be overridden on a per-rule basis." var:"DEFAULT_MAVEN_REPO"`
		Toolchain          string    `help:"A label identifying a java_toolchain." var:"JAVA_TOOLCHAIN"`
	} `help:"Please has built-in support for compiling Java.\nIt builds uber-jars for binary and test rules which contain all dependencies and can be easily deployed, and with the help of some of Please's additional tools they are deterministic as well.\n\nWe've only tested support for Java 7 and 8, although it's likely newer versions will work with little or no change."`
	Cpp struct {
		CCTool             string     `help:"The tool invoked to compile C code. Defaults to gcc but you might want to set it to clang, for example." var:"CC_TOOL"`
		CppTool            string     `help:"The tool invoked to compile C++ code. Defaults to g++ but you might want to set it to clang++, for example." var:"CPP_TOOL"`
		LdTool             string     `help:"The tool invoked to link object files. Defaults to ld but you could also set it to gold, for example." var:"LD_TOOL"`
		ArTool             string     `help:"The tool invoked to archive static libraries. Defaults to ar." var:"AR_TOOL"`
		LinkWithLdTool     bool       `help:"If true, instructs Please to use the tool set earlier in ldtool to link binaries instead of cctool.\nThis is an esoteric setting that most people don't want; a vanilla ld will not perform all steps necessary here (you'll get lots of missing symbol messages from having no libc etc). Generally best to leave this disabled unless you have very specific requirements." var:"LINK_WITH_LD_TOOL"`
		DefaultOptCflags   string     `help:"Compiler flags passed to all C rules during opt builds; these are typically pretty basic things like what language standard you want to target, warning flags, etc.\nDefaults to --std=c99 -O3 -DNDEBUG -Wall -Wextra -Werror" var:"DEFAULT_OPT_CFLAGS"`
		DefaultDbgCflags   string     `help:"Compiler rules passed to all C rules during dbg builds.\nDefaults to --std=c99 -g3 -DDEBUG -Wall -Wextra -Werror." var:"DEFAULT_DBG_CFLAGS"`
		DefaultOptCppflags string     `help:"Compiler flags passed to all C++ rules during opt builds; these are typically pretty basic things like what language standard you want to target, warning flags, etc.\nDefaults to --std=c++11 -O3 -DNDEBUG -Wall -Wextra -Werror" var:"DEFAULT_OPT_CPPFLAGS"`
		DefaultDbgCppflags string     `help:"Compiler rules passed to all C++ rules during dbg builds.\nDefaults to --std=c++11 -g3 -DDEBUG -Wall -Wextra -Werror." var:"DEFAULT_DBG_CPPFLAGS"`
		DefaultLdflags     string     `help:"Linker flags passed to all C++ rules.\nBy default this is empty." var:"DEFAULT_LDFLAGS"`
		PkgConfigPath      string     `help:"Custom PKG_CONFIG_PATH for pkg-config.\nBy default this is empty." var:"PKG_CONFIG_PATH"`
		Coverage           bool       `help:"If true (the default), coverage will be available for C and C++ build rules.\nThis is still a little experimental but should work for GCC. Right now it does not work for Clang (it likely will in Clang 4.0 which will likely support --fprofile-dir) and so this can be useful to disable it.\nIt's also useful in some cases for CI systems etc if you'd prefer to avoid the overhead, since the tests have to be compiled with extra instrumentation and without optimisation." var:"CPP_COVERAGE"`
		TestMain           BuildLabel `help:"The build target to use for the default main for C++ test rules." example:"///pleasings//cc:unittest_main" var:"CC_TEST_MAIN"`
		ClangModules       bool       `help:"Uses Clang-style arguments for compiling cc_module rules. If disabled gcc-style arguments will be used instead. Experimental, expected to be removed at some point once module compilation methods are more consistent." var:"CC_MODULES_CLANG"`
	} `help:"Please has built-in support for compiling C and C++ code. We don't support every possible nuance of compilation for these languages, but aim to provide something fairly straightforward.\nTypically there is little problem compiling & linking against system libraries although Please has no insight into those libraries and when they change, so cannot rebuild targets appropriately.\n\nThe C and C++ rules are very similar and simply take a different set of tools and flags to facilitate side-by-side usage."`
	Proto struct {
		ProtocTool       string   `help:"The binary invoked to compile .proto files. Defaults to protoc." var:"PROTOC_TOOL"`
		ProtocGoPlugin   string   `help:"The binary passed to protoc as a plugin to generate Go code. Defaults to protoc-gen-go.\nWe've found this easier to manage with a go_get rule instead though, so you can also pass a build label here. See the Please repo for an example." var:"PROTOC_GO_PLUGIN"`
		GrpcPythonPlugin string   `help:"The plugin invoked to compile Python code for grpc_library.\nDefaults to protoc-gen-grpc-python." var:"GRPC_PYTHON_PLUGIN"`
		GrpcJavaPlugin   string   `help:"The plugin invoked to compile Java code for grpc_library.\nDefaults to protoc-gen-grpc-java." var:"GRPC_JAVA_PLUGIN"`
		GrpcCCPlugin     string   `help:"The plugin invoked to compile C++ code for grpc_library.\nDefaults to grpc_cpp_plugin." var:"GRPC_CC_PLUGIN"`
		Language         []string `help:"Sets the default set of languages that proto rules are built for.\nChosen from the set of {cc, java, go, py}.\nDefaults to all of them!" var:"PROTO_LANGUAGES"`
		PythonDep        string   `help:"An in-repo dependency that's applied to any Python proto libraries." var:"PROTO_PYTHON_DEP"`
		JavaDep          string   `help:"An in-repo dependency that's applied to any Java proto libraries." var:"PROTO_JAVA_DEP"`
		GoDep            string   `help:"An in-repo dependency that's applied to any Go proto libraries." var:"PROTO_GO_DEP"`
		JsDep            string   `help:"An in-repo dependency that's applied to any Javascript proto libraries." var:"PROTO_JS_DEP"`
		PythonGrpcDep    string   `help:"An in-repo dependency that's applied to any Python gRPC libraries." var:"GRPC_PYTHON_DEP"`
		JavaGrpcDep      string   `help:"An in-repo dependency that's applied to any Java gRPC libraries." var:"GRPC_JAVA_DEP"`
		GoGrpcDep        string   `help:"An in-repo dependency that's applied to any Go gRPC libraries." var:"GRPC_GO_DEP"`
	} `help:"Please has built-in support for compiling protocol buffers, which are a form of codegen to define common data types which can be serialised and communicated between different languages.\nSee https://developers.google.com/protocol-buffers/ for more information.\n\nThere is also support for gRPC, which is an implementation of protobuf's RPC framework. See http://www.grpc.io/ for more information.\n\nNote that you must have the protocol buffers compiler (and gRPC plugins, if needed) installed on your machine to make use of these rules."`
	Licences struct {
		Accept []string `help:"Licences that are accepted in this repository.\nWhen this is empty licences are ignored. As soon as it's set any licence detected or assigned must be accepted explicitly here.\nThere's no fuzzy matching, so some package managers (especially PyPI and Maven, but shockingly not npm which rather nicely uses SPDX) will generate a lot of slightly different spellings of the same thing, which will all have to be accepted here. We'd rather that than trying to 'cleverly' match them which might result in matching the wrong thing."`
		Reject []string `help:"Licences that are explicitly rejected in this repository.\nAn astute observer will notice that this is not very different to just not adding it to the accept section, but it does have the advantage of explicitly documenting things that the team aren't allowed to use."`
	} `help:"Please has some limited support for declaring acceptable licences and detecting them from some libraries. You should not rely on this for complete licence compliance, but it can be a useful check to try to ensure that unacceptable licences do not slip in."`
	Alias map[string]*Alias `help:"Allows defining alias replacements with more detail than the [aliases] section. Otherwise follows the same process, i.e. performs replacements of command strings."`
	Bazel struct {
		Compatibility bool `help:"Activates limited Bazel compatibility mode. When this is active several rule arguments are available under different names (e.g. compiler_flags -> copts etc), the WORKSPACE file is interpreted, Makefile-style replacements like $< and $@ are made in genrule commands, etc.\nNote that Skylark is not generally supported and many aspects of compatibility are fairly superficial; it's unlikely this will work for complex setups of either tool." var:"BAZEL_COMPATIBILITY"`
	} `help:"Bazel is an open-sourced version of Google's internal build tool. Please draws a lot of inspiration from the original tool although the two have now diverged in various ways.\nNonetheless, if you've used Bazel, you will likely find Please familiar."`

	// HomeDir is not a config setting but is used to construct the path.
	HomeDir string
	// Similarly this is a fully expanded form of Please.Location
	PleaseLocation string
	// buildEnvStored is a cached form of BuildEnv.
	buildEnvStored *storedBuildEnv

	FeatureFlags struct {
		JavaBinaryExecutableByDefault bool `help:"Makes java_binary rules self executable by default. Target release version 16." var:"FF_JAVA_SELF_EXEC"`
		MavenJar                      bool `help:"Makes maven_jar() download sources with maven compatible jar names, and moves the hashes onto the remote file rule." var:"FF_MAVEN_JAR"`
		RemovePleasings               bool `help:"Stops please adding the pleasings repo by default. Target release vesrion 16." var:"FF_PLEASINGS"`
		PleaseGoInstall               bool `help:"Uses please_go_install and import configs instead of 'go install'. This is a WIP but should solve a number of issues with go install." var:"FF_PLEASE_GO_INSTALL"`
<<<<<<< HEAD
		PleaseDownloadTools           bool `help:"Please will download its tools from get.please.build instead of looking on the path"`
=======
		SingleSHA1Hash                bool `help:"Stop combining sha1 with the empty hash when there's a single output (just like SHA256 and the other hash functions do) "`
>>>>>>> 90bebb67
	} `help:"Flags controlling preview features for the next release. Typically these config options gate breaking changes and only have a lifetime of one major release."`
}

// An Alias represents aliases in the config.
type Alias struct {
	Cmd              string   `help:"Command to run for this alias."`
	Desc             string   `help:"Description of this alias"`
	Subcommand       []string `help:"Known subcommands of this command"`
	Flag             []string `help:"Known flags of this command"`
	PositionalLabels bool     `help:"Treats positional arguments after commands as build labels for the purpose of tab completion."`
}

// A Size represents a named size in the config.
type Size struct {
	Timeout     cli.Duration `help:"Timeout for targets of this size"`
	TimeoutName string       `help:"Name of the timeout, to be passed to the 'timeout' argument"`
}

type storedBuildEnv struct {
	Env, Path []string
	Once      sync.Once
}

// Hash returns a hash of the parts of this configuration that affect building targets in general.
// Most parts are considered not to (e.g. cache settings) or affect specific targets (e.g. changing
// tool paths which get accounted for on the targets that use them).
func (config *Configuration) Hash() []byte {
	h := sha1.New()
	// These fields are the ones that need to be in the general hash; other things will be
	// picked up by relevant rules (particularly tool paths etc).
	// Note that container settings are handled separately.
	h.Write([]byte(config.Build.Lang))
	h.Write([]byte(config.Build.Nonce))
	for _, l := range config.Licences.Reject {
		h.Write([]byte(l))
	}
	for _, env := range config.getBuildEnv(false, false) {
		if !strings.HasPrefix(env, "SECRET") {
			h.Write([]byte(env))
		}
	}
	return h.Sum(nil)
}

// GetBuildEnv returns the build environment configured for this config object.
func (config *Configuration) GetBuildEnv() []string {
	config.buildEnvStored.Once.Do(func() {
		config.buildEnvStored.Env = config.getBuildEnv(true, true)
		for _, e := range config.buildEnvStored.Env {
			if strings.HasPrefix(e, "PATH=") {
				config.buildEnvStored.Path = strings.Split(strings.TrimPrefix(e, "PATH="), ":")
			}
		}
	})
	return config.buildEnvStored.Env
}

// Path returns the slice of strings corresponding to the PATH env var.
func (config *Configuration) Path() []string {
	config.GetBuildEnv() // ensure it is initialised
	return config.buildEnvStored.Path
}

func (config *Configuration) getBuildEnv(includePath bool, includeUnsafe bool) []string {
	env := []string{
		// Need to know these for certain rules.
		"ARCH=" + config.Build.Arch.Arch,
		"OS=" + config.Build.Arch.OS,
		// These are slightly modified forms that are more convenient for some things.
		"XARCH=" + config.Build.Arch.XArch(),
		"XOS=" + config.Build.Arch.XOS(),
		// It's easier to just make these available for Go-based rules.
		"GOARCH=" + config.Build.Arch.GoArch(),
		"GOOS=" + config.Build.Arch.OS,
	}

	// from the BuildEnv config keyword
	for k, v := range config.BuildEnv {
		pair := strings.Replace(strings.ToUpper(k), "-", "_", -1) + "=" + v
		env = append(env, pair)
	}
	// from the user's environment based on the PassUnsafeEnv config keyword
	if includeUnsafe {
		for _, k := range config.Build.PassUnsafeEnv {
			if v, isSet := os.LookupEnv(k); isSet {
				if k == "PATH" {
					// plz's install location always needs to be on the path.
					v = fs.ExpandHomePathTo(config.Please.Location, config.HomeDir) + ":" + v
					includePath = false // skip this in a bit
				}
				env = append(env, k+"="+v)
			}
		}
	}
	// from the user's environment based on the PassEnv config keyword
	for _, k := range config.Build.PassEnv {
		if v, isSet := os.LookupEnv(k); isSet {
			if k == "PATH" {
				// plz's install location always needs to be on the path.
				v = fs.ExpandHomePathTo(config.Please.Location, config.HomeDir) + ":" + v
				includePath = false // skip this in a bit
			}
			env = append(env, k+"="+v)
		}
	}
	if includePath {
		// Use a restricted PATH; it'd be easier for the user if we pass it through
		// but really external environment variables shouldn't affect this.
		// The only concession is that ~ is expanded as the user's home directory
		// in PATH entries.
		env = append(env, "PATH="+fs.ExpandHomePathTo(strings.Join(append([]string{config.Please.Location}, config.Build.Path...), ":"), config.HomeDir))
	}

	sort.Strings(env)
	return env
}

// TagsToFields returns a map of string represent the properties of CONFIG object to the config Structfield
func (config *Configuration) TagsToFields() map[string]reflect.StructField {
	tags := make(map[string]reflect.StructField)
	v := reflect.ValueOf(config).Elem()
	for i := 0; i < v.NumField(); i++ {
		if field := v.Field(i); field.Kind() == reflect.Struct {
			for j := 0; j < field.NumField(); j++ {
				if tag := field.Type().Field(j).Tag.Get("var"); tag != "" {
					tags[tag] = field.Type().Field(j)
				}
			}
		}
	}
	return tags
}

// ApplyOverrides applies a set of overrides to the config.
// The keys of the given map are dot notation for the config setting.
func (config *Configuration) ApplyOverrides(overrides map[string]string) error {
	match := func(s1 string) func(string) bool {
		return func(s2 string) bool {
			return strings.ToLower(s2) == s1
		}
	}
	elem := reflect.ValueOf(config).Elem()
	for k, v := range overrides {
		split := strings.Split(strings.ToLower(k), ".")
		if len(split) != 2 {
			return fmt.Errorf("Bad option format: %s", k)
		}
		field := elem.FieldByNameFunc(match(split[0]))
		if !field.IsValid() {
			return fmt.Errorf("Unknown config field: %s", split[0])
		} else if field.Kind() == reflect.Map {
			field.SetMapIndex(reflect.ValueOf(split[1]), reflect.ValueOf(v))
			continue
		} else if field.Kind() != reflect.Struct {
			return fmt.Errorf("Unsettable config field: %s", split[0])
		}
		subfield, ok := field.Type().FieldByNameFunc(match(split[1]))
		if !ok {
			return fmt.Errorf("Unknown config field: %s", split[1])
		}
		field = field.FieldByNameFunc(match(split[1]))
		switch field.Kind() {
		case reflect.String:
			// verify this is a legit setting for this field
			if options := subfield.Tag.Get("options"); options != "" {
				if !cli.ContainsString(v, strings.Split(options, ",")) {
					return fmt.Errorf("Invalid value %s for field %s; options are %s", v, k, options)
				}
			}
			if field.Type().Name() == "URL" {
				field.Set(reflect.ValueOf(cli.URL(v)))
			} else {
				field.Set(reflect.ValueOf(v))
			}
		case reflect.Bool:
			v = strings.ToLower(v)
			// Mimics the set of truthy things gcfg accepts in our config file.
			field.SetBool(v == "true" || v == "yes" || v == "on" || v == "1")
		case reflect.Int:
			i, err := strconv.Atoi(v)
			if err != nil {
				return fmt.Errorf("Invalid value for an integer field: %s", v)
			}
			field.Set(reflect.ValueOf(i))
		case reflect.Int64:
			var d cli.Duration
			if err := d.UnmarshalText([]byte(v)); err != nil {
				return fmt.Errorf("Invalid value for a duration field: %s", v)
			}
			field.Set(reflect.ValueOf(d))
		case reflect.Slice:
			// Comma-separated values are accepted.
			if field.Type().Elem().Kind() == reflect.Struct {
				// Assume it must be a slice of BuildLabel.
				l := []BuildLabel{}
				for _, s := range strings.Split(v, ",") {
					l = append(l, ParseBuildLabel(s, ""))
				}
				field.Set(reflect.ValueOf(l))
			} else if field.Type().Elem().Name() == "URL" {
				urls := []cli.URL{}
				for _, s := range strings.Split(v, ",") {
					urls = append(urls, cli.URL(s))
				}
				field.Set(reflect.ValueOf(urls))
			} else {
				field.Set(reflect.ValueOf(strings.Split(v, ",")))
			}
		default:
			return fmt.Errorf("Can't override config field %s (is %s)", k, field.Kind())
		}
	}
	return nil
}

// Completions returns a list of possible completions for the given option prefix.
func (config *Configuration) Completions(prefix string) []flags.Completion {
	ret := []flags.Completion{}
	t := reflect.TypeOf(config).Elem()
	for i := 0; i < t.NumField(); i++ {
		if field := t.Field(i); field.Type.Kind() == reflect.Struct {
			for j := 0; j < field.Type.NumField(); j++ {
				subfield := field.Type.Field(j)
				if name := strings.ToLower(field.Name + "." + subfield.Name); strings.HasPrefix(name, prefix) {
					help := subfield.Tag.Get("help")
					if options := subfield.Tag.Get("options"); options != "" {
						for _, option := range strings.Split(options, ",") {
							ret = append(ret, flags.Completion{Item: name + ":" + option, Description: help})
						}
					} else {
						ret = append(ret, flags.Completion{Item: name + ":", Description: help})
					}
				}
			}
		}
	}
	return ret
}

// UpdateArgsWithAliases applies the aliases in this config to the given set of arguments.
func (config *Configuration) UpdateArgsWithAliases(args []string) []string {
	for idx, arg := range args[1:] {
		// Please should not touch anything that comes after `--`
		if arg == "--" {
			break
		}
		for k, v := range config.Alias {
			if arg == k {
				// We could insert every token in v into os.Args at this point and then we could have
				// aliases defined in terms of other aliases but that seems rather like overkill so just
				// stick the replacement in wholesale instead.
				// Do not ask about the inner append and the empty slice.
				cmd, err := shlex.Split(v.Cmd)
				if err != nil {
					log.Fatalf("Invalid alias replacement for %s: %s", k, err)
				}
				return append(append(append([]string{}, args[:idx+1]...), cmd...), args[idx+2:]...)
			}
		}
	}
	return args
}

// PrintAliases prints the set of aliases defined in the config.
func (config *Configuration) PrintAliases(w io.Writer) {
	aliases := config.Alias
	names := make([]string, 0, len(aliases))
	maxlen := 0
	for alias := range aliases {
		names = append(names, alias)
		if len(alias) > maxlen {
			maxlen = len(alias)
		}
	}
	sort.Strings(names)
	w.Write([]byte("\nAvailable commands for this repository:\n"))
	tmpl := fmt.Sprintf("  %%-%ds  %%s\n", maxlen)
	for _, name := range names {
		fmt.Fprintf(w, tmpl, name, aliases[name].Desc)
	}
}

// IsABuildFile returns true if given filename is a build file name.
func (config *Configuration) IsABuildFile(name string) bool {
	for _, buildFileName := range config.Parse.BuildFileName {
		if name == buildFileName {
			return true
		}
	}
	return false
}

// NumRemoteExecutors returns the number of actual remote executors we'll have
func (config *Configuration) NumRemoteExecutors() int {
	if config.Remote.URL == "" {
		return 0
	}
	return config.Remote.NumExecutors
}

// A ConfigProfile is a string that knows how to handle completions given all the possible config file locations.
type ConfigProfile string

// Complete implements command-line flags completion for a ConfigProfile.
func (profile ConfigProfile) Complete(match string) (completions []flags.Completion) {
	for _, filename := range defaultConfigFiles() {
		matches, _ := filepath.Glob(filename + "." + match + "*")
		for _, match := range matches {
			if suffix := strings.TrimPrefix(match, filename+"."); suffix != "local" { // .plzconfig.local doesn't count
				completions = append(completions, flags.Completion{
					Item:        suffix,
					Description: "Profile defined at " + match,
				})
			}
		}
	}
	return completions
}

// ConfigProfiles makes it easier to convert ConfigProfile slices.
type ConfigProfiles []ConfigProfile

// Strings converts this to a slice of strings.
func (profiles ConfigProfiles) Strings() []string {
	ret := make([]string, len(profiles))
	for i, p := range profiles {
		ret[i] = string(p)
	}
	return ret
}<|MERGE_RESOLUTION|>--- conflicted
+++ resolved
@@ -556,11 +556,8 @@
 		MavenJar                      bool `help:"Makes maven_jar() download sources with maven compatible jar names, and moves the hashes onto the remote file rule." var:"FF_MAVEN_JAR"`
 		RemovePleasings               bool `help:"Stops please adding the pleasings repo by default. Target release vesrion 16." var:"FF_PLEASINGS"`
 		PleaseGoInstall               bool `help:"Uses please_go_install and import configs instead of 'go install'. This is a WIP but should solve a number of issues with go install." var:"FF_PLEASE_GO_INSTALL"`
-<<<<<<< HEAD
+		SingleSHA1Hash                bool `help:"Stop combining sha1 with the empty hash when there's a single output (just like SHA256 and the other hash functions do) "`
 		PleaseDownloadTools           bool `help:"Please will download its tools from get.please.build instead of looking on the path"`
-=======
-		SingleSHA1Hash                bool `help:"Stop combining sha1 with the empty hash when there's a single output (just like SHA256 and the other hash functions do) "`
->>>>>>> 90bebb67
 	} `help:"Flags controlling preview features for the next release. Typically these config options gate breaking changes and only have a lifetime of one major release."`
 }
 

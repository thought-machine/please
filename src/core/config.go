--- conflicted
+++ resolved
@@ -70,16 +70,13 @@
 	defaultPath(&config.Java.JUnitRunner, config.Please.Location, "junit_runner.jar")
 
 	// TODO(pebers): Remove in please v4.0+
-<<<<<<< HEAD
+	if len(config.Please.PyPyLocation) > 0 {
+		log.Warning("pypylocation config property is deprecated and will go away soon")
+	}
 	if config.Java.JarTool != "" {
 		log.Warning("jartool config property is deprecated and will go away soon")
 	}
-=======
-	if len(config.Please.PyPyLocation) > 0 {
-		log.Warning("pypylocation config property is deprecated and will go away soon")
-	}
-
->>>>>>> 574b198c
+
 	return config, nil
 }
 

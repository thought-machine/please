--- conflicted
+++ resolved
@@ -384,11 +384,7 @@
 type Configuration struct {
 	Please struct {
 		Version          cli.Version `help:"Defines the version of plz that this repo is supposed to use currently. If it's not present or the version matches the currently running version no special action is taken; otherwise if SelfUpdate is set Please will attempt to download an appropriate version, otherwise it will issue a warning and continue.\n\nNote that if this is not set, you can run plz update to update to the latest version available on the server." var:"PLZ_VERSION"`
-<<<<<<< HEAD
-		ToolsURL 	     cli.URL 	 `help:"The URL download the Please tools from. Defaults to download the tools from the current Please versions github releases page."`
-=======
 		ToolsURL         cli.URL     `help:"The URL download the Please tools from. Defaults to download the tools from the current Please versions github releases page."`
->>>>>>> f45b1524
 		VersionChecksum  []string    `help:"Defines a hex-encoded sha256 checksum that the downloaded version must match. Can be specified multiple times to support different architectures." example:"abcdef1234567890abcdef1234567890abcdef1234567890abcdef1234567890"`
 		Location         string      `help:"Defines the directory Please is installed into.\nDefaults to ~/.please but you might want it to be somewhere else if you're installing via another method (e.g. the debs and install script still use /opt/please)."`
 		SelfUpdate       bool        `help:"Sets whether plz will attempt to update itself when the version set in the config file is different."`
@@ -573,18 +569,6 @@
 		Accept []string `help:"Licences that are accepted in this repository.\nWhen this is empty licences are ignored. As soon as it's set any licence detected or assigned must be accepted explicitly here.\nThere's no fuzzy matching, so some package managers (especially PyPI and Maven, but shockingly not npm which rather nicely uses SPDX) will generate a lot of slightly different spellings of the same thing, which will all have to be accepted here. We'd rather that than trying to 'cleverly' match them which might result in matching the wrong thing."`
 		Reject []string `help:"Licences that are explicitly rejected in this repository.\nAn astute observer will notice that this is not very different to just not adding it to the accept section, but it does have the advantage of explicitly documenting things that the team aren't allowed to use."`
 	} `help:"Please has some limited support for declaring acceptable licences and detecting them from some libraries. You should not rely on this for complete licence compliance, but it can be a useful check to try to ensure that unacceptable licences do not slip in."`
-<<<<<<< HEAD
-	Alias map[string]*Alias `help:"Allows defining alias replacements with more detail than the [aliases] section. Otherwise follows the same process, i.e. performs replacements of command strings."`
-	Plugin map[string]*Plugin `help:"Allows defining alias replacements with more detail than the [aliases] section. Otherwise follows the same process, i.e. performs replacements of command strings."`
-	PluginDefinition struct {
-		Name string `help:"The name of the plugin"`
-	} `help:"Set this in your .plzconfig to make the current Please repo a plugin. Add configuration fields with PluginConfig sections"`
-	PluginConfig map[string]*struct{
-		ConfigKey string
-		DefaultValue string
-		Optional bool
-	}
-=======
 	Alias            map[string]*Alias  `help:"Allows defining alias replacements with more detail than the [aliases] section. Otherwise follows the same process, i.e. performs replacements of command strings."`
 	Plugin           map[string]*Plugin `help:"Allows defining alias replacements with more detail than the [aliases] section. Otherwise follows the same process, i.e. performs replacements of command strings."`
 	PluginDefinition struct {
@@ -595,7 +579,6 @@
 		DefaultValue string `help:"The default value for this config field, if it has one"`
 		Optional     bool   `help:"Whether this config field can be empty"`
 	} `help:"Defines a new config field for a plugin"`
->>>>>>> f45b1524
 	Bazel struct {
 		Compatibility bool `help:"Activates limited Bazel compatibility mode. When this is active several rule arguments are available under different names (e.g. compiler_flags -> copts etc), the WORKSPACE file is interpreted, Makefile-style replacements like $< and $@ are made in genrule commands, etc.\nNote that Skylark is not generally supported and many aspects of compatibility are fairly superficial; it's unlikely this will work for complex setups of either tool." var:"BAZEL_COMPATIBILITY"`
 	} `help:"Bazel is an open-sourced version of Google's internal build tool. Please draws a lot of inspiration from the original tool although the two have now diverged in various ways.\nNonetheless, if you've used Bazel, you will likely find Please familiar."`

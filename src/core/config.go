// Utilities for reading the Please config files.

package core

import (
	"crypto/sha1"
	"fmt"
	"io"
	"os"
	"path"
	"path/filepath"
	"reflect"
	"runtime"
	"sort"
	"strconv"
	"strings"
	"sync"
	"time"

	"github.com/google/shlex"
	"github.com/peterebden/gcfg"
	"github.com/thought-machine/go-flags"

	"github.com/thought-machine/please/src/cli"
	"github.com/thought-machine/please/src/fs"
)

// OsArch is the os/arch pair, like linux_amd64 etc.
const OsArch = runtime.GOOS + "_" + runtime.GOARCH

// ConfigName is the base name for config files.
const ConfigName string = "plzconfig"

// ConfigFileName is the file name for the typical repo config - this is normally checked in
const ConfigFileName string = ".plzconfig"

// ArchConfigFileName is the architecture-specific config file which overrides the repo one.
// Also normally checked in if needed.
const ArchConfigFileName string = ".plzconfig_" + OsArch

// LocalConfigFileName is the file name for the local repo config - this is not normally checked
// in and used to override settings on the local machine.
const LocalConfigFileName string = ".plzconfig.local"

// MachineConfigFileName is the file name for the machine-level config - can use this to override
// things for a particular machine (eg. build machine with different caching behaviour).
const MachineConfigFileName = "/etc/please/plzconfig"

// UserConfigFileName is the file name for user-specific config (for all their repos).
const UserConfigFileName = "~/.config/please/plzconfig"

// DefaultPath is the default location please looks for programs in
var DefaultPath = []string{"/usr/local/bin", "/usr/bin", "/bin"}

func readConfigFile(config *Configuration, filename string) error {
	log.Debug("Attempting to read config from %s...", filename)
	if err := gcfg.ReadFileInto(config, filename); err != nil && os.IsNotExist(err) {
		return nil // It's not an error to not have the file at all.
	} else if gcfg.FatalOnly(err) != nil {
		return err
	} else if err != nil {
		log.Warning("Error in config file: %s", err)
	} else {
		log.Debug("Read config from %s", filename)
	}
	return nil
}

// ReadDefaultConfigFiles reads all the config files from the default locations and
// merges them into a config object.
// The repo root must have already have been set before calling this.
func ReadDefaultConfigFiles(profiles []string) (*Configuration, error) {
	return ReadConfigFiles(defaultConfigFiles(), profiles)
}

// defaultGlobalConfigFiles returns the set of global default config file names.
func defaultGlobalConfigFiles() []string {
	configFiles := []string{
		MachineConfigFileName,
	}

	if xdgConfigDirs := os.Getenv("XDG_CONFIG_DIRS"); xdgConfigDirs != "" {
		for _, p := range strings.Split(xdgConfigDirs, ":") {
			if !strings.HasPrefix(p, "/") {
				continue
			}

			configFiles = append(configFiles, filepath.Join(p, ConfigName))
		}
	}

	// Note: according to the XDG Base Directory Specification,
	// this path should only be checked if XDG_CONFIG_HOME env var is not set,
	// but it should be kept here for backward compatibility purposes.
	configFiles = append(configFiles, fs.ExpandHomePath(UserConfigFileName))

	if xdgConfigHome := os.Getenv("XDG_CONFIG_HOME"); xdgConfigHome != "" && strings.HasPrefix(xdgConfigHome, "/") {
		configFiles = append(configFiles, filepath.Join(xdgConfigHome, ConfigName))
	}

	return configFiles
}

// defaultConfigFiles returns the set of default config file names.
func defaultConfigFiles() []string {
	return append(
		defaultGlobalConfigFiles(),
		path.Join(RepoRoot, ConfigFileName),
		path.Join(RepoRoot, ArchConfigFileName),
		path.Join(RepoRoot, LocalConfigFileName),
	)
}

// ReadConfigFiles reads all the config locations, in order, and merges them into a config object.
// Values are filled in by defaults initially and then overridden by each file in turn.
func ReadConfigFiles(filenames []string, profiles []string) (*Configuration, error) {
	config := DefaultConfiguration()
	for _, filename := range filenames {
		if err := readConfigFile(config, filename); err != nil {
			return config, err
		}
		for _, profile := range profiles {
			if err := readConfigFile(config, filename+"."+profile); err != nil {
				return config, err
			}
		}
	}
	// Set default values for slices. These add rather than overwriting so we can't set
	// them upfront as we would with other config values.
	if usingBazelWorkspace {
		setDefault(&config.Parse.BuildFileName, "BUILD.bazel", "BUILD", "BUILD.plz")
	} else {
		setDefault(&config.Parse.BuildFileName, "BUILD", "BUILD.plz")
	}
	setBuildPath(&config.Build.Path, config.Build.PassEnv, config.Build.PassUnsafeEnv)
	setDefault(&config.Build.PassUnsafeEnv)
	setDefault(&config.Build.PassEnv)
	setDefault(&config.Cover.FileExtension, ".go", ".py", ".java", ".tsx", ".ts", ".js", ".cc", ".h", ".c")
	setDefault(&config.Cover.ExcludeExtension, ".pb.go", "_pb2.py", ".spec.tsx", ".spec.ts", ".spec.js", ".pb.cc", ".pb.h", "_test.py", "_test.go", "_pb.go", "_bindata.go", "_test_main.cc")
	setDefault(&config.Proto.Language, "cc", "py", "java", "go", "js")
	setDefault(&config.Parse.BuildDefsDir, "build_defs")

	if config.Go.GoRoot != "" {
		config.Go.GoTool = filepath.Join(config.Go.GoRoot, "bin", "go")
	}

	// Default values for these guys depend on config.Java.JavaHome if that's been set.
	if config.Java.JavaHome != "" {
		defaultPathIfExists(&config.Java.JlinkTool, config.Java.JavaHome, "bin/jlink")
	}

	if config.Colours == nil {
		config.Colours = map[string]string{
			"py":   "${GREEN}",
			"java": "${RED}",
			"go":   "${YELLOW}",
			"js":   "${BLUE}",
		}
	} else {
		// You are allowed to just write "yellow" but we map that to a pseudo-variable thing.
		for k, v := range config.Colours {
			if v[0] != '$' {
				config.Colours[k] = "${" + strings.ToUpper(v) + "}"
			}
		}
	}

	// In a few versions we will deprecate Cpp.Coverage completely in favour of this more generic scheme.
	if !config.Cpp.Coverage {
		config.Test.DisableCoverage = append(config.Test.DisableCoverage, "cc")
	}

	if len(config.Size) == 0 {
		config.Size = map[string]*Size{
			"small": {
				Timeout:     cli.Duration(1 * time.Minute),
				TimeoutName: "short",
			},
			"medium": {
				Timeout:     cli.Duration(5 * time.Minute),
				TimeoutName: "moderate",
			},
			"large": {
				Timeout:     cli.Duration(15 * time.Minute),
				TimeoutName: "long",
			},
			"enormous": {
				TimeoutName: "eternal",
			},
		}
	}
	// Dump the timeout names back in so we can look them up later
	for _, size := range config.Size {
		if size.TimeoutName != "" {
			config.Size[size.TimeoutName] = size
		}
	}

	if config.Please.Location == "" {
		// Determine the location based off where we're running from.
		if exec, err := fs.Executable(); err != nil {
			log.Warning("Can't determine current executable: %s", err)
			config.Please.Location = "~/.please"
		} else if strings.HasPrefix(exec, fs.ExpandHomePath("~/.please")) {
			// Paths within ~/.please are managed by us and have symlinks to subdirectories
			// that we don't want to follow.
			config.Please.Location = "~/.please"
		} else if deref, err := filepath.EvalSymlinks(exec); err != nil {
			log.Warning("Can't dereference %s: %s", exec, err)
			config.Please.Location = "~/.please"
		} else {
			config.Please.Location = path.Dir(deref)
		}
	}

	config.HomeDir = os.Getenv("HOME")
	config.PleaseLocation = fs.ExpandHomePathTo(config.Please.Location, config.HomeDir)

	// If the HTTP proxy config is set and there is no env var overriding it, set it now
	// so various other libraries will honour it.
	if config.Build.HTTPProxy != "" {
		os.Setenv("HTTP_PROXY", config.Build.HTTPProxy.String())
	}

	// Deal with the various sandbox settings that are moving.
	if config.Build.Sandbox {
		log.Warning("build.sandbox in config is deprecated, use sandbox.build instead")
		config.Sandbox.Build = true
	}
	if config.Test.Sandbox {
		log.Warning("test.sandbox in config is deprecated, use sandbox.test instead")
		config.Sandbox.Test = true
	}
	if config.Build.PleaseSandboxTool != "" {
		log.Warning("build.pleasesandboxtool in config is deprecated, use sandbox.tool instead")
		config.Sandbox.Tool = config.Build.PleaseSandboxTool
	}

	// We can only verify options by reflection (we need struct tags) so run them quickly through this.
	return config, config.ApplyOverrides(map[string]string{
		"build.hashfunction": config.Build.HashFunction,
	})
}

// setDefault sets a slice of strings in the config if the set one is empty.
func setDefault(conf *[]string, def ...string) {
	if len(*conf) == 0 {
		*conf = def
	}
}

// setDefault checks if "PATH" is in passEnv, if it is set config.build.Path to use the environment variable.
func setBuildPath(conf *[]string, passEnv []string, passUnsafeEnv []string) {
	pathVal := DefaultPath
	for _, i := range passUnsafeEnv {
		if i == "PATH" {
			pathVal = strings.Split(os.Getenv("PATH"), ":")
		}
	}
	for _, i := range passEnv {
		if i == "PATH" {
			pathVal = strings.Split(os.Getenv("PATH"), ":")
		}
	}
	setDefault(conf, pathVal...)
}

// defaultPathIfExists sets a variable to a location in a directory if it's not already set and if the location exists.
func defaultPathIfExists(conf *string, dir, file string) {
	if *conf == "" {
		location := path.Join(dir, file)
		// check that the location is valid
		if _, err := os.Stat(location); err == nil {
			*conf = location
		}
	}
}

// DefaultConfiguration returns the default configuration object with no overrides.
// N.B. Slice fields are not populated by this (since it interferes with reading them)
func DefaultConfiguration() *Configuration {
	config := Configuration{buildEnvStored: &storedBuildEnv{}}
	config.Please.SelfUpdate = true
	config.Please.Autoclean = true
	config.Please.DownloadLocation = "https://get.please.build"
	config.Please.NumOldVersions = 10
	config.Please.NumThreads = runtime.NumCPU() + 2
	config.Parse.NumThreads = config.Please.NumThreads
	config.Parse.GitFunctions = true
	config.Build.Arch = cli.NewArch(runtime.GOOS, runtime.GOARCH)
	config.Build.Lang = "en_GB.UTF-8" // Not the language of the UI, the language passed to rules.
	config.Build.Nonce = "1402"       // Arbitrary nonce to invalidate config when needed.
	config.Build.Timeout = cli.Duration(10 * time.Minute)
	config.Build.Config = "opt"         // Optimised builds by default
	config.Build.FallbackConfig = "opt" // Optimised builds as a fallback on any target that doesn't have a matching one set
	config.Build.Xattrs = true
	config.Build.HashFunction = "sha256"
	config.BuildConfig = map[string]string{}
	config.BuildEnv = map[string]string{}
	config.Cache.HTTPWriteable = true
	config.Cache.HTTPTimeout = cli.Duration(25 * time.Second)
	config.Cache.HTTPConcurrentRequestLimit = 20
	config.Cache.HTTPRetry = 4
	if dir, err := os.UserCacheDir(); err == nil {
		config.Cache.Dir = path.Join(dir, "please")
	}
	config.Cache.DirCacheHighWaterMark = 10 * cli.GiByte
	config.Cache.DirCacheLowWaterMark = 8 * cli.GiByte
	config.Cache.DirClean = true
	config.Cache.Workers = runtime.NumCPU() + 2 // Mirrors the number of workers in please.go.
	config.Test.Timeout = cli.Duration(10 * time.Minute)
	config.Display.SystemStats = true
	config.Display.MaxWorkers = 40
	config.Display.ColourScheme = "dark"
	config.Remote.NumExecutors = 20 // kind of arbitrary
	config.Remote.Secure = true
	config.Remote.VerifyOutputs = true
	config.Remote.UploadDirs = true
	config.Remote.CacheDuration = cli.Duration(10000 * 24 * time.Hour) // Effectively forever.
	config.Go.GoTool = "go"
	config.Go.CgoCCTool = "gcc"
	config.Python.DefaultInterpreter = "python3"
	config.Python.DisableVendorFlags = false
	config.Python.TestRunner = "unittest"
	config.Python.TestRunnerBootstrap = ""
	config.Python.UsePyPI = true
	config.Python.InterpreterOptions = ""
	config.Python.PipFlags = ""
	config.Java.DefaultTestPackage = ""
	config.Java.SourceLevel = "8"
	config.Java.TargetLevel = "8"
	config.Java.ReleaseLevel = ""
	config.Java.DefaultMavenRepo = []cli.URL{"https://repo1.maven.org/maven2", "https://jcenter.bintray.com/"}
	config.Java.JavacFlags = "-Werror -Xlint:-options" // bootstrap class path warnings are pervasive without this.
	config.Java.JlinkTool = "jlink"
	config.Java.JavaHome = ""
	config.Cpp.CCTool = "gcc"
	config.Cpp.CppTool = "g++"
	config.Cpp.LdTool = "ld"
	config.Cpp.ArTool = "ar"
	config.Cpp.DefaultOptCflags = "--std=c99 -O3 -pipe -DNDEBUG -Wall -Werror"
	config.Cpp.DefaultDbgCflags = "--std=c99 -g3 -pipe -DDEBUG -Wall -Werror"
	config.Cpp.DefaultOptCppflags = "--std=c++11 -O3 -pipe -DNDEBUG -Wall -Werror"
	config.Cpp.DefaultDbgCppflags = "--std=c++11 -g3 -pipe -DDEBUG -Wall -Werror"
	config.Cpp.Coverage = true
	config.Cpp.ClangModules = true
	config.Proto.ProtocTool = "protoc"
	// We're using the most common names for these; typically gRPC installs the builtin plugins
	// as grpc_python_plugin etc.
	config.Proto.ProtocGoPlugin = "protoc-gen-go"
	config.Proto.GrpcPythonPlugin = "grpc_python_plugin"
	config.Proto.GrpcJavaPlugin = "protoc-gen-grpc-java"
	config.Proto.GrpcCCPlugin = "grpc_cpp_plugin"
	config.Proto.PythonDep = "//third_party/python:protobuf"
	config.Proto.JavaDep = "//third_party/java:protobuf"
	config.Proto.GoDep = "//third_party/go:protobuf"
	config.Proto.JsDep = ""
	config.Proto.PythonGrpcDep = "//third_party/python:grpc"
	config.Proto.JavaGrpcDep = "//third_party/java:grpc-all"
	config.Proto.GoGrpcDep = "//third_party/go:grpc"
	config.Remote.Timeout = cli.Duration(2 * time.Minute)
	config.Bazel.Compatibility = usingBazelWorkspace

	// Please tools
	config.Sandbox.Tool = "//_please:please_sandbox"
	config.Go.FilterTool = "//_please:please_go_filter"
	config.Go.PleaseGoTool = "//_please:please_go"
	config.Go.EmbedTool = "//_please:please_go_embed"
	config.Python.PexTool = "//_please:please_pex"
	config.Java.JavacWorker = "//_please:javac_worker"
	config.Java.JarCatTool = "//_please:jarcat"
	config.Java.JUnitRunner = "//_please:junit_runner"

	return &config
}

// A Configuration contains all the settings that can be configured about Please.
// This is parsed from .plzconfig etc; we also auto-generate help messages from its tags.
type Configuration struct {
	Please struct {
		Version          cli.Version `help:"Defines the version of plz that this repo is supposed to use currently. If it's not present or the version matches the currently running version no special action is taken; otherwise if SelfUpdate is set Please will attempt to download an appropriate version, otherwise it will issue a warning and continue.\n\nNote that if this is not set, you can run plz update to update to the latest version available on the server." var:"PLZ_VERSION"`
		VersionChecksum  []string    `help:"Defines a hex-encoded sha256 checksum that the downloaded version must match. Can be specified multiple times to support different architectures." example:"abcdef1234567890abcdef1234567890abcdef1234567890abcdef1234567890"`
		Location         string      `help:"Defines the directory Please is installed into.\nDefaults to ~/.please but you might want it to be somewhere else if you're installing via another method (e.g. the debs and install script still use /opt/please)."`
		SelfUpdate       bool        `help:"Sets whether plz will attempt to update itself when the version set in the config file is different."`
		DownloadLocation cli.URL     `help:"Defines the location to download Please from when self-updating. Defaults to the Please web server, but you can point it to some location of your own if you prefer to keep traffic within your network or use home-grown versions."`
		NumOldVersions   int         `help:"Number of old versions to keep from autoupdates."`
		Autoclean        bool        `help:"Automatically clean stale versions without prompting"`
		NumThreads       int         `help:"Number of parallel build operations to run.\nIs overridden by the equivalent command-line flag, if that's passed." example:"6"`
		Motd             []string    `help:"Message of the day; is displayed once at the top during builds. If multiple are given, one is randomly chosen."`
		DefaultRepo      string      `help:"Location of the default repository; this is used if plz is invoked when not inside a repo, it changes to that directory then does its thing."`
	} `help:"The [please] section in the config contains non-language-specific settings defining how Please should operate."`
	Parse struct {
		ExperimentalDir    []string `help:"Directory containing experimental code. This is subject to some extra restrictions:\n - Code in the experimental dir can override normal visibility constraints\n - Code outside the experimental dir can never depend on code inside it\n - Tests are excluded from general detection." example:"experimental"`
		BuildFileName      []string `help:"Sets the names that Please uses instead of BUILD for its build files.\nFor clarity the documentation refers to them simply as BUILD files but you could reconfigure them here to be something else.\nOne case this can be particularly useful is in cases where you have a subdirectory named build on a case-insensitive file system like HFS+." var:"BUILD_FILE_NAMES"`
		BlacklistDirs      []string `help:"Directories to blacklist when recursively searching for BUILD files (e.g. when using plz build ... or similar).\nThis is generally useful when you have large directories within your repo that don't need to be searched, especially things like node_modules that have come from external package managers."`
		PreloadBuildDefs   []string `help:"Files to preload by the parser before loading any BUILD files.\nSince this is done before the first package is parsed they must be files in the repository, they cannot be subinclude() paths. Use PreloadSubincludes instead." example:"build_defs/go_bindata.build_defs"`
		PreloadSubincludes []string `help:"Subinclude targets to preload by the parser before loading any BUILD files.\nSubincludes can be slow so it's recommended to use PreloadBuildDefs where possible." example:"///pleasings//python:requirements"`
		BuildDefsDir       []string `help:"Directory to look in when prompted for help topics that aren't known internally." example:"build_defs"`
		NumThreads         int      `help:"Number of parallel parse operations to run.\nIs overridden by the --num_threads command line flag." example:"6"`
		GitFunctions       bool     `help:"Activates built-in functions git_branch, git_commit, git_show and git_state. If disabled they will not be usable at parse time."`
	} `help:"The [parse] section in the config contains settings specific to parsing files."`
	Display struct {
		UpdateTitle  bool   `help:"Updates the title bar of the shell window Please is running in as the build progresses. This isn't on by default because not everyone's shell is configured to reset it again after and we don't want to alter it forever."`
		SystemStats  bool   `help:"Whether or not to show basic system resource usage in the interactive display. Has no effect without that configured."`
		MaxWorkers   int    `help:"Maximum number of worker rows to display at any one time."`
		ColourScheme string `help:"Shell colour scheme mode, dark or light. Defaults to dark"`
	} `help:"Please has an animated display mode which shows the currently building targets.\nBy default it will autodetect whether it is using an interactive TTY session and choose whether to use it or not, although you can force it on or off via flags.\n\nThe display is heavily inspired by Buck's SuperConsole."`
	Colours map[string]string `help:"Colour code overrides in interactive output. These correspond to requirements on each target."`
	Build   struct {
		Arch                 cli.Arch     `help:"The target architecture to compile for. Defaults to the host architecture."`
		Timeout              cli.Duration `help:"Default timeout for build actions. Default is ten minutes."`
		Path                 []string     `help:"The PATH variable that will be passed to the build processes.\nDefaults to /usr/local/bin:/usr/bin:/bin but of course can be modified if you need to get binaries from other locations." example:"/usr/local/bin:/usr/bin:/bin"`
		Config               string       `help:"The build config to use when one is not chosen on the command line. Defaults to opt." example:"opt | dbg"`
		FallbackConfig       string       `help:"The build config to use when one is chosen and a required target does not have one by the same name. Also defaults to opt." example:"opt | dbg"`
		Lang                 string       `help:"Sets the language passed to build rules when building. This can be important for some tools (although hopefully not many) - we've mostly observed it with Sass."`
		Sandbox              bool         `help:"Deprecated, use sandbox.build instead."`
		Xattrs               bool         `help:"True (the default) to attempt to use xattrs to record file metadata. If false Please will fall back to using additional files where needed, which is more compatible but has slightly worse performance."`
		PleaseSandboxTool    string       `help:"Deprecated, use sandbox.tool instead."`
		Nonce                string       `help:"This is an arbitrary string that is added to the hash of every build target. It provides a way to force a rebuild of everything when it's changed.\nWe will bump the default of this whenever we think it's required - although it's been a pretty long time now and we hope that'll continue."`
		PassEnv              []string     `help:"A list of environment variables to pass from the current environment to build rules. For example\n\nPassEnv = HTTP_PROXY\n\nwould copy your HTTP_PROXY environment variable to the build env for any rules."`
		PassUnsafeEnv        []string     `help:"Similar to PassEnv, a list of environment variables to pass from the current environment to build rules. Unlike PassEnv, the environment variable values are not used when calculating build target hashes."`
		HTTPProxy            cli.URL      `help:"A URL to use as a proxy server for downloads. Only applies to internal ones - e.g. self-updates or remote_file rules."`
		HashFunction         string       `help:"The hash function to use internally for build actions." options:"sha1,sha256"`
		ExitOnError          bool         `help:"True to have build actions automatically fail on error (essentially passing -e to the shell they run in)." var:"EXIT_ON_ERROR"`
		LinkGeneratedSources bool         `help:"If set, supported build definitions will link generated sources back into the source tree. The list of generated files can be generated for the .gitignore through 'plz query print --label gitignore: //...'. Defaults to false." var:"LINK_GEN_SOURCES"`
	} `help:"A config section describing general settings related to building targets in Please.\nSince Please is by nature about building things, this only has the most generic properties; most of the more esoteric properties are configured in their own sections."`
	BuildConfig map[string]string `help:"A section of arbitrary key-value properties that are made available in the BUILD language. These are often useful for writing custom rules that need some configurable property.\n\n[buildconfig]\nandroid-tools-version = 23.0.2\n\nFor example, the above can be accessed as CONFIG.ANDROID_TOOLS_VERSION."`
	BuildEnv    map[string]string `help:"A set of extra environment variables to define for build rules. For example:\n\n[buildenv]\nsecret-passphrase = 12345\n\nThis would become SECRET_PASSPHRASE for any rules. These can be useful for passing secrets into custom rules; any variables containing SECRET or PASSWORD won't be logged.\n\nIt's also useful if you'd like internal tools to honour some external variable."`
	Cache       struct {
		Workers                    int          `help:"Number of workers for uploading artifacts to remote caches, which is done asynchronously."`
		Dir                        string       `help:"Sets the directory to use for the dir cache.\nThe default is 'please' under the user's cache dir (i.e. ~/.cache/please, ~/Library/Caches/please, etc), if set to the empty string the dir cache will be disabled." example:".plz-cache"`
		DirCacheHighWaterMark      cli.ByteSize `help:"Starts cleaning the directory cache when it is over this number of bytes.\nCan also be given with human-readable suffixes like 10G, 200MB etc."`
		DirCacheLowWaterMark       cli.ByteSize `help:"When cleaning the directory cache, it's reduced to at most this size."`
		DirClean                   bool         `help:"Controls whether entries in the dir cache are cleaned or not. If disabled the cache will only grow."`
		DirCompress                bool         `help:"Compresses stored artifacts in the dir cache. They are slower to store & retrieve but more compact."`
		HTTPURL                    cli.URL      `help:"Base URL of the HTTP cache.\nNot set to anything by default which means the cache will be disabled."`
		HTTPWriteable              bool         `help:"If True this plz instance will write content back to the HTTP cache.\nBy default it runs in read-only mode."`
		HTTPTimeout                cli.Duration `help:"Timeout for operations contacting the HTTP cache, in seconds."`
		HTTPConcurrentRequestLimit int          `help:"The maximum amount of concurrent requests that can be open. Default 20."`
		HTTPRetry                  int          `help:"The maximum number of retries before a request will give up, if a request is retryable"`
	} `help:"Please has several built-in caches that can be configured in its config file.\n\nThe simplest one is the directory cache which by default is written into the .plz-cache directory. This allows for fast retrieval of code that has been built before (for example, when swapping Git branches).\n\nThere is also a remote RPC cache which allows using a centralised server to store artifacts. A typical pattern here is to have your CI system write artifacts into it and give developers read-only access so they can reuse its work.\n\nFinally there's a HTTP cache which is very similar, but a little obsolete now since the RPC cache outperforms it and has some extra features. Otherwise the two have similar semantics and share quite a bit of implementation.\n\nPlease has server implementations for both the RPC and HTTP caches."`
	Test struct {
		Timeout                  cli.Duration `help:"Default timeout applied to all tests. Can be overridden on a per-rule basis."`
		Sandbox                  bool         `help:"Deprecated, use sandbox.test instead."`
		DisableCoverage          []string     `help:"Disables coverage for tests that have any of these labels spcified."`
		Upload                   cli.URL      `help:"URL to upload test results to (in XML format)"`
		UploadGzipped            bool         `help:"True to upload the test results gzipped."`
		StoreTestOutputOnSuccess bool         `help:"True to store stdout and stderr in the test results for successful tests."`
	} `help:"A config section describing settings related to testing in general."`
	Sandbox struct {
		Tool  string   `help:"The location of the tool to use for sandboxing (typically please_sandbox)."`
		Dir   []string `help:"Directories to hide within the sandbox"`
		Build bool     `help:"True to sandbox individual build actions, which isolates them from network access and some aspects of the filesystem. Currently only works on Linux." var:"BUILD_SANDBOX"`
		Test  bool     `help:"True to sandbox individual tests, which isolates them from network access, IPC and some aspects of the filesystem. Currently only works on Linux." var:"TEST_SANDBOX"`
	} `help:"A config section describing settings relating to sandboxing of build actions."`
	Remote struct {
<<<<<<< HEAD
		URL                  string       `help:"URL for the remote server."`
		CASURL               string       `help:"URL for the CAS service, if it is different to the main one."`
		AssetURL             string       `help:"URL for the remote asset server, if it is different to the main one."`
		NumExecutors         int          `help:"Maximum number of remote executors to use simultaneously."`
		Instance             string       `help:"Remote instance name to request; depending on the server this may be required."`
		Name                 string       `help:"A name for this worker instance. This is attached to artifacts uploaded to remote storage." example:"agent-001"`
		DisplayURL           string       `help:"A URL to browse the remote server with (e.g. using buildbarn-browser). Only used when printing hashes."`
		PrometheusGatewayURL string       `help:"The gateway URL to push prometheus updates to."`
		TokenFile            string       `help:"A file containing a token that is attached to outgoing RPCs to authenticate them. This is somewhat bespoke; we are still investigating further options for authentication."`
		Timeout              cli.Duration `help:"Timeout for connections made to the remote server."`
		Secure               bool         `help:"Whether to use TLS for communication or not."`
		VerifyOutputs        bool         `help:"Whether to verify all outputs are present after a cached remote execution action. Depending on your server implementation, you may require this to ensure files are really present."`
		Shell                string       `help:"Path to the shell to use to execute actions in. Default looks up bash based on the build.path setting."`
		Platform             []string     `help:"Platform properties to request from remote workers, in the format key=value."`
		CacheDuration        cli.Duration `help:"Length of time before we re-check locally cached build actions. Default is unlimited."`
		BuildID              string       `help:"ID of the build action that's being run, to attach to remote requests."`
=======
		URL           string       `help:"URL for the remote server."`
		CASURL        string       `help:"URL for the CAS service, if it is different to the main one."`
		AssetURL      string       `help:"URL for the remote asset server, if it is different to the main one."`
		NumExecutors  int          `help:"Maximum number of remote executors to use simultaneously."`
		Instance      string       `help:"Remote instance name to request; depending on the server this may be required."`
		Name          string       `help:"A name for this worker instance. This is attached to artifacts uploaded to remote storage." example:"agent-001"`
		DisplayURL    string       `help:"A URL to browse the remote server with (e.g. using buildbarn-browser). Only used when printing hashes."`
		TokenFile     string       `help:"A file containing a token that is attached to outgoing RPCs to authenticate them. This is somewhat bespoke; we are still investigating further options for authentication."`
		Timeout       cli.Duration `help:"Timeout for connections made to the remote server."`
		Secure        bool         `help:"Whether to use TLS for communication or not."`
		VerifyOutputs bool         `help:"Whether to verify all outputs are present after a cached remote execution action. Depending on your server implementation, you may require this to ensure files are really present."`
		UploadDirs    bool         `help:"Uploads individual directory blobs after build actions. This might not be necessary with some servers, but if you aren't sure, you should leave it on."`
		Shell         string       `help:"Path to the shell to use to execute actions in. Default looks up bash based on the build.path setting."`
		Platform      []string     `help:"Platform properties to request from remote workers, in the format key=value."`
		CacheDuration cli.Duration `help:"Length of time before we re-check locally cached build actions. Default is unlimited."`
		BuildID       string       `help:"ID of the build action that's being run, to attach to remote requests."`
>>>>>>> cafedaf9
	} `help:"Settings related to remote execution & caching using the Google remote execution APIs. This section is still experimental and subject to change."`
	Size  map[string]*Size `help:"Named sizes of targets; these are the definitions of what can be passed to the 'size' argument."`
	Cover struct {
		FileExtension    []string `help:"Extensions of files to consider for coverage.\nDefaults to a reasonably obvious set for the builtin rules including .go, .py, .java, etc."`
		ExcludeExtension []string `help:"Extensions of files to exclude from coverage.\nTypically this is for generated code; the default is to exclude protobuf extensions like .pb.go, _pb2.py, etc."`
	}
	Gc struct {
		Keep      []BuildLabel `help:"Marks targets that gc should always keep. Can include meta-targets such as //test/... and //docs:all."`
		KeepLabel []string     `help:"Defines a target label to be kept; for example, if you set this to go, no Go targets would ever be considered for deletion." example:"go"`
	} `help:"Please supports a form of 'garbage collection', by which it means identifying targets that are not used for anything. By default binary targets and all their transitive dependencies are always considered non-garbage, as are any tests directly on those. The config options here allow tweaking this behaviour to retain more things.\n\nNote that it's a very good idea that your BUILD files are in the standard format when running this."`
	Go struct {
		GoTool           string `help:"The binary to use to invoke Go & its subtools with." var:"GO_TOOL"`
		GoRoot           string `help:"If set, will set the GOROOT environment variable appropriately during build actions." var:"GOROOT"`
		GoPath           string `help:"If set, will set the GOPATH environment variable appropriately during build actions." var:"GOPATH"`
		ImportPath       string `help:"Sets the default Go import path at the root of this repository.\nFor example, in the Please repo, we might set it to github.com/thought-machine/please to allow imports from that package within the repo." var:"GO_IMPORT_PATH"`
		CgoCCTool        string `help:"Sets the location of CC while building cgo_library and cgo_test rules. Defaults to gcc" var:"CGO_CC_TOOL"`
		CgoEnabled       string `help:"Sets the CGO_ENABLED which controls whether the cgo build flag is set during cross compilation. Defaults to '0' (disabled)" var:"CGO_ENABLED"`
		FilterTool       string `help:"Sets the location of the please_go_filter tool that is used to filter source files against build constraints." var:"GO_FILTER_TOOL"`
		PleaseGoTool     string `help:"Sets the location of the please_go tool that is used to compile and test go code." var:"PLEASE_GO_TOOL"`
		EmbedTool        string `help:"Sets the location of the please_go_embed tool that is used to parse //go:embed directives." var:"GO_EMBED_TOOL"`
		DefaultStatic    bool   `help:"Sets Go binaries to default to static linking. Note that enabling this may have negative consequences for some code, including Go's DNS lookup code in the net module." var:"GO_DEFAULT_STATIC"`
		GoTestRootCompat bool   `help:"Changes the behavior of the build rules to be more compatible with go test i.e. please will descend into the package directory to run unit tests as go test does." var:"GO_TEST_ROOT_COMPAT"`
	} `help:"Please has built-in support for compiling Go, and of course is written in Go itself.\nSee the config subfields or the Go rules themselves for more information.\n\nNote that Please is a bit more flexible than Go about directory layout - for example, it is possible to have multiple packages in a directory, but it's not a good idea to push this too far since Go's directory layout is inextricably linked with its import paths."`
	Python struct {
		PipTool             string   `help:"The tool that is invoked during pip_library rules." var:"PIP_TOOL"`
		PipFlags            string   `help:"Additional flags to pass to pip invocations in pip_library rules." var:"PIP_FLAGS"`
		PexTool             string   `help:"The tool that's invoked to build pexes. Defaults to please_pex in the install directory." var:"PEX_TOOL"`
		DefaultInterpreter  string   `help:"The interpreter used for python_binary and python_test rules when none is specified on the rule itself. Defaults to python but you could of course set it to, say, pypy." var:"DEFAULT_PYTHON_INTERPRETER"`
		TestRunner          string   `help:"The test runner used to discover & run Python tests; one of unittest, pytest or behave, or a custom import path to bring your own." var:"PYTHON_TEST_RUNNER"`
		TestRunnerBootstrap string   `help:"Target providing test-runner library and its transitive dependencies. Injects plz-provided bootstraps if not given." var:"PYTHON_TEST_RUNNER_BOOTSTRAP"`
		ModuleDir           string   `help:"Defines a directory containing modules from which they can be imported at the top level.\nBy default this is empty but by convention we define our pip_library rules in third_party/python and set this appropriately. Hence any of those third-party libraries that try something like import six will have it work as they expect, even though it's actually in a different location within the .pex." var:"PYTHON_MODULE_DIR"`
		DefaultPipRepo      cli.URL  `help:"Defines a location for a pip repo to download wheels from.\nBy default pip_library uses PyPI (although see below on that) but you may well want to use this define another location to upload your own wheels to.\nIs overridden by the repo argument to pip_library." var:"PYTHON_DEFAULT_PIP_REPO"`
		WheelRepo           cli.URL  `help:"Defines a location for a remote repo that python_wheel rules will download from. See python_wheel for more information." var:"PYTHON_WHEEL_REPO"`
		UsePyPI             bool     `help:"Whether or not to use PyPI for pip_library rules or not. Defaults to true, if you disable this you will presumably want to set DefaultPipRepo to use one of your own.\nIs overridden by the use_pypi argument to pip_library." var:"USE_PYPI"`
		WheelNameScheme     []string `help:"Defines a custom templatized wheel naming scheme. Templatized variables should be surrounded in curly braces, and the available options are: url_base, package_name, version and initial (the first character of package_name). The default search pattern is '{url_base}/{package_name}-{version}-${{OS}}-${{ARCH}}.whl' along with a few common variants." var:"PYTHON_WHEEL_NAME_SCHEME"`
		InterpreterOptions  string   `help:"Options to pass to the python interpeter, when writing shebangs for pex executables." var:"PYTHON_INTERPRETER_OPTIONS"`
		DisableVendorFlags  bool     `help:"Disables injection of vendor specific flags for pip while using pip_library. The option can be useful if you are using something like Pyenv, and the passing of additional flags or configuration that are vendor specific, e.g. --system, breaks your build." var:"DISABLE_VENDOR_FLAGS"`
	} `help:"Please has built-in support for compiling Python.\nPlease's Python artifacts are pex files, which are essentially self-executable zip files containing all needed dependencies, bar the interpreter itself. This fits our aim of at least semi-static binaries for each language.\nSee https://github.com/pantsbuild/pex for more information.\nNote that due to differences between the environment inside a pex and outside some third-party code may not run unmodified (for example, it cannot simply open() files). It's possible to work around a lot of this, but if it all becomes too much it's possible to mark pexes as not zip-safe which typically resolves most of it at a modest speed penalty."`
	Java struct {
		JavacTool          string    `help:"Defines the tool used for the Java compiler. Defaults to javac." var:"JAVAC_TOOL"`
		JlinkTool          string    `help:"Defines the tool used for the Java linker. Defaults to jlink." var:"JLINK_TOOL"`
		JavaHome           string    `help:"Defines the path of the Java Home folder." var:"JAVA_HOME"`
		JavacWorker        string    `help:"Defines the tool used for the Java persistent compiler. This is significantly (approx 4x) faster for large Java trees than invoking javac separately each time. Default to javac_worker in the install directory, but can be switched off to fall back to javactool and separate invocation." var:"JAVAC_WORKER"`
		JarCatTool         string    `help:"Defines the tool used to concatenate .jar files which we use to build the output of java_binary, java_test and various other rules. Defaults to jarcat in the Please install directory." var:"JARCAT_TOOL"`
		JUnitRunner        string    `help:"Defines the .jar containing the JUnit runner. This is built into all java_test rules since it's necessary to make JUnit do anything useful.\nDefaults to junit_runner.jar in the Please install directory." var:"JUNIT_RUNNER"`
		DefaultTestPackage string    `help:"The Java classpath to search for functions annotated with @Test. If not specified the compiled sources will be searched for files named *Test.java." var:"DEFAULT_TEST_PACKAGE"`
		ReleaseLevel       string    `help:"The default Java release level when compiling.\nSourceLevel and TargetLevel are ignored if this is set. Bear in mind that this flag is only supported in Java version 9+." var:"JAVA_RELEASE_LEVEL"`
		SourceLevel        string    `help:"The default Java source level when compiling. Defaults to 8." var:"JAVA_SOURCE_LEVEL"`
		TargetLevel        string    `help:"The default Java bytecode level to target. Defaults to 8." var:"JAVA_TARGET_LEVEL"`
		JavacFlags         string    `help:"Additional flags to pass to javac when compiling libraries." example:"-Xmx1200M" var:"JAVAC_FLAGS"`
		JavacTestFlags     string    `help:"Additional flags to pass to javac when compiling tests." example:"-Xmx1200M" var:"JAVAC_TEST_FLAGS"`
		DefaultMavenRepo   []cli.URL `help:"Default location to load artifacts from in maven_jar rules. Can be overridden on a per-rule basis." var:"DEFAULT_MAVEN_REPO"`
		Toolchain          string    `help:"A label identifying a java_toolchain." var:"JAVA_TOOLCHAIN"`
	} `help:"Please has built-in support for compiling Java.\nIt builds uber-jars for binary and test rules which contain all dependencies and can be easily deployed, and with the help of some of Please's additional tools they are deterministic as well.\n\nWe've only tested support for Java 7 and 8, although it's likely newer versions will work with little or no change."`
	Cpp struct {
		CCTool             string     `help:"The tool invoked to compile C code. Defaults to gcc but you might want to set it to clang, for example." var:"CC_TOOL"`
		CppTool            string     `help:"The tool invoked to compile C++ code. Defaults to g++ but you might want to set it to clang++, for example." var:"CPP_TOOL"`
		LdTool             string     `help:"The tool invoked to link object files. Defaults to ld but you could also set it to gold, for example." var:"LD_TOOL"`
		ArTool             string     `help:"The tool invoked to archive static libraries. Defaults to ar." var:"AR_TOOL"`
		LinkWithLdTool     bool       `help:"If true, instructs Please to use the tool set earlier in ldtool to link binaries instead of cctool.\nThis is an esoteric setting that most people don't want; a vanilla ld will not perform all steps necessary here (you'll get lots of missing symbol messages from having no libc etc). Generally best to leave this disabled unless you have very specific requirements." var:"LINK_WITH_LD_TOOL"`
		DefaultOptCflags   string     `help:"Compiler flags passed to all C rules during opt builds; these are typically pretty basic things like what language standard you want to target, warning flags, etc.\nDefaults to --std=c99 -O3 -DNDEBUG -Wall -Wextra -Werror" var:"DEFAULT_OPT_CFLAGS"`
		DefaultDbgCflags   string     `help:"Compiler rules passed to all C rules during dbg builds.\nDefaults to --std=c99 -g3 -DDEBUG -Wall -Wextra -Werror." var:"DEFAULT_DBG_CFLAGS"`
		DefaultOptCppflags string     `help:"Compiler flags passed to all C++ rules during opt builds; these are typically pretty basic things like what language standard you want to target, warning flags, etc.\nDefaults to --std=c++11 -O3 -DNDEBUG -Wall -Wextra -Werror" var:"DEFAULT_OPT_CPPFLAGS"`
		DefaultDbgCppflags string     `help:"Compiler rules passed to all C++ rules during dbg builds.\nDefaults to --std=c++11 -g3 -DDEBUG -Wall -Wextra -Werror." var:"DEFAULT_DBG_CPPFLAGS"`
		DefaultLdflags     string     `help:"Linker flags passed to all C++ rules.\nBy default this is empty." var:"DEFAULT_LDFLAGS"`
		PkgConfigPath      string     `help:"Custom PKG_CONFIG_PATH for pkg-config.\nBy default this is empty." var:"PKG_CONFIG_PATH"`
		Coverage           bool       `help:"If true (the default), coverage will be available for C and C++ build rules.\nThis is still a little experimental but should work for GCC. Right now it does not work for Clang (it likely will in Clang 4.0 which will likely support --fprofile-dir) and so this can be useful to disable it.\nIt's also useful in some cases for CI systems etc if you'd prefer to avoid the overhead, since the tests have to be compiled with extra instrumentation and without optimisation." var:"CPP_COVERAGE"`
		TestMain           BuildLabel `help:"The build target to use for the default main for C++ test rules." example:"///pleasings//cc:unittest_main" var:"CC_TEST_MAIN"`
		ClangModules       bool       `help:"Uses Clang-style arguments for compiling cc_module rules. If disabled gcc-style arguments will be used instead. Experimental, expected to be removed at some point once module compilation methods are more consistent." var:"CC_MODULES_CLANG"`
		DsymTool           string     `help:"Set this to dsymutil or equivalent on macOS to use this tool to generate xcode symbol information for debug builds." var:"DSYM_TOOL"`
	} `help:"Please has built-in support for compiling C and C++ code. We don't support every possible nuance of compilation for these languages, but aim to provide something fairly straightforward.\nTypically there is little problem compiling & linking against system libraries although Please has no insight into those libraries and when they change, so cannot rebuild targets appropriately.\n\nThe C and C++ rules are very similar and simply take a different set of tools and flags to facilitate side-by-side usage."`
	Proto struct {
		ProtocTool       string   `help:"The binary invoked to compile .proto files. Defaults to protoc." var:"PROTOC_TOOL"`
		ProtocGoPlugin   string   `help:"The binary passed to protoc as a plugin to generate Go code. Defaults to protoc-gen-go.\nWe've found this easier to manage with a go_get rule instead though, so you can also pass a build label here. See the Please repo for an example." var:"PROTOC_GO_PLUGIN"`
		GrpcPythonPlugin string   `help:"The plugin invoked to compile Python code for grpc_library.\nDefaults to protoc-gen-grpc-python." var:"GRPC_PYTHON_PLUGIN"`
		GrpcJavaPlugin   string   `help:"The plugin invoked to compile Java code for grpc_library.\nDefaults to protoc-gen-grpc-java." var:"GRPC_JAVA_PLUGIN"`
		GrpcGoPlugin     string   `help:"The plugin invoked to compile Go code for grpc_library.\nIf not set, then the protoc plugin will be used instead." var:"GRPC_GO_PLUGIN"`
		GrpcCCPlugin     string   `help:"The plugin invoked to compile C++ code for grpc_library.\nDefaults to grpc_cpp_plugin." var:"GRPC_CC_PLUGIN"`
		Language         []string `help:"Sets the default set of languages that proto rules are built for.\nChosen from the set of {cc, java, go, py}.\nDefaults to all of them!" var:"PROTO_LANGUAGES"`
		PythonDep        string   `help:"An in-repo dependency that's applied to any Python proto libraries." var:"PROTO_PYTHON_DEP"`
		JavaDep          string   `help:"An in-repo dependency that's applied to any Java proto libraries." var:"PROTO_JAVA_DEP"`
		GoDep            string   `help:"An in-repo dependency that's applied to any Go proto libraries." var:"PROTO_GO_DEP"`
		JsDep            string   `help:"An in-repo dependency that's applied to any Javascript proto libraries." var:"PROTO_JS_DEP"`
		PythonGrpcDep    string   `help:"An in-repo dependency that's applied to any Python gRPC libraries." var:"GRPC_PYTHON_DEP"`
		JavaGrpcDep      string   `help:"An in-repo dependency that's applied to any Java gRPC libraries." var:"GRPC_JAVA_DEP"`
		GoGrpcDep        string   `help:"An in-repo dependency that's applied to any Go gRPC libraries." var:"GRPC_GO_DEP"`
	} `help:"Please has built-in support for compiling protocol buffers, which are a form of codegen to define common data types which can be serialised and communicated between different languages.\nSee https://developers.google.com/protocol-buffers/ for more information.\n\nThere is also support for gRPC, which is an implementation of protobuf's RPC framework. See http://www.grpc.io/ for more information.\n\nNote that you must have the protocol buffers compiler (and gRPC plugins, if needed) installed on your machine to make use of these rules."`
	Licences struct {
		Accept []string `help:"Licences that are accepted in this repository.\nWhen this is empty licences are ignored. As soon as it's set any licence detected or assigned must be accepted explicitly here.\nThere's no fuzzy matching, so some package managers (especially PyPI and Maven, but shockingly not npm which rather nicely uses SPDX) will generate a lot of slightly different spellings of the same thing, which will all have to be accepted here. We'd rather that than trying to 'cleverly' match them which might result in matching the wrong thing."`
		Reject []string `help:"Licences that are explicitly rejected in this repository.\nAn astute observer will notice that this is not very different to just not adding it to the accept section, but it does have the advantage of explicitly documenting things that the team aren't allowed to use."`
	} `help:"Please has some limited support for declaring acceptable licences and detecting them from some libraries. You should not rely on this for complete licence compliance, but it can be a useful check to try to ensure that unacceptable licences do not slip in."`
	Alias map[string]*Alias `help:"Allows defining alias replacements with more detail than the [aliases] section. Otherwise follows the same process, i.e. performs replacements of command strings."`
	Bazel struct {
		Compatibility bool `help:"Activates limited Bazel compatibility mode. When this is active several rule arguments are available under different names (e.g. compiler_flags -> copts etc), the WORKSPACE file is interpreted, Makefile-style replacements like $< and $@ are made in genrule commands, etc.\nNote that Skylark is not generally supported and many aspects of compatibility are fairly superficial; it's unlikely this will work for complex setups of either tool." var:"BAZEL_COMPATIBILITY"`
	} `help:"Bazel is an open-sourced version of Google's internal build tool. Please draws a lot of inspiration from the original tool although the two have now diverged in various ways.\nNonetheless, if you've used Bazel, you will likely find Please familiar."`

	// HomeDir is not a config setting but is used to construct the path.
	HomeDir string
	// Similarly this is a fully expanded form of Please.Location
	PleaseLocation string
	// buildEnvStored is a cached form of BuildEnv.
	buildEnvStored *storedBuildEnv

	FeatureFlags struct {
		JavaBinaryExecutableByDefault bool `help:"Makes java_binary rules self executable by default. Target release version 16." var:"FF_JAVA_SELF_EXEC"`
		SingleSHA1Hash                bool `help:"Stop combining sha1 with the empty hash when there's a single output (just like SHA256 and the other hash functions do) "`
	} `help:"Flags controlling preview features for the next release. Typically these config options gate breaking changes and only have a lifetime of one major release."`
}

// An Alias represents aliases in the config.
type Alias struct {
	Cmd              string   `help:"Command to run for this alias."`
	Desc             string   `help:"Description of this alias"`
	Subcommand       []string `help:"Known subcommands of this command"`
	Flag             []string `help:"Known flags of this command"`
	PositionalLabels bool     `help:"Treats positional arguments after commands as build labels for the purpose of tab completion."`
}

// A Size represents a named size in the config.
type Size struct {
	Timeout     cli.Duration `help:"Timeout for targets of this size"`
	TimeoutName string       `help:"Name of the timeout, to be passed to the 'timeout' argument"`
}

type storedBuildEnv struct {
	Env, Path []string
	Once      sync.Once
}

// Hash returns a hash of the parts of this configuration that affect building targets in general.
// Most parts are considered not to (e.g. cache settings) or affect specific targets (e.g. changing
// tool paths which get accounted for on the targets that use them).
func (config *Configuration) Hash() []byte {
	h := sha1.New()
	// These fields are the ones that need to be in the general hash; other things will be
	// picked up by relevant rules (particularly tool paths etc).
	// Note that container settings are handled separately.
	h.Write([]byte(config.Build.Lang))
	h.Write([]byte(config.Build.Nonce))
	for _, l := range config.Licences.Reject {
		h.Write([]byte(l))
	}
	for _, env := range config.getBuildEnv(false, false) {
		if !strings.HasPrefix(env, "SECRET") {
			h.Write([]byte(env))
		}
	}
	return h.Sum(nil)
}

// GetBuildEnv returns the build environment configured for this config object.
func (config *Configuration) GetBuildEnv() []string {
	config.buildEnvStored.Once.Do(func() {
		config.buildEnvStored.Env = config.getBuildEnv(true, true)
		for _, e := range config.buildEnvStored.Env {
			if strings.HasPrefix(e, "PATH=") {
				config.buildEnvStored.Path = strings.Split(strings.TrimPrefix(e, "PATH="), ":")
			}
		}
	})
	return config.buildEnvStored.Env
}

// Path returns the slice of strings corresponding to the PATH env var.
func (config *Configuration) Path() []string {
	config.GetBuildEnv() // ensure it is initialised
	return config.buildEnvStored.Path
}

func (config *Configuration) getBuildEnv(includePath bool, includeUnsafe bool) []string {
	env := []string{}

	// from the BuildEnv config keyword
	for k, v := range config.BuildEnv {
		pair := strings.ReplaceAll(strings.ToUpper(k), "-", "_") + "=" + v
		env = append(env, pair)
	}
	// from the user's environment based on the PassUnsafeEnv config keyword
	if includeUnsafe {
		for _, k := range config.Build.PassUnsafeEnv {
			if v, isSet := os.LookupEnv(k); isSet {
				if k == "PATH" {
					// plz's install location always needs to be on the path.
					v = fs.ExpandHomePathTo(config.Please.Location, config.HomeDir) + ":" + v
					includePath = false // skip this in a bit
				}
				env = append(env, k+"="+v)
			}
		}
	}
	// from the user's environment based on the PassEnv config keyword
	for _, k := range config.Build.PassEnv {
		if v, isSet := os.LookupEnv(k); isSet {
			if k == "PATH" {
				// plz's install location always needs to be on the path.
				v = fs.ExpandHomePathTo(config.Please.Location, config.HomeDir) + ":" + v
				includePath = false // skip this in a bit
			}
			env = append(env, k+"="+v)
		}
	}
	if includePath {
		// Use a restricted PATH; it'd be easier for the user if we pass it through
		// but really external environment variables shouldn't affect this.
		// The only concession is that ~ is expanded as the user's home directory
		// in PATH entries.
		env = append(env, "PATH="+fs.ExpandHomePathTo(strings.Join(append([]string{config.Please.Location}, config.Build.Path...), ":"), config.HomeDir))
	}

	sort.Strings(env)
	return env
}

// TagsToFields returns a map of string represent the properties of CONFIG object to the config Structfield
func (config *Configuration) TagsToFields() map[string]reflect.StructField {
	tags := make(map[string]reflect.StructField)
	v := reflect.ValueOf(config).Elem()
	for i := 0; i < v.NumField(); i++ {
		if field := v.Field(i); field.Kind() == reflect.Struct {
			for j := 0; j < field.NumField(); j++ {
				if tag := field.Type().Field(j).Tag.Get("var"); tag != "" {
					tags[tag] = field.Type().Field(j)
				}
			}
		}
	}
	return tags
}

// ApplyOverrides applies a set of overrides to the config.
// The keys of the given map are dot notation for the config setting.
func (config *Configuration) ApplyOverrides(overrides map[string]string) error {
	match := func(s1 string) func(string) bool {
		return func(s2 string) bool {
			return strings.ToLower(s2) == s1
		}
	}
	elem := reflect.ValueOf(config).Elem()
	for k, v := range overrides {
		split := strings.Split(strings.ToLower(k), ".")
		if len(split) != 2 {
			return fmt.Errorf("Bad option format: %s", k)
		}
		field := elem.FieldByNameFunc(match(split[0]))
		if !field.IsValid() {
			return fmt.Errorf("Unknown config field: %s", split[0])
		} else if field.Kind() == reflect.Map {
			field.SetMapIndex(reflect.ValueOf(split[1]), reflect.ValueOf(v))
			continue
		} else if field.Kind() != reflect.Struct {
			return fmt.Errorf("Unsettable config field: %s", split[0])
		}
		subfield, ok := field.Type().FieldByNameFunc(match(split[1]))
		if !ok {
			return fmt.Errorf("Unknown config field: %s", split[1])
		}
		field = field.FieldByNameFunc(match(split[1]))
		switch field.Kind() {
		case reflect.String:
			// verify this is a legit setting for this field
			if options := subfield.Tag.Get("options"); options != "" {
				if !cli.ContainsString(v, strings.Split(options, ",")) {
					return fmt.Errorf("Invalid value %s for field %s; options are %s", v, k, options)
				}
			}
			if field.Type().Name() == "URL" {
				field.Set(reflect.ValueOf(cli.URL(v)))
			} else {
				field.Set(reflect.ValueOf(v))
			}
		case reflect.Bool:
			v = strings.ToLower(v)
			// Mimics the set of truthy things gcfg accepts in our config file.
			field.SetBool(v == "true" || v == "yes" || v == "on" || v == "1")
		case reflect.Int:
			i, err := strconv.Atoi(v)
			if err != nil {
				return fmt.Errorf("Invalid value for an integer field: %s", v)
			}
			field.Set(reflect.ValueOf(i))
		case reflect.Int64:
			var d cli.Duration
			if err := d.UnmarshalText([]byte(v)); err != nil {
				return fmt.Errorf("Invalid value for a duration field: %s", v)
			}
			field.Set(reflect.ValueOf(d))
		case reflect.Slice:
			// Comma-separated values are accepted.
			if field.Type().Elem().Kind() == reflect.Struct {
				// Assume it must be a slice of BuildLabel.
				l := []BuildLabel{}
				for _, s := range strings.Split(v, ",") {
					l = append(l, ParseBuildLabel(s, ""))
				}
				field.Set(reflect.ValueOf(l))
			} else if field.Type().Elem().Name() == "URL" {
				urls := []cli.URL{}
				for _, s := range strings.Split(v, ",") {
					urls = append(urls, cli.URL(s))
				}
				field.Set(reflect.ValueOf(urls))
			} else {
				field.Set(reflect.ValueOf(strings.Split(v, ",")))
			}
		default:
			return fmt.Errorf("Can't override config field %s (is %s)", k, field.Kind())
		}
	}
	return nil
}

// Completions returns a list of possible completions for the given option prefix.
func (config *Configuration) Completions(prefix string) []flags.Completion {
	ret := []flags.Completion{}
	t := reflect.TypeOf(config).Elem()
	for i := 0; i < t.NumField(); i++ {
		if field := t.Field(i); field.Type.Kind() == reflect.Struct {
			for j := 0; j < field.Type.NumField(); j++ {
				subfield := field.Type.Field(j)
				if name := strings.ToLower(field.Name + "." + subfield.Name); strings.HasPrefix(name, prefix) {
					help := subfield.Tag.Get("help")
					if options := subfield.Tag.Get("options"); options != "" {
						for _, option := range strings.Split(options, ",") {
							ret = append(ret, flags.Completion{Item: name + ":" + option, Description: help})
						}
					} else {
						ret = append(ret, flags.Completion{Item: name + ":", Description: help})
					}
				}
			}
		}
	}
	return ret
}

// UpdateArgsWithAliases applies the aliases in this config to the given set of arguments.
func (config *Configuration) UpdateArgsWithAliases(args []string) []string {
	for idx, arg := range args[1:] {
		// Please should not touch anything that comes after `--`
		if arg == "--" {
			break
		}
		for k, v := range config.Alias {
			if arg == k {
				// We could insert every token in v into os.Args at this point and then we could have
				// aliases defined in terms of other aliases but that seems rather like overkill so just
				// stick the replacement in wholesale instead.
				// Do not ask about the inner append and the empty slice.
				cmd, err := shlex.Split(v.Cmd)
				if err != nil {
					log.Fatalf("Invalid alias replacement for %s: %s", k, err)
				}
				return append(append(append([]string{}, args[:idx+1]...), cmd...), args[idx+2:]...)
			}
		}
	}
	return args
}

// PrintAliases prints the set of aliases defined in the config.
func (config *Configuration) PrintAliases(w io.Writer) {
	aliases := config.Alias
	names := make([]string, 0, len(aliases))
	maxlen := 0
	for alias := range aliases {
		names = append(names, alias)
		if len(alias) > maxlen {
			maxlen = len(alias)
		}
	}
	sort.Strings(names)
	w.Write([]byte("\nAvailable commands for this repository:\n"))
	tmpl := fmt.Sprintf("  %%-%ds  %%s\n", maxlen)
	for _, name := range names {
		fmt.Fprintf(w, tmpl, name, aliases[name].Desc)
	}
}

// IsABuildFile returns true if given filename is a build file name.
func (config *Configuration) IsABuildFile(name string) bool {
	for _, buildFileName := range config.Parse.BuildFileName {
		if name == buildFileName {
			return true
		}
	}
	return false
}

// NumRemoteExecutors returns the number of actual remote executors we'll have
func (config *Configuration) NumRemoteExecutors() int {
	if config.Remote.URL == "" {
		return 0
	}
	return config.Remote.NumExecutors
}

// A ConfigProfile is a string that knows how to handle completions given all the possible config file locations.
type ConfigProfile string

// Complete implements command-line flags completion for a ConfigProfile.
func (profile ConfigProfile) Complete(match string) (completions []flags.Completion) {
	for _, filename := range defaultConfigFiles() {
		matches, _ := filepath.Glob(filename + "." + match + "*")
		for _, match := range matches {
			if suffix := strings.TrimPrefix(match, filename+"."); suffix != "local" { // .plzconfig.local doesn't count
				completions = append(completions, flags.Completion{
					Item:        suffix,
					Description: "Profile defined at " + match,
				})
			}
		}
	}
	return completions
}

// ConfigProfiles makes it easier to convert ConfigProfile slices.
type ConfigProfiles []ConfigProfile

// Strings converts this to a slice of strings.
func (profiles ConfigProfiles) Strings() []string {
	ret := make([]string, len(profiles))
	for i, p := range profiles {
		ret[i] = string(p)
	}
	return ret
}<|MERGE_RESOLUTION|>--- conflicted
+++ resolved
@@ -454,7 +454,6 @@
 		Test  bool     `help:"True to sandbox individual tests, which isolates them from network access, IPC and some aspects of the filesystem. Currently only works on Linux." var:"TEST_SANDBOX"`
 	} `help:"A config section describing settings relating to sandboxing of build actions."`
 	Remote struct {
-<<<<<<< HEAD
 		URL                  string       `help:"URL for the remote server."`
 		CASURL               string       `help:"URL for the CAS service, if it is different to the main one."`
 		AssetURL             string       `help:"URL for the remote asset server, if it is different to the main one."`
@@ -467,28 +466,11 @@
 		Timeout              cli.Duration `help:"Timeout for connections made to the remote server."`
 		Secure               bool         `help:"Whether to use TLS for communication or not."`
 		VerifyOutputs        bool         `help:"Whether to verify all outputs are present after a cached remote execution action. Depending on your server implementation, you may require this to ensure files are really present."`
+		UploadDirs           bool         `help:"Uploads individual directory blobs after build actions. This might not be necessary with some servers, but if you aren't sure, you should leave it on."`
 		Shell                string       `help:"Path to the shell to use to execute actions in. Default looks up bash based on the build.path setting."`
 		Platform             []string     `help:"Platform properties to request from remote workers, in the format key=value."`
 		CacheDuration        cli.Duration `help:"Length of time before we re-check locally cached build actions. Default is unlimited."`
 		BuildID              string       `help:"ID of the build action that's being run, to attach to remote requests."`
-=======
-		URL           string       `help:"URL for the remote server."`
-		CASURL        string       `help:"URL for the CAS service, if it is different to the main one."`
-		AssetURL      string       `help:"URL for the remote asset server, if it is different to the main one."`
-		NumExecutors  int          `help:"Maximum number of remote executors to use simultaneously."`
-		Instance      string       `help:"Remote instance name to request; depending on the server this may be required."`
-		Name          string       `help:"A name for this worker instance. This is attached to artifacts uploaded to remote storage." example:"agent-001"`
-		DisplayURL    string       `help:"A URL to browse the remote server with (e.g. using buildbarn-browser). Only used when printing hashes."`
-		TokenFile     string       `help:"A file containing a token that is attached to outgoing RPCs to authenticate them. This is somewhat bespoke; we are still investigating further options for authentication."`
-		Timeout       cli.Duration `help:"Timeout for connections made to the remote server."`
-		Secure        bool         `help:"Whether to use TLS for communication or not."`
-		VerifyOutputs bool         `help:"Whether to verify all outputs are present after a cached remote execution action. Depending on your server implementation, you may require this to ensure files are really present."`
-		UploadDirs    bool         `help:"Uploads individual directory blobs after build actions. This might not be necessary with some servers, but if you aren't sure, you should leave it on."`
-		Shell         string       `help:"Path to the shell to use to execute actions in. Default looks up bash based on the build.path setting."`
-		Platform      []string     `help:"Platform properties to request from remote workers, in the format key=value."`
-		CacheDuration cli.Duration `help:"Length of time before we re-check locally cached build actions. Default is unlimited."`
-		BuildID       string       `help:"ID of the build action that's being run, to attach to remote requests."`
->>>>>>> cafedaf9
 	} `help:"Settings related to remote execution & caching using the Google remote execution APIs. This section is still experimental and subject to change."`
 	Size  map[string]*Size `help:"Named sizes of targets; these are the definitions of what can be passed to the 'size' argument."`
 	Cover struct {

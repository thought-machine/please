--- conflicted
+++ resolved
@@ -203,19 +203,16 @@
 	OutputDirectories []OutputDirectory `name:"output_dirs"`
 	// EntryPoints represent named binaries within the rules output that can be targeted via //package:rule|entry_point_name
 	EntryPoints map[string]string `name:"entry_points"`
-<<<<<<< HEAD
 	// Used to arbitrate concurrent access to dependencies
 	mutex sync.RWMutex `print:"false"`
 	// Used to notify once all dependencies are registered.
 	dependenciesRegistered chan struct{} `print:"false"`
 	// Used to notify once this target has built successfully.
 	finishedBuilding chan struct{} `print:"false"`
-=======
 	// Env are any custom environment variables to set for this build target
 	Env map[string]string `name:"env"`
 	// The content of text_file() rules
 	FileContent string `name:"content"`
->>>>>>> aaf3ebaf
 }
 
 // BuildMetadata is temporary metadata that's stored around a build target - we don't

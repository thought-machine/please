--- conflicted
+++ resolved
@@ -156,15 +156,7 @@
 	PassUnsafeEnv *[]string `name:"pass_unsafe_env"`
 
 	// Timeouts for build/test actions
-<<<<<<< HEAD
-	BuildTimeout time.Duration `name:"timeout"`
-=======
 	BuildTimeout time.Duration `name:"build_timeout"`
-	TestTimeout  time.Duration `name:"test_timeout"`
-	// Extra output files from the test.
-	// These are in addition to the usual test.results output file.
-	TestOutputs []string `name:"test_outputs"`
->>>>>>> f02dcdcd
 	// OutputDirectories are the directories that outputs can be produced into which will be added to the root of the
 	// output for the rule. For example if an output directory "foo" contains "bar.txt" the rule will have the output
 	// "bar.txt"

// Package export handles exporting parts of the repo to other directories.
// This is useful if, for example, one wanted to separate out part of
// their repo with all dependencies.
package export

import (
<<<<<<< HEAD
=======
	"os"
	"path/filepath"
	"strings"

>>>>>>> 04cbaf93
	"github.com/thought-machine/please/src/cli/logging"
	"github.com/thought-machine/please/src/core"
	"github.com/thought-machine/please/src/fs"
	"github.com/thought-machine/please/src/gc"
	"github.com/thought-machine/please/src/parse"
	"os"
	"path"
	"path/filepath"
)

var log = logging.Log

// ToDir exports a set of targets to the given directory.
// It dies on any errors.
func ToDir(state *core.BuildState, dir string, targets []core.BuildLabel) {
	done := map[*core.BuildTarget]bool{}
	for _, target := range append(state.Config.Parse.PreloadSubincludes, targets...) {
		export(state.Graph, dir, state.Graph.TargetOrDie(target), done)
	}
	// Now write all the build files
	packages := map[*core.Package]bool{}
	for target := range done {
		packages[state.Graph.PackageOrDie(target.Label)] = true
	}
	for pkg := range packages {
		if pkg.Name == parse.InternalPackageName {
			continue // This isn't a real package to be copied
		}
		dest := filepath.Join(dir, pkg.Filename)
		if err := fs.RecursiveCopy(pkg.Filename, dest, 0); err != nil {
			log.Fatalf("Failed to copy BUILD file %s: %s\n", pkg.Filename, err)
		}
		// Now rewrite the unused targets out of it
		victims := []string{}
		for _, target := range pkg.AllTargets() {
			if !done[target] && !target.HasParent() {
				victims = append(victims, target.Label.Name)
			}
		}
		if err := gc.RewriteFile(state, dest, victims); err != nil {
			log.Fatalf("Failed to rewrite BUILD file: %s\n", err)
		}
	}
	// Write any preloaded build defs as well; preloaded subincludes should be fine though.
	for _, preload := range state.Config.Parse.PreloadBuildDefs {
		if err := fs.RecursiveCopy(preload, filepath.Join(dir, preload), 0); err != nil {
			log.Fatalf("Failed to copy preloaded build def %s: %s", preload, err)
		}
	}
}

// export implements the logic of ToDir, but prevents repeating targets.
func export(graph *core.BuildGraph, dir string, target *core.BuildTarget, done map[*core.BuildTarget]bool) {
	// We want to export the package that made this subrepo available
	if target.Subrepo != nil {
		target = target.Subrepo.Target
	}
	if done[target] {
		return
	}
	for _, src := range append(target.AllSources(), target.AllData()...) {
		if _, ok := src.Label(); !ok { // We'll handle these dependencies later
			for _, p := range src.FullPaths(graph) {
<<<<<<< HEAD
				if !filepath.IsAbs(p) { // Don't copy system file deps.
					if err := fs.RecursiveCopy(p, path.Join(dir, p), 0); err != nil {
=======
				if !strings.HasPrefix(p, "/") { // Don't copy system file deps.
					if err := fs.RecursiveCopy(p, filepath.Join(dir, p), 0); err != nil {
>>>>>>> 04cbaf93
						log.Fatalf("Error copying file: %s\n", err)
					}
				}
			}
		}
	}
	done[target] = true
	for _, dep := range target.Dependencies() {
		export(graph, dir, dep, done)
	}
	for _, subinclude := range graph.PackageOrDie(target.Label).Subincludes {
		export(graph, dir, graph.TargetOrDie(subinclude), done)
	}
	if parent := target.Parent(graph); parent != nil && parent != target {
		export(graph, dir, parent, done)
	}
}

// Outputs exports the outputs of a target.
func Outputs(state *core.BuildState, dir string, targets []core.BuildLabel) {
	for _, label := range targets {
		target := state.Graph.TargetOrDie(label)
		for _, out := range target.Outputs() {
			fullPath := filepath.Join(dir, out)
			outDir := filepath.Dir(fullPath)
			if err := os.MkdirAll(outDir, core.DirPermissions); err != nil {
				log.Fatalf("Failed to create export dir %s: %s", outDir, err)
			}
			if err := fs.RecursiveCopy(filepath.Join(target.OutDir(), out), fullPath, target.OutMode()|0200); err != nil {
				log.Fatalf("Failed to copy export file: %s", err)
			}
		}
	}
}<|MERGE_RESOLUTION|>--- conflicted
+++ resolved
@@ -4,21 +4,14 @@
 package export
 
 import (
-<<<<<<< HEAD
-=======
 	"os"
 	"path/filepath"
-	"strings"
 
->>>>>>> 04cbaf93
 	"github.com/thought-machine/please/src/cli/logging"
 	"github.com/thought-machine/please/src/core"
 	"github.com/thought-machine/please/src/fs"
 	"github.com/thought-machine/please/src/gc"
 	"github.com/thought-machine/please/src/parse"
-	"os"
-	"path"
-	"path/filepath"
 )
 
 var log = logging.Log
@@ -74,13 +67,8 @@
 	for _, src := range append(target.AllSources(), target.AllData()...) {
 		if _, ok := src.Label(); !ok { // We'll handle these dependencies later
 			for _, p := range src.FullPaths(graph) {
-<<<<<<< HEAD
 				if !filepath.IsAbs(p) { // Don't copy system file deps.
-					if err := fs.RecursiveCopy(p, path.Join(dir, p), 0); err != nil {
-=======
-				if !strings.HasPrefix(p, "/") { // Don't copy system file deps.
 					if err := fs.RecursiveCopy(p, filepath.Join(dir, p), 0); err != nil {
->>>>>>> 04cbaf93
 						log.Fatalf("Error copying file: %s\n", err)
 					}
 				}

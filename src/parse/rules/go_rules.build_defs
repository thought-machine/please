--- conflicted
+++ resolved
@@ -14,13 +14,8 @@
 
 
 def go_library(name:str, srcs:list, asm_srcs:list=None, hdrs:list=None, out:str=None, deps:list=None,
-<<<<<<< HEAD
-               visibility:list=None, test_only:bool=False, go_tools:list=None, complete:bool=True,
+               visibility:list=None, test_only:bool&testonly=False, go_tools:list=None, complete:bool=True,
                _needs_transitive_deps=False, _all_srcs=False, cover:bool=True, filter_srcs:bool=True):
-=======
-               visibility:list=None, test_only:bool&testonly=False, go_tools:list=None, complete:bool=True,
-               _needs_transitive_deps=False, _all_srcs=False, cover:bool=True):
->>>>>>> d0386de3
     """Generates a Go library which can be reused by other rules.
 
     Args:
@@ -318,11 +313,7 @@
 
 
 def go_binary(name:str, srcs:list=None, asm_srcs:list=None, out:str=None, deps:list=None,
-<<<<<<< HEAD
-              visibility:list=None, test_only:bool=False, static:bool=False, filter_srcs:bool=True):
-=======
-              visibility:list=None, test_only:bool&testonly=False, static:bool=False):
->>>>>>> d0386de3
+              visibility:list=None, test_only:bool&testonly=False, static:bool=False, filter_srcs:bool=True):
     """Compiles a Go binary.
 
     Args:

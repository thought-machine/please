--- conflicted
+++ resolved
@@ -183,33 +183,6 @@
 	if subrepo != nil {
 		pkg.SubrepoName = subrepo.Name
 	}
-<<<<<<< HEAD
-	filename, dir := buildFileName(state, label.PackageName, subrepo)
-	if filename == "" {
-		exists := core.PathExists(dir)
-		// Handle quite a few cases to provide more obvious error messages.
-		if dependent != core.OriginalTarget && exists {
-			return nil, fmt.Errorf("%s depends on %s, but there's no %s file in %s/", dependent, label, buildFileNames(state.Config.Parse.BuildFileName), dir)
-		} else if dependent != core.OriginalTarget {
-			return nil, fmt.Errorf("%s depends on %s, but the directory %s doesn't exist", dependent, label, dir)
-		} else if exists {
-			return nil, fmt.Errorf("Can't build %s; there's no %s file in %s/", label, buildFileNames(state.Config.Parse.BuildFileName), dir)
-		}
-		return nil, fmt.Errorf("Can't build %s; the directory %s doesn't exist", label, dir)
-	}
-	pkg.Filename = filename
-	if err := state.Parser.ParseFile(state, pkg, pkg.Filename); err != nil {
-		return nil, err
-	}
-
-	// Verify some details of the output files in the background. Don't need to wait for this
-	// since it only issues warnings sometimes.
-	go pkg.VerifyOutputs()
-	state.Graph.AddPackage(pkg)
-	return pkg, nil
-}
-=======
->>>>>>> aaf3ebaf
 
 	if packageName == InternalPackageName {
 		pkgStr, err := GetInternalPackage(state.Config)

--- conflicted
+++ resolved
@@ -230,13 +230,8 @@
 		if err != nil {
 			return nil, fmt.Errorf("failed to generate internal package: %w", err)
 		}
-<<<<<<< HEAD
 		if err := state.Parser.ParseReader(state, pkg, strings.NewReader(pkgStr)); err != nil {
 			return nil, fmt.Errorf("failed to parse internal package: %w", err)
-=======
-		if err := state.Parser.ParseReader(pkg, strings.NewReader(pkgStr)); err != nil {
-			return nil, fmt.Errorf("faild to parse internal package: %w", err)
->>>>>>> 38528b06
 		}
 	} else {
 		filename, dir := buildFileName(state, label.PackageName, subrepo)

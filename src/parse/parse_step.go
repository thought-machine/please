// Package parse implements handling parse tasks for BUILD files.
//
// The actual work to interpret them is done by the //src/parse/asp package; this
// package handles requests for parsing build targets and triggering them to
// start building when ready.
package parse

import (
	"fmt"
	"path"
	"strings"

	"gopkg.in/op/go-logging.v1"

	"github.com/thought-machine/please/src/cli"
	"github.com/thought-machine/please/src/core"
	"github.com/thought-machine/please/src/fs"
)

var log = logging.MustGetLogger("parse")

// Parse parses the package corresponding to a single build label. The label can be :all to add all targets in a package.
// It is not an error if the package has already been parsed.
//
// By default, after the package is parsed, any targets that are now needed for the build and ready
// to be built are queued, and any new packages are queued for parsing. When a specific label is requested
// this is straightforward, but when parsing for pseudo-targets like :all and ..., various flags affect it:
// 'include' and 'exclude' refer to the labels of targets to be added. If 'include' is non-empty then only
// targets with at least one matching label are added. Any targets with a label in 'exclude' are not added.
// 'forSubinclude' is set when the parse is required for a subinclude target so should proceed
// even when we're not otherwise building targets.
func Parse(tid int, state *core.BuildState, label, dependent core.BuildLabel, forSubinclude bool) {
	if err := parse(tid, state, label, dependent, forSubinclude); err != nil {
		state.LogBuildError(tid, label, core.ParseFailed, err, "Failed to parse package")
	}
}

func parse(tid int, state *core.BuildState, label, dependent core.BuildLabel, forSubinclude bool) error {
	// See if something else has parsed this package first.
	pkg := state.SyncParsePackage(label)
	if pkg != nil {
		// Does exist, all we need to do is toggle on this target
		return activateTarget(tid, state, pkg, label, dependent, forSubinclude)
	}
	// If we get here then it falls to us to parse this package.
	state.LogParseResult(tid, label, core.PackageParsing, "Parsing...")

	subrepo, err := checkSubrepo(tid, state, label, dependent, forSubinclude)
	if err != nil {
		return err
	} else if subrepo != nil && subrepo.Target != nil {
		// We have got the definition of the subrepo but it depends on something, make sure that has been built.
<<<<<<< HEAD
		state.WaitForBuiltTarget(subrepo.Target.Label, label)
		if err := subrepo.LoadSubrepoConfig(); err != nil {
			return err
		}
=======
		state.WaitForTargetAndEnsureDownload(subrepo.Target.Label, label)
>>>>>>> ae63687e
	}
	// Subrepo & nothing else means we just want to ensure that subrepo is present.
	if label.Subrepo != "" && label.PackageName == "" && label.Name == "" {
		return nil
	}
	pkg, err = parsePackage(state, label, dependent, subrepo)

	if err != nil {
		return err
	}
	state.LogParseResult(tid, label, core.PackageParsed, "Parsed package")
	return activateTarget(tid, state, pkg, label, dependent, forSubinclude)
}

// checkSubrepo checks whether this guy exists within a subrepo. If so we will need to make sure that's available first.
func checkSubrepo(tid int, state *core.BuildState, label, dependent core.BuildLabel, forSubinclude bool) (*core.Subrepo, error) {
	if label.Subrepo == "" {
		return nil, nil
	} else if subrepo := state.Graph.Subrepo(label.Subrepo); subrepo != nil {
		return subrepo, nil
	}
	// We don't have the definition of it at all. Need to parse that first.
	sl := label.SubrepoLabel()

	// Local subincludes are when we subinclude from a subrepo defined in the current package
	localSubinclude := sl.PackageName == dependent.PackageName && forSubinclude

	// If we're including from the same package, we don't want to parse the subrepo package
	if !localSubinclude {
		if handled, err := parseSubrepoPackage(tid, state, sl.PackageName, "", label); err != nil {
			return nil, err
		} else if !handled {
			// They may have meant a subrepo that was defined in the dependent label's subrepo rather than the host
			// repo
			if _, err := parseSubrepoPackage(tid, state, sl.PackageName, dependent.Subrepo, label); err != nil {
				return nil, err
			}
		}
	}
	if subrepo := state.Graph.Subrepo(label.Subrepo); subrepo != nil {
		return subrepo, nil
	} else if subrepo := checkArchSubrepo(state, label.Subrepo); subrepo != nil {
		return subrepo, nil
	}
	if !localSubinclude {
		// Fix for #577; fallback like above, it might be defined within the subrepo.
		if handled, err := parseSubrepoPackage(tid, state, sl.PackageName, dependent.Subrepo, label); handled && err == nil {
			return state.Graph.Subrepo(label.Subrepo), nil
		}
		return nil, fmt.Errorf("Subrepo %s is not defined (referenced by %s)", label.Subrepo, dependent)
	}
	// For local subincludes, the subrepo has to already be defined at this point in the BUILD file
	return nil, fmt.Errorf("%s -> %s", dependent, label)
}

// parseSubrepoPackage parses a package to make sure subrepos are available.
func parseSubrepoPackage(tid int, state *core.BuildState, pkg, subrepo string, dependent core.BuildLabel) (bool, error) {
	if state.Graph.Package(pkg, subrepo) == nil {
		// Don't have it already, must parse.
		label := core.BuildLabel{Subrepo: subrepo, PackageName: pkg, Name: "all"}
		return true, parse(tid, state, label, dependent, true)
	}
	return false, nil
}

// checkArchSubrepo checks if a target refers to a cross-compiling subrepo.
// Those don't have to be explicitly defined - maybe we should insist on that, but it's nicer not to have to.
func checkArchSubrepo(state *core.BuildState, name string) *core.Subrepo {
	var arch cli.Arch
	if err := arch.UnmarshalFlag(name); err == nil {
		return state.Graph.MaybeAddSubrepo(core.SubrepoForArch(state, arch))
	}
	return nil
}

// activateTarget marks a target as active (ie. to be built) and adds its dependencies as pending parses.
func activateTarget(tid int, state *core.BuildState, pkg *core.Package, label, dependent core.BuildLabel, forSubinclude bool) error {
	if !label.IsAllTargets() && state.Graph.Target(label) == nil {
		if label.Subrepo == "" && label.PackageName == "" && label.Name == dependent.Subrepo {
			if subrepo := checkArchSubrepo(state, label.Name); subrepo != nil {
				state.LogParseResult(tid, label, core.TargetBuilt, "Instantiated subrepo")
				return nil
			}
		}
		if state.Config.Bazel.Compatibility && forSubinclude {
			// Bazel allows some things that look like build targets but aren't - notably the syntax
			// to load(). It suits us to treat that as though it is one, but we now have to
			// implicitly make it available.
			exportFile(state, pkg, label)
		} else {
			msg := fmt.Sprintf("Parsed build file %s but it doesn't contain target %s", pkg.Filename, label.Name)
			if dependent != core.OriginalTarget {
				msg += fmt.Sprintf(" (depended on by %s)", dependent)
			}
			return fmt.Errorf(msg + suggestTargets(pkg, label, dependent))
		}
	}
	if state.ParsePackageOnly && !forSubinclude {
		return nil // Some kinds of query don't need a full recursive parse.
	} else if label.IsAllTargets() {
		if dependent == core.OriginalTarget {
			for _, target := range pkg.AllTargets() {
				// Don't activate targets that were added in a post-build function; that causes a race condition
				// between the post-build functions running and other things trying to activate them too early.
				if state.ShouldInclude(target) && !target.AddedPostBuild {
					// Must always do this for coverage because we need to calculate sources of
					// non-test targets later on.
					if !state.NeedTests || target.IsTest() || state.NeedCoverage {
						if err := state.QueueTarget(target.Label, dependent, dependent.IsAllTargets()); err != nil {
							return err
						}
					}
				}
			}
		}
	} else {
		for _, l := range state.Graph.DependentTargets(dependent, label) {
			// We use :all to indicate a dependency needed for parse.
			if err := state.QueueTarget(l, dependent, forSubinclude || dependent.IsAllTargets()); err != nil {
				return err
			}
		}
	}
	return nil
}

// parsePackage parses a BUILD file and adds the package to the build graph
func parsePackage(state *core.BuildState, label, dependent core.BuildLabel, subrepo *core.Subrepo) (*core.Package, error) {
	packageName := label.PackageName
	pkg := core.NewPackage(packageName)
	pkg.Subrepo = subrepo
	if subrepo != nil {
		pkg.SubrepoName = subrepo.Name
	}

	if packageName == InternalPackageName {
		pkgStr, err := GetInternalPackage(state.Config)
		if err != nil {
			return nil, fmt.Errorf("faild to generate internal package: %w", err)
		}
		if err := state.Parser.ParseReader(state, pkg, strings.NewReader(pkgStr)); err != nil {
			return nil, fmt.Errorf("faild to parse internal package: %w", err)
		}
	} else {
		filename, dir := buildFileName(state, label.PackageName, subrepo)
		if filename != "" {
			pkg.Filename = filename
			if err := state.Parser.ParseFile(state, pkg, pkg.Filename); err != nil {
				return nil, err
			}
		} else {
			exists := core.PathExists(dir)
			// Handle quite a few cases to provide more obvious error messages.
			if dependent != core.OriginalTarget && exists {
				return nil, fmt.Errorf("%s depends on %s, but there's no %s file in %s/", dependent, label, buildFileNames(state.Config.Parse.BuildFileName), dir)
			} else if dependent != core.OriginalTarget {
				return nil, fmt.Errorf("%s depends on %s, but the directory %s doesn't exist: %s", dependent, label, dir, packageName)
			} else if exists {
				return nil, fmt.Errorf("Can't build %s; there's no %s file in %s/", label, buildFileNames(state.Config.Parse.BuildFileName), dir)
			}
			return nil, fmt.Errorf("Can't build %s; the directory %s doesn't exist", label, dir)
		}
	}

	// Verifies some details of the output files. This can only be perfomed after the whole package has been parsed as
	// it guarantees that all necessary information between targets has been retrieved.
	if state.Config.FeatureFlags.PackageOutputsStrictness {
		go pkg.MustVerifyOutputs()
	} else {
		go pkg.VerifyOutputs()
	}

	state.Graph.AddPackage(pkg) // Calling this means nobody else will add entries to pendingTargets for this package.
	return pkg, nil
}

// buildFileName returns the name of the BUILD file for a package, or the empty string if one
// doesn't exist. It also returns the directory that it looked in.
func buildFileName(state *core.BuildState, pkgName string, subrepo *core.Subrepo) (string, string) {
	config := state.Config
	if subrepo != nil {
		pkgName = subrepo.Dir(pkgName)
		config = subrepo.State.Config
	}
	// Bazel defines targets in its "external" package from its WORKSPACE file.
	// We will fake this by treating that as an actual package file...
	// TODO(peterebden): They may be moving away from their "external" nomenclature?
	if state.Config.Bazel.Compatibility && pkgName == "external" || pkgName == "workspace" {
		return "WORKSPACE", ""
	}
	for _, buildFileName := range config.Parse.BuildFileName {
		if filename := path.Join(pkgName, buildFileName); fs.FileExists(filename) {
			return filename, pkgName
		}
	}
	return "", pkgName
}

// exportFile adds a single-file export target. This is primarily used for Bazel compat.
func exportFile(state *core.BuildState, pkg *core.Package, label core.BuildLabel) {
	t := core.NewBuildTarget(label)
	t.Subrepo = pkg.Subrepo
	t.IsFilegroup = true
	t.AddSource(core.NewFileLabel(label.Name, pkg))
	state.AddTarget(pkg, t)
}<|MERGE_RESOLUTION|>--- conflicted
+++ resolved
@@ -50,14 +50,10 @@
 		return err
 	} else if subrepo != nil && subrepo.Target != nil {
 		// We have got the definition of the subrepo but it depends on something, make sure that has been built.
-<<<<<<< HEAD
-		state.WaitForBuiltTarget(subrepo.Target.Label, label)
+		state.WaitForTargetAndEnsureDownload(subrepo.Target.Label, label)
 		if err := subrepo.LoadSubrepoConfig(); err != nil {
 			return err
 		}
-=======
-		state.WaitForTargetAndEnsureDownload(subrepo.Target.Label, label)
->>>>>>> ae63687e
 	}
 	// Subrepo & nothing else means we just want to ensure that subrepo is present.
 	if label.Subrepo != "" && label.PackageName == "" && label.Name == "" {

--- conflicted
+++ resolved
@@ -15,10 +15,7 @@
         "//src/core",
         "//src/fs",
         "//src/parse/asp",
-<<<<<<< HEAD
-=======
         "//third_party/go:semver",
->>>>>>> abf16113
     ],
 )
 

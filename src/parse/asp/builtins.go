--- conflicted
+++ resolved
@@ -1123,25 +1123,10 @@
 		state = state.ForArch(arch)
 		isCrossCompile = true
 	}
-	pkgRoot := ""
+	sr := core.NewSubrepo(state, s.pkg.SubrepoArchName(subrepoName), root, target, arch, isCrossCompile)
 	if args[PackageRootIdx].IsTruthy() {
-		pkgRoot = args[PackageRootIdx].String()
-	}
-
-	// Subrepo
-<<<<<<< HEAD
-	sr := core.NewSubrepo(state, s.pkg.SubrepoArchName(subrepoName), root, target, arch, isCrossCompile)
-=======
-	sr := &core.Subrepo{
-		Name:           s.pkg.SubrepoArchName(subrepoName),
-		Root:           root,
-		Target:         target,
-		State:          state,
-		Arch:           arch,
-		IsCrossCompile: isCrossCompile,
-		PackageRoot:    pkgRoot,
-	}
->>>>>>> 97076ac7
+		sr.PackageRoot = args[PackageRootIdx].String()
+	}
 
 	// Typically this would be deferred until we have built the subrepo target and have its config available. As we
 	// don't have a subrepo target, we can and should load it here.

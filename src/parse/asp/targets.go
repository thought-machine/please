package asp

import (
	"os"
	"strings"
	"time"

	"github.com/thought-machine/please/src/cli"
	"github.com/thought-machine/please/src/core"
)

// filegroupCommand is the command we put on filegroup rules.
const filegroupCommand = pyString("filegroup")

// hashFilegroupCommand is similarly the command for hash_filegroup rules.
const hashFilegroupCommand = pyString("hash_filegroup")

const defaultFlakiness = 3

const (
	nameBuildRuleArgIdx = iota
	cmdBuildRuleArgIdx
	testCMDBuildRuleArgIdx
	srcsBuildRuleArgIdx
	dataBuildRuleArgIdx
	outsBuildRuleArgIdx
	depsBuildRuleArgIdx
	exportedDepsBuildRuleArgIdx
	secretsBuildRuleArgIdx
	toolsBuildRuleArgIdx
	labelsBuildRuleArgIdx
	visibilityBuildRuleArgIdx
	hashesBuildRuleArgIdx
	binaryBuildRuleArgIdx
	testBuildRuleArgIdx
	testOnlyBuildRuleArgIdx
	buildingDescriptionBuildRuleArgIdx
	needsTransitiveDepsBuildRuleArgIdx
	outputIsCompleteBuildRuleArgIdx
	_
	sandboxBuildRuleArgIdx
	testSandboxBuildRuleArgIdx
	noTestOutputBuildRuleArgIdx
	flakyBuildRuleArgIdx
	buildTimeoutBuildRuleArgIdx
	testTimeoutBuildRuleArgIdx
	preBuildBuildRuleArgIdx
	postBuildBuildRuleArgIdx
	requiresBuildRuleArgIdx
	providesBuildRuleArgIdx
	licencesBuildRuleArgIdx
	testOutputsBuildRuleArgIdx
	systemSrcsBuildRuleArgIdx
	stampBuildRuleArgIdx
	tagBuildRuleArgIdx
	optionalOutsBuildRuleArgIdx
	progressBuildRuleArgIdx
	sizeBuildRuleArgIdx
	urlsBuildRuleArgIdx
	internalDepsBuildRuleArgIdx
	passEnvBuildRuleArgIdx
	localBuildRuleArgIdx
	outDirsBuildRuleArgIdx
	configBuildRuleArgIdx
)

// createTarget creates a new build target as part of build_rule().
func createTarget(s *scope, args []pyObject) *core.BuildTarget {
	isTruthy := func(i int) bool {
		return args[i] != nil && args[i] != None && (args[i] == &True || args[i].IsTruthy())
	}
	name := string(args[nameBuildRuleArgIdx].(pyString))
	testCmd := args[testCMDBuildRuleArgIdx]
	test := isTruthy(testBuildRuleArgIdx)
	// A bunch of error checking first
	s.NAssert(name == "all", "'all' is a reserved build target name.")
	s.NAssert(name == "", "Target name is empty")
	s.NAssert(strings.ContainsRune(name, '/'), "/ is a reserved character in build target names")
	s.NAssert(strings.ContainsRune(name, ':'), ": is a reserved character in build target names")

	if tag := args[tagBuildRuleArgIdx]; tag != nil {
		if tagStr := string(tag.(pyString)); tagStr != "" {
			name = tagName(name, tagStr)
		}
	}
	label, err := core.TryNewBuildLabel(s.pkg.Name, name)
	s.Assert(err == nil, "Invalid build target name %s", name)
	label.Subrepo = s.pkg.SubrepoName

	target := core.NewBuildTarget(label)
	target.Subrepo = s.pkg.Subrepo
	target.IsBinary = isTruthy(binaryBuildRuleArgIdx)
	target.IsTest = test
	target.NeedsTransitiveDependencies = isTruthy(needsTransitiveDepsBuildRuleArgIdx)
	target.OutputIsComplete = isTruthy(outputIsCompleteBuildRuleArgIdx)
	target.Sandbox = isTruthy(sandboxBuildRuleArgIdx)
	target.TestOnly = test || isTruthy(testOnlyBuildRuleArgIdx)
	target.ShowProgress = isTruthy(progressBuildRuleArgIdx)
	target.IsRemoteFile = isTruthy(urlsBuildRuleArgIdx)
	target.Local = isTruthy(localBuildRuleArgIdx)
<<<<<<< HEAD
	target.OutputDirectories = asStringList(s, args[outDirsBuildRuleArgIdx], "output_dirs")
	target.RuleMetadata = args[configBuildRuleArgIdx]
=======

	for _, o := range asStringList(s, args[outDirsBuildRuleArgIdx], "output_dirs") {
		target.AddOutputDirectory(o)
	}
>>>>>>> 9647901d

	var size *core.Size
	if args[sizeBuildRuleArgIdx] != None {
		name := string(args[sizeBuildRuleArgIdx].(pyString))
		size = mustSize(s, name)
		target.AddLabel(name)
	}
	if args[passEnvBuildRuleArgIdx] != None {
		l := asStringList(s, args[passEnvBuildRuleArgIdx].(pyList), "pass_env")
		target.PassEnv = &l
	}

	target.BuildTimeout = sizeAndTimeout(s, size, args[buildTimeoutBuildRuleArgIdx], s.state.Config.Build.Timeout)
	target.Stamp = isTruthy(stampBuildRuleArgIdx)
	target.IsHashFilegroup = args[cmdBuildRuleArgIdx] == hashFilegroupCommand
	target.IsFilegroup = args[cmdBuildRuleArgIdx] == filegroupCommand || target.IsHashFilegroup
	if desc := args[buildingDescriptionBuildRuleArgIdx]; desc != nil && desc != None {
		target.BuildingDescription = string(desc.(pyString))
	}
	if target.IsBinary {
		target.AddLabel("bin")
	}
	target.Command, target.Commands = decodeCommands(s, args[cmdBuildRuleArgIdx])
	if test {
		if flaky := args[flakyBuildRuleArgIdx]; flaky != nil {
			if flaky == True {
				target.Flakiness = defaultFlakiness
				target.AddLabel("flaky") // Automatically label flaky tests
			} else if flaky == False {
				target.Flakiness = 1
			} else if i, ok := flaky.(pyInt); ok {
				if int(i) <= 1 {
					target.Flakiness = 1
				} else {
					target.Flakiness = int(i)
					target.AddLabel("flaky")
				}
			}
		} else {
			target.Flakiness = 1
		}
		if testCmd != nil && testCmd != None {
			target.TestCommand, target.TestCommands = decodeCommands(s, args[testCMDBuildRuleArgIdx])
		}
		target.TestTimeout = sizeAndTimeout(s, size, args[testTimeoutBuildRuleArgIdx], s.state.Config.Test.Timeout)
		target.TestSandbox = isTruthy(testSandboxBuildRuleArgIdx)
		target.NoTestOutput = isTruthy(noTestOutputBuildRuleArgIdx)
	}
	return target
}

// sizeAndTimeout handles the size and build/test timeout arguments.
func sizeAndTimeout(s *scope, size *core.Size, timeout pyObject, defaultTimeout cli.Duration) time.Duration {
	switch t := timeout.(type) {
	case pyInt:
		if t > 0 {
			return time.Duration(t) * time.Second
		}
	case pyString:
		return time.Duration(mustSize(s, string(t)).Timeout)
	}
	if size != nil {
		return time.Duration(size.Timeout)
	}
	return time.Duration(defaultTimeout)
}

// mustSize looks up a size by name. It panics if it cannot be found.
func mustSize(s *scope, name string) *core.Size {
	size, present := s.state.Config.Size[name]
	s.Assert(present, "Unknown size %s", name)
	return size
}

// decodeCommands takes a Python object and returns it as a string and a map; only one will be set.
func decodeCommands(s *scope, obj pyObject) (string, map[string]string) {
	if obj == nil || obj == None {
		return "", nil
	} else if cmd, ok := obj.(pyString); ok {
		return strings.TrimSpace(string(cmd)), nil
	}
	cmds, ok := asDict(obj)
	s.Assert(ok, "Unknown type for command [%s]", obj.Type())
	// Have to convert all the keys too
	m := make(map[string]string, len(cmds))
	for k, v := range cmds {
		if v != None {
			sv, ok := v.(pyString)
			s.Assert(ok, "Unknown type for command")
			m[k] = strings.TrimSpace(string(sv))
		}
	}
	return "", m
}

// populateTarget sets the assorted attributes on a build target.
func populateTarget(s *scope, t *core.BuildTarget, args []pyObject) {
	if t.IsRemoteFile {
		for _, url := range args[urlsBuildRuleArgIdx].(pyList) {
			t.AddSource(core.URLLabel(url.(pyString)))
		}
	} else {
		addMaybeNamed(s, "srcs", args[srcsBuildRuleArgIdx], t.AddSource, t.AddNamedSource, false, false)
	}
	addMaybeNamed(s, "tools", args[toolsBuildRuleArgIdx], t.AddTool, t.AddNamedTool, true, true)
	addMaybeNamed(s, "system_srcs", args[systemSrcsBuildRuleArgIdx], t.AddSource, nil, true, false)
	addMaybeNamed(s, "data", args[dataBuildRuleArgIdx], t.AddDatum, t.AddNamedDatum, false, false)
	addMaybeNamedOutput(s, "outs", args[outsBuildRuleArgIdx], t.AddOutput, t.AddNamedOutput, t, false)
	addMaybeNamedOutput(s, "optional_outs", args[optionalOutsBuildRuleArgIdx], t.AddOptionalOutput, nil, t, true)
	addMaybeNamedOutput(s, "test_outputs", args[testOutputsBuildRuleArgIdx], t.AddTestOutput, nil, t, false)
	addDependencies(s, "deps", args[depsBuildRuleArgIdx], t, false, false)
	addDependencies(s, "exported_deps", args[exportedDepsBuildRuleArgIdx], t, true, false)
	addDependencies(s, "internal_deps", args[internalDepsBuildRuleArgIdx], t, false, true)
	addStrings(s, "labels", args[labelsBuildRuleArgIdx], t.AddLabel)
	addStrings(s, "hashes", args[hashesBuildRuleArgIdx], t.AddHash)
	addStrings(s, "licences", args[licencesBuildRuleArgIdx], t.AddLicence)
	addStrings(s, "requires", args[requiresBuildRuleArgIdx], t.AddRequire)
	addStrings(s, "visibility", args[visibilityBuildRuleArgIdx], func(str string) {
		t.Visibility = append(t.Visibility, parseVisibility(s, str))
	})
	addMaybeNamedSecret(s, "secrets", args[secretsBuildRuleArgIdx], t.AddSecret, t.AddNamedSecret, t, true)
	addProvides(s, "provides", args[providesBuildRuleArgIdx], t)
	if f := callbackFunction(s, "pre_build", args[preBuildBuildRuleArgIdx], 1, "argument"); f != nil {
		t.PreBuildFunction = &preBuildFunction{f: f, s: s}
	}
	if f := callbackFunction(s, "post_build", args[postBuildBuildRuleArgIdx], 2, "arguments"); f != nil {
		t.PostBuildFunction = &postBuildFunction{f: f, s: s}
	}
}

// addMaybeNamed adds inputs to a target, possibly in named groups.
func addMaybeNamed(s *scope, name string, obj pyObject, anon func(core.BuildInput), named func(string, core.BuildInput), systemAllowed, tool bool) {
	if obj == nil {
		return
	}
	if l, ok := asList(obj); ok {
		for _, li := range l {
			if bi := parseBuildInput(s, li, name, systemAllowed, tool); bi != nil {
				anon(bi)
			}
		}
	} else if d, ok := asDict(obj); ok {
		s.Assert(named != nil, "%s cannot be given as a dict", name)
		for k, v := range d {
			if v != None {
				l, ok := asList(v)
				s.Assert(ok, "Values of %s must be lists of strings", name)
				for _, li := range l {
					if bi := parseBuildInput(s, li, name, systemAllowed, tool); bi != nil {
						named(k, bi)
					}
				}
			}
		}
	} else if obj != None {
		s.Assert(false, "Argument %s must be a list or dict, not %s", name, obj.Type())
	}
}

// addMaybeNamedOutput adds outputs to a target, possibly in a named group
func addMaybeNamedOutput(s *scope, name string, obj pyObject, anon func(string), named func(string, string), t *core.BuildTarget, optional bool) {
	if obj == nil {
		return
	}
	if l, ok := asList(obj); ok {
		for _, li := range l {
			if li != None {
				out, ok := li.(pyString)
				s.Assert(ok, "outs must be strings")
				anon(string(out))
				if !optional || !strings.HasPrefix(string(out), "*") {
					s.pkg.MustRegisterOutput(string(out), t)
				}
			}
		}
	} else if d, ok := asDict(obj); ok {
		s.Assert(named != nil, "%s cannot be given as a dict", name)
		for k, v := range d {
			l, ok := asList(v)
			s.Assert(ok, "Values must be lists of strings")
			for _, li := range l {
				if li != None {
					out, ok := li.(pyString)
					s.Assert(ok, "outs must be strings")
					named(k, string(out))
					if !optional || !strings.HasPrefix(string(out), "*") {
						s.pkg.MustRegisterOutput(string(out), t)
					}
				}
			}
		}
	} else if obj != None {
		s.Assert(false, "Argument %s must be a list or dict, not %s", name, obj.Type())
	}
}

// addMaybeNamedSecret adds outputs to a target, possibly in a named group
func addMaybeNamedSecret(s *scope, name string, obj pyObject, anon func(string), named func(string, string), t *core.BuildTarget, optional bool) {
	validateSecret := func(secret string) {
		s.NAssert(strings.HasPrefix(secret, "//"),
			"Secret %s of %s cannot be a build label", secret, t.Label.Name)
		s.Assert(strings.HasPrefix(secret, "/") || strings.HasPrefix(secret, "~"),
			"Secret '%s' of %s is not an absolute path", secret, t.Label.Name)
	}

	if obj == nil {
		return
	}
	if l, ok := asList(obj); ok {
		for _, li := range l {
			if li != None {
				out, ok := li.(pyString)
				s.Assert(ok, "secrets must be strings")
				validateSecret(string(out))
				anon(string(out))
			}
		}
	} else if d, ok := asDict(obj); ok {
		s.Assert(named != nil, "%s cannot be given as a dict", name)
		for k, v := range d {
			l, ok := asList(v)
			s.Assert(ok, "Values must be lists of strings")
			for _, li := range l {
				if li != None {
					out, ok := li.(pyString)
					s.Assert(ok, "outs must be strings")
					validateSecret(string(out))
					named(k, string(out))
				}
			}
		}
	} else if obj != None {
		s.Assert(false, "Argument %s must be a list or dict, not %s", name, obj.Type())
	}
}

// addDependencies adds dependencies to a target, which may or may not be exported.
func addDependencies(s *scope, name string, obj pyObject, target *core.BuildTarget, exported, internal bool) {
	addStrings(s, name, obj, func(str string) {
		if s.state.Config.Bazel.Compatibility && !core.LooksLikeABuildLabel(str) && !strings.HasPrefix(str, "@") {
			// *sigh*... Bazel seems to allow an implicit : on the start of dependencies
			str = ":" + str
		}
		target.AddMaybeExportedDependency(checkLabel(s, core.ParseBuildLabelContext(str, s.pkg)), exported, false, internal)
	})
}

// addStrings adds an arbitrary set of strings to the target (e.g. labels etc).
func addStrings(s *scope, name string, obj pyObject, f func(string)) {
	if obj != nil && obj != None {
		l, ok := asList(obj)
		s.Assert(ok, "Argument %s must be a list, not %s", name, obj.Type())
		for _, li := range l {
			str, ok := li.(pyString)
			s.Assert(ok || li == None, "%s must be strings", name)
			if str != "" && li != None {
				f(string(str))
			}
		}
	}
}

// addProvides adds a set of provides to the target, which is a dict of string -> label
func addProvides(s *scope, name string, obj pyObject, t *core.BuildTarget) {
	if obj != nil && obj != None {
		d, ok := asDict(obj)
		s.Assert(ok, "Argument %s must be a dict, not %s", name, obj.Type())
		for k, v := range d {
			str, ok := v.(pyString)
			s.Assert(ok, "%s values must be strings", name)
			t.AddProvide(k, checkLabel(s, core.ParseBuildLabelContext(string(str), s.pkg)))
		}
	}
}

// parseVisibility converts a visibility string to a build label.
// Mostly they are just build labels but other things are allowed too (e.g. "PUBLIC").
func parseVisibility(s *scope, vis string) core.BuildLabel {
	if vis == "PUBLIC" || (s.state.Config.Bazel.Compatibility && vis == "//visibility:public") {
		return core.WholeGraph[0]
	}
	l := core.ParseBuildLabelContext(vis, s.pkg)
	if s.state.Config.Bazel.Compatibility {
		// Bazel has a couple of special aliases for this stuff.
		if l.Name == "__pkg__" {
			l.Name = "all"
		} else if l.Name == "__subpackages__" {
			l.Name = "..."
		}
	}
	return l
}

func parseBuildInput(s *scope, in pyObject, name string, systemAllowed, tool bool) core.BuildInput {
	src, ok := in.(pyString)
	if !ok {
		s.Assert(in == None, "Items in %s must be strings", name)
		return nil
	}
	return parseSource(s, string(src), systemAllowed, tool)
}

// parseSource parses an incoming source label as either a file or a build label.
// Identifies if the file is owned by this package and returns an error if not.
func parseSource(s *scope, src string, systemAllowed, tool bool) core.BuildInput {
	if core.LooksLikeABuildLabel(src) {
		if tool && s.pkg.Subrepo != nil && s.pkg.Subrepo.IsCrossCompile {
			// Tools always use the host configuration.
			// TODO(peterebden): this should really use something involving named output labels;
			//                   right now we don't have a package handy to call that but we
			//                   don't use them for tools anywhere either...
			return checkLabel(s, core.ParseBuildLabel(src, s.pkg.Name))
		}
		label := core.MustParseNamedOutputLabel(src, s.pkg)
		if l := label.Label(); l != nil {
			checkLabel(s, *l)
		}
		return label
	}
	s.Assert(src != "", "Empty source path")
	s.Assert(!strings.Contains(src, "../"), "%s is an invalid path; build target paths can't contain ../", src)
	if src[0] == '/' || src[0] == '~' {
		s.Assert(systemAllowed, "%s is an absolute path; that's not allowed", src)
		return core.SystemFileLabel{Path: src}
	} else if tool {
		// "go" as a source is interpreted as a file, as a tool it's interpreted as something on the PATH.
		return core.SystemPathLabel{Name: src, Path: s.state.Config.Path()}
	}
	src = strings.TrimPrefix(src, "./")
	// Make sure it's not the actual build file.
	for _, filename := range s.state.Config.Parse.BuildFileName {
		s.Assert(filename != src, "You can't specify the BUILD file as an input to a rule")
	}
	return core.NewFileLabel(src, s.pkg)
}

// checkLabel checks that the given build label is not a pseudo-label.
// These are disallowed in (nearly) all contexts.
func checkLabel(s *scope, label core.BuildLabel) core.BuildLabel {
	s.NAssert(label.IsAllTargets(), ":all labels are not permitted here")
	s.NAssert(label.IsAllSubpackages(), "... labels are not permitted here")
	return label
}

// callbackFunction extracts a pre- or post-build function for a target.
func callbackFunction(s *scope, name string, obj pyObject, requiredArguments int, arguments string) *pyFunc {
	if obj != nil && obj != None {
		f := obj.(*pyFunc)
		s.Assert(len(f.args) == requiredArguments, "%s callbacks must take exactly %d %s (%s takes %d)", name, requiredArguments, arguments, f.name, len(f.args))
		return f
	}
	return nil
}

// A preBuildFunction implements the core.PreBuildFunction interface
type preBuildFunction struct {
	f *pyFunc
	s *scope
}

func (f *preBuildFunction) Call(target *core.BuildTarget) error {
	s := f.f.scope.NewPackagedScope(f.f.scope.state.Graph.PackageOrDie(target.Label))
	s.Callback = true
	s.Set(f.f.args[0], pyString(target.Label.Name))
	_, err := s.interpreter.interpretStatements(s, f.f.code)
	return annotateCallbackError(s, target, err)
}

func (f *preBuildFunction) String() string {
	return f.f.String()
}

// A postBuildFunction implements the core.PostBuildFunction interface
type postBuildFunction struct {
	f *pyFunc
	s *scope
}

func (f *postBuildFunction) Call(target *core.BuildTarget, output string) error {
	s := f.f.scope.NewPackagedScope(f.f.scope.state.Graph.PackageOrDie(target.Label))
	s.Callback = true
	s.Set(f.f.args[0], pyString(target.Label.Name))
	s.Set(f.f.args[1], fromStringList(strings.Split(strings.TrimSpace(output), "\n")))
	_, err := s.interpreter.interpretStatements(s, f.f.code)
	return annotateCallbackError(s, target, err)
}

func (f *postBuildFunction) String() string {
	return f.f.String()
}

// annotateCallbackError adds some information to an error on failure about where it was in the file.
func annotateCallbackError(s *scope, target *core.BuildTarget, err error) error {
	if err == nil {
		return nil
	}
	// Something went wrong, find the BUILD file and attach some info.
	pkg := s.state.Graph.PackageByLabel(target.Label)
	f, _ := os.Open(pkg.Filename)
	return s.interpreter.parser.annotate(err, f)
}

// asList converts an object to a pyList, accounting for frozen lists.
func asList(obj pyObject) (pyList, bool) {
	if l, ok := obj.(pyList); ok {
		return l, true
	} else if l, ok := obj.(pyFrozenList); ok {
		return l.pyList, true
	}
	return nil, false
}

// asDict converts an object to a pyDict, accounting for frozen dicts.
func asDict(obj pyObject) (pyDict, bool) {
	if d, ok := obj.(pyDict); ok {
		return d, true
	} else if d, ok := obj.(pyFrozenDict); ok {
		return d.pyDict, true
	}
	return nil, false
}<|MERGE_RESOLUTION|>--- conflicted
+++ resolved
@@ -98,15 +98,11 @@
 	target.ShowProgress = isTruthy(progressBuildRuleArgIdx)
 	target.IsRemoteFile = isTruthy(urlsBuildRuleArgIdx)
 	target.Local = isTruthy(localBuildRuleArgIdx)
-<<<<<<< HEAD
-	target.OutputDirectories = asStringList(s, args[outDirsBuildRuleArgIdx], "output_dirs")
 	target.RuleMetadata = args[configBuildRuleArgIdx]
-=======
 
 	for _, o := range asStringList(s, args[outDirsBuildRuleArgIdx], "output_dirs") {
 		target.AddOutputDirectory(o)
 	}
->>>>>>> 9647901d
 
 	var size *core.Size
 	if args[sizeBuildRuleArgIdx] != None {

package query

import (
	"bytes"
	"crypto/sha1"
	"path"
	"sort"

	"github.com/thought-machine/please/src/build"
	"github.com/thought-machine/please/src/core"
)

var toolNotFoundHashValue = []byte{1}

// DiffGraphs calculates the difference between two build graphs.
// Note that this is not symmetric; targets that have been removed from 'before' do not appear
// (because this is designed to be fed into 'plz test' and we can't test targets that no longer exist).
func DiffGraphs(before, after *core.BuildState, files []string, level int) core.BuildLabels {
	log.Notice("Calculating difference...")
	changed := diffGraphs(before, after)
	log.Debugf("Number of changed targets on a non-recursive diff between before and after build graphs: %d", len(changed))

	log.Info("Including changed files...")
	return changedTargets(after, files, changed, level)
}

// Changes calculates changes for a given set of files. It does a subset of what DiffGraphs does due to not having
// the "before" state so is less accurate (but faster).
func Changes(state *core.BuildState, files []string, level int) core.BuildLabels {
	return changedTargets(state, files, map[*core.BuildTarget]struct{}{}, level)
}

// diffGraphs performs a non-recursive diff of two build graphs.
func diffGraphs(before, after *core.BuildState) map[*core.BuildTarget]struct{} {
	configChanged := !bytes.Equal(before.Hashes.Config, after.Hashes.Config)
	log.Debugf("Has config changed between before and after build states: %v", configChanged)

	changed := map[*core.BuildTarget]struct{}{}
	for _, afterTarget := range after.Graph.AllTargets() {
		if beforeTarget := before.Graph.Target(afterTarget.Label); beforeTarget == nil || targetChanged(before, after, beforeTarget, afterTarget) || configChanged {
			changed[afterTarget] = struct{}{}
		}
	}
	return changed
}

// changedTargets returns the set of targets that have changed for the given files.
func changedTargets(state *core.BuildState, files []string, changed map[*core.BuildTarget]struct{}, level int) core.BuildLabels {
	for _, filename := range files {
		for dir := filename; dir != "." && dir != "/"; {
			dir = path.Dir(dir)
			pkgName := dir
			if pkgName == "." {
				pkgName = ""
			}
			if pkg := state.Graph.Package(pkgName, ""); pkg != nil {
				// This is the package closest to the file; it is the only one allowed to consume it directly.
				for _, t := range pkg.AllTargets() {
					if t.HasAbsoluteSource(filename) {
						changed[t] = struct{}{}
					}
				}
				break
			}
		}
	}
	labels := make(core.BuildLabels, 0, len(changed))
	for target := range changed {
		labels = append(labels, target.Label)
	}

	if level != 0 {
		revdeps := FindRevdeps(state, labels, true, false, level)
		for dep := range revdeps {
			if _, present := changed[dep]; !present {
				labels = append(labels, dep.Label)
			}
		}
	}

	ls := make(core.BuildLabels, 0, len(labels))
	for _, l := range labels {
		if state.ShouldInclude(state.Graph.TargetOrDie(l)) {
			ls = append(ls, l)
		}
	}
	sort.Sort(ls)
	return ls
}

// targetChanged returns true if the given two targets are not equivalent.
func targetChanged(s1, s2 *core.BuildState, t1, t2 *core.BuildTarget) bool {
	h1 := build.RuleHash(s1, t1, true, false)
	h2 := build.RuleHash(s2, t2, true, false)
	if !bytes.Equal(h1, h2) {
		return true
	}
	h1, err1 := sourceHash(s1, t1)
	h2, err2 := sourceHash(s2, t2)
	return !bytes.Equal(h1, h2) || err1 != nil || err2 != nil
}

// sourceHash performs a partial source hash on a target to determine if it's changed.
// This is a bit different to the one in the build package since we can't assume everything is
// necessarily present (and for performance reasons don't want to hash *everything*).
func sourceHash(state *core.BuildState, target *core.BuildTarget) ([]byte, error) {
	var hash []byte
	for _, tool := range target.AllTools() {
		if _, ok := tool.Label(); ok {
			continue // Skip in-repo tools, that will be handled via revdeps.
		}
<<<<<<< HEAD
		for _, path := range tool.FullPaths(state.Graph) {
			result, err := state.PathHasher.Hash(path, false, false, false)
			if err != nil {
				return nil, err
			}
			h.Write(result)
=======
		// Tools outside the repo shouldn't change, so hashing the resolved tool path is enough.
		hash = append(hash, toolPathHash(state, tool)...)
	}
	return hash, nil
}

func toolPathHash(state *core.BuildState, tool core.BuildInput) (hash []byte) {
	defer func() {
		if r := recover(); r != nil {
			hash = toolNotFoundHashValue
>>>>>>> 98301a0a
		}
	}()

	h := sha1.New()
	for _, path := range tool.FullPaths(state.Graph) {
		h.Write([]byte(path))
	}
	return h.Sum(nil)
}<|MERGE_RESOLUTION|>--- conflicted
+++ resolved
@@ -109,14 +109,6 @@
 		if _, ok := tool.Label(); ok {
 			continue // Skip in-repo tools, that will be handled via revdeps.
 		}
-<<<<<<< HEAD
-		for _, path := range tool.FullPaths(state.Graph) {
-			result, err := state.PathHasher.Hash(path, false, false, false)
-			if err != nil {
-				return nil, err
-			}
-			h.Write(result)
-=======
 		// Tools outside the repo shouldn't change, so hashing the resolved tool path is enough.
 		hash = append(hash, toolPathHash(state, tool)...)
 	}
@@ -127,7 +119,6 @@
 	defer func() {
 		if r := recover(); r != nil {
 			hash = toolNotFoundHashValue
->>>>>>> 98301a0a
 		}
 	}()
 

--- conflicted
+++ resolved
@@ -138,22 +138,6 @@
 // If 'test' is true it will similarly complete only targets that are tests.
 // If 'hidden' is true then hidden targets (i.e. those with names beginning with an underscore)
 // will be included as well.
-<<<<<<< HEAD
-func Completions(graph *core.BuildGraph, labels []core.BuildLabel, binary, test, hidden bool) {
-	for _, label := range labels {
-		count := 0
-		for _, target := range graph.PackageOrDie(label).AllTargets() {
-			if !strings.HasPrefix(target.Label.Name, label.Name) {
-				continue
-			}
-			if (binary && (!target.IsBinary || target.IsTest())) || (test && !target.IsTest()) {
-				continue
-			}
-			if hidden || !strings.HasPrefix(target.Label.Name, "_") {
-				fmt.Printf("%s\n", target.Label)
-				count++
-			}
-=======
 func Completions(graph *core.BuildGraph, packageName, prefix string, pkgs []string, binary, test, hidden bool) {
 	count := printLabelsInPackage(graph, packageName, prefix, binary, test, hidden)
 	// If we're printing binary targets, we might not match any targets in the parsed. If we only matched one other
@@ -165,7 +149,6 @@
 	} else {
 		for _, pkg := range pkgs {
 			fmt.Printf("//%s\n", pkg)
->>>>>>> f02dcdcd
 		}
 	}
 }
@@ -179,7 +162,7 @@
 		if binary && !target.IsBinary {
 			continue
 		}
-		if test && !target.IsTest {
+		if test && !target.IsTest() {
 			continue
 		}
 		if hidden || !strings.HasPrefix(target.Label.Name, "_") {

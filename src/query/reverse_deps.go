--- conflicted
+++ resolved
@@ -91,13 +91,8 @@
 	}
 
 	return &revdeps{
-<<<<<<< HEAD
-		revdeps:           buildRevdeps(graph),
-		subincludes:       subincludes,
-=======
 		revdeps:     buildRevdeps(graph),
 		subincludes: subincludes,
->>>>>>> 4f211f08
 		os: &openSet{
 			items: list.New(),
 			done:  map[core.BuildLabel]struct{}{},

// Code for cleaning Please build artifacts.

package clean

import (
	"fmt"
	"io/ioutil"
	"os"
	"os/exec"
	"path/filepath"
	"syscall"

	"gopkg.in/op/go-logging.v1"

	"build"
	"core"
	"test"
)

var log = logging.MustGetLogger("clean")

// Clean cleans the output directory and optionally the cache as well.
// If labels is non-empty then only those specific targets will be wiped, otherwise
// everything will be removed.
func Clean(state *core.BuildState, labels []core.BuildLabel, cleanCache, background bool) {
	if len(labels) == 0 {
		if background {
			if err := maybeFork(core.OutDir, state.Config.Cache.Dir, cleanCache); err != nil {
				log.Warning("Couldn't run clean in background; will do it synchronously: %s", err)
			}
		}
		if cleanCache {
			clean(state.Config.Cache.Dir)
		}
		clean(core.OutDir)
	} else {
		for _, label := range labels {
			cleanTarget(state, state.Graph.TargetOrDie(label), cleanCache)
			// Now clean any sub-targets of this target.
			// This is not super efficient; we potentially repeat this walk multiple times if
			// we have several targets to clean in a package. It's unlikely to be a big concern though
			// unless we have lots of targets to clean and their packages are very large.
			pkg := state.Graph.PackageOrDie(label.PackageName)
			for _, target := range pkg.Targets {
				if parent := target.Parent(state.Graph); parent != nil && parent.Label == label {
					cleanTarget(state, target, cleanCache)
				}
			}
		}
	}
}

func cleanTarget(state *core.BuildState, target *core.BuildTarget, cleanCache bool) {
	if err := build.RemoveOutputs(target); err != nil {
		log.Fatalf("Failed to remove output: %s", err)
	}
	if target.IsTest {
		if err := test.RemoveCachedTestFiles(target); err != nil {
			log.Fatalf("Failed to remove file: %s", err)
		}
	}
	if cleanCache && state.Cache != nil {
		(*state.Cache).Clean(target)
	}
}

<<<<<<< HEAD
func clean(what string) {
	if core.PathExists(what) {
		log.Info("Cleaning path %s", what)
		if err := os.RemoveAll(what); err != nil {
			log.Fatalf("Failed to clean path %s: %s", what, err)
=======
func clean(path string) {
	if core.PathExists(path) {
		log.Info("Cleaning path %s", path)
		if err := os.RemoveAll(path); err != nil {
			log.Fatalf("Failed to clean path %s: %s", path, err)
>>>>>>> ef7a24d3
		}
	}
}

// maybeFork will fork & detach if background is true. First it will rename the out and
// cache dirs so it's safe to run another plz in this repo, then fork & detach child
// processes to do the actual cleaning.
// The parent will then die quietly and the children will continue to actually remove the
// directories.
func maybeFork(outDir, cacheDir string, cleanCache bool) error {
	rm, err := exec.LookPath("rm")
	if err != nil {
		return err
	}
	if !core.PathExists(outDir) || !core.PathExists(cacheDir) {
		return nil
	}
	newOutDir, err := moveDir(outDir)
	if err != nil {
		return err
	}
	args := []string{rm, "-rf", newOutDir}
	if cleanCache {
		newCacheDir, err := moveDir(cacheDir)
		if err != nil {
			return err
		}
		args = append(args, newCacheDir)
	}
	// Note that we can't fork() directly and continue running Go code, but ForkExec() works okay.
	_, err = syscall.ForkExec(rm, args, nil)
	if err == nil {
		// Success if we get here.
		fmt.Println("Cleaning in background; you may continue to do pleasing things in this repo in the meantime.")
		os.Exit(0)
	}
	return err
}

// moveDir moves a directory to a new location and returns that new location.
func moveDir(dir string) (string, error) {
	name, err := ioutil.TempDir(filepath.Dir(dir), ".plz_clean_")
	if err != nil {
		return "", err
	}
	log.Notice("Moving %s to %s", dir, name)
	return name, os.Rename(dir, name)
}<|MERGE_RESOLUTION|>--- conflicted
+++ resolved
@@ -64,19 +64,11 @@
 	}
 }
 
-<<<<<<< HEAD
-func clean(what string) {
-	if core.PathExists(what) {
-		log.Info("Cleaning path %s", what)
-		if err := os.RemoveAll(what); err != nil {
-			log.Fatalf("Failed to clean path %s: %s", what, err)
-=======
 func clean(path string) {
 	if core.PathExists(path) {
 		log.Info("Cleaning path %s", path)
 		if err := os.RemoveAll(path); err != nil {
 			log.Fatalf("Failed to clean path %s: %s", path, err)
->>>>>>> ef7a24d3
 		}
 	}
 }

--- conflicted
+++ resolved
@@ -211,13 +211,8 @@
 	// Note that we don't connect stdin. It doesn't make sense for multiple processes.
 	// The process executor doesn't actually support not having a timeout, but the max is ~290 years so nobody
 	// should know the difference.
-<<<<<<< HEAD
-	_, output, err := process.New().ExecWithTimeout(nil, dir, env, time.Duration(math.MaxInt64), false, false, !quiet, false, args)
-	return toExitError(err, args, output)
-=======
-	out, combined, err := process.New("").ExecWithTimeout(ctx, nil, dir, env, time.Duration(math.MaxInt64), false, false, !quiet, args)
+	out, combined, err := process.New().ExecWithTimeout(ctx, nil, dir, env, time.Duration(math.MaxInt64), false, false, !quiet, false, args)
 	return out, combined, toExitError(err, args, combined)
->>>>>>> f4e2a6a6
 }
 
 func prepareRunDir(state *core.BuildState, target *core.BuildTarget) (string, error) {

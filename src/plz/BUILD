go_library(
    name = "plz",
    srcs = ["plz.go"],
    visibility = ["PUBLIC"],
    deps = [
        "///third_party/go/github.com_peterebden_go-cli-init_v5//flags",
        "//src/build",
        "//src/cli",
        "//src/cli/logging",
        "//src/core",
        "//src/fs",
        "//src/metrics",
        "//src/parse",
        "//src/remote",
        "//src/test",
    ],
)

go_test(
    name = "plz_test",
    srcs = ["plz_test.go"],
    deps = [
        ":plz",
<<<<<<< HEAD
        "///third_party/go/github.com_stretchr_testify//assert",
        "//src/cli",
        "//src/core",
=======
        "//src/cli",
        "//src/core",
        "//third_party/go:testify",
>>>>>>> 125dd7d1
    ],
)<|MERGE_RESOLUTION|>--- conflicted
+++ resolved
@@ -21,14 +21,8 @@
     srcs = ["plz_test.go"],
     deps = [
         ":plz",
-<<<<<<< HEAD
-        "///third_party/go/github.com_stretchr_testify//assert",
         "//src/cli",
         "//src/core",
-=======
-        "//src/cli",
-        "//src/core",
-        "//third_party/go:testify",
->>>>>>> 125dd7d1
+        "///third_party/go/github.com_stretchr_testify//assert",
     ],
 )
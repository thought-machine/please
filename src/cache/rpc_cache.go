--- conflicted
+++ resolved
@@ -68,12 +68,6 @@
 		log.Debug("Storing %s in RPC cache...", target.Label)
 		artifacts := []*pb.Artifact{}
 		totalSize := 0
-<<<<<<< HEAD
-		if needsBuildMetadataFile(target) {
-			files = append(files, target.TargetBuildMetadataFileName())
-		}
-=======
->>>>>>> 9e3fecd3
 		for _, out := range files {
 			artifacts2, size, err := cache.loadArtifacts(target, out)
 			if err != nil {
@@ -169,16 +163,7 @@
 	// This is kind of weird but not actually disallowed, and we already have a test case for it,
 	// so might as well try to get it right here.
 	if len(req.Artifacts) == 0 {
-<<<<<<< HEAD
-		return nil
-	}
-	if !cache.retrieveArtifacts(target, &req, true, files) {
-		return nil
-	} else if needsBuildMetadataFile(target) {
-		return loadPostBuildFile(target)
-=======
-		return false
->>>>>>> 9e3fecd3
+		return false
 	}
 	return cache.retrieveArtifacts(target, &req, true, files)
 }

--- conflicted
+++ resolved
@@ -1,38 +1,6 @@
-<<<<<<< HEAD
-go_binary(
-    name = 'cache_cleaner',
-    main = ':cache_cleaner_platform',
-    deps = [
-        '//src/output',
-        '//third_party/go:logging',
-        '//third_party/go:humanize',
-    ],
-    visibility = ['PUBLIC'],
-)
-
-# Bit of a fiddle to do conditional compilation (weirdly, Go's isn't working for me).
-genrule(
-    name = 'cache_cleaner_platform',
-    srcs = ['cache_cleaner.go'],
-    outs = ['cache_cleaner_platform.go'],
-    cmd = ('cat $SRC | sed -e "s/stat.Atim.Sec/stat.Atimespec.Sec/g" > $OUT'
-           if CONFIG.OS != 'linux' else 'cp $SRC $OUT')
-)
-
-cgo_test(
-    name = 'cache_cleaner_test',
-    srcs = ['cache_cleaner_test.go', ':cache_cleaner_platform'],
-    deps = [
-        '//src/output',
-        '//third_party/go:logging',
-        '//third_party/go:humanize',
-        '//third_party/go:testify',
-    ],
-=======
 go_library(
     name = 'tools',
     # We need to use things from syscall that vary by platform.
     srcs = ['tools_linux.go' if CONFIG.OS == 'linux' else 'tools.go'],
     visibility = ['//src/cache/...'],
->>>>>>> df299511
 )
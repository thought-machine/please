--- conflicted
+++ resolved
@@ -348,13 +348,8 @@
 		cache.Suffix = ".tar.gz"
 	}
 	// Absolute paths are allowed. Relative paths are interpreted relative to the repo root.
-<<<<<<< HEAD
 	if !filepath.IsAbs(config.Cache.Dir) {
-		cache.Dir = path.Join(core.RepoRoot, config.Cache.Dir)
-=======
-	if config.Cache.Dir[0] != '/' {
 		cache.Dir = filepath.Join(core.RepoRoot, config.Cache.Dir)
->>>>>>> 04cbaf93
 	}
 	// Make directory if it doesn't exist.
 	if err := os.MkdirAll(cache.Dir, core.DirPermissions); err != nil {

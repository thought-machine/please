--- conflicted
+++ resolved
@@ -132,11 +132,7 @@
 			continue
 		}
 		if err := syscall.Mount("", d, "tmpfs", mdLazytime|syscall.MS_NOATIME|syscall.MS_NODEV|syscall.MS_NOSUID, ""); err != nil {
-<<<<<<< HEAD
-			return fmt.Errorf("failed to mount sandbox dir %s: %w", d, err)
-=======
 			return fmt.Errorf("Failed to mount sandbox dir %s: %w", d, err)
->>>>>>> 7d979c2e
 		}
 	}
 

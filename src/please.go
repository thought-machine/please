package main

import (
	"context"
	"fmt"
	"io"
	"net/http"
	_ "net/http/pprof"
	"os"
	"path"
	"path/filepath"
	"runtime"
	"runtime/pprof"
	"strings"
	"sync"
	"syscall"

	"github.com/thought-machine/go-flags"
	"go.uber.org/automaxprocs/maxprocs"
	"gopkg.in/op/go-logging.v1"

	"github.com/thought-machine/please/src/assets"
	"github.com/thought-machine/please/src/build"
	"github.com/thought-machine/please/src/cache"
	"github.com/thought-machine/please/src/clean"
	"github.com/thought-machine/please/src/cli"
	"github.com/thought-machine/please/src/core"
	"github.com/thought-machine/please/src/debug"
	"github.com/thought-machine/please/src/exec"
	"github.com/thought-machine/please/src/export"
	"github.com/thought-machine/please/src/format"
	"github.com/thought-machine/please/src/fs"
	"github.com/thought-machine/please/src/gc"
	"github.com/thought-machine/please/src/generate"
	"github.com/thought-machine/please/src/hashes"
	"github.com/thought-machine/please/src/help"
	"github.com/thought-machine/please/src/output"
	"github.com/thought-machine/please/src/plz"
	"github.com/thought-machine/please/src/plzinit"
	"github.com/thought-machine/please/src/process"
	"github.com/thought-machine/please/src/query"
	"github.com/thought-machine/please/src/run"
	"github.com/thought-machine/please/src/sandbox"
	"github.com/thought-machine/please/src/scm"
	"github.com/thought-machine/please/src/test"
	"github.com/thought-machine/please/src/tool"
	"github.com/thought-machine/please/src/update"
	"github.com/thought-machine/please/src/watch"
	"github.com/thought-machine/please/src/worker"
)

var log = logging.MustGetLogger("plz")

var config *core.Configuration

var opts struct {
	Usage      string `usage:"Please is a high-performance multi-language build system.\n\nIt uses BUILD files to describe what to build and how to build it.\nSee https://please.build for more information about how it works and what Please can do for you."`
	BuildFlags struct {
		Config     string               `short:"c" long:"config" env:"PLZ_BUILD_CONFIG" description:"Build config to use. Defaults to opt."`
		Arch       cli.Arch             `short:"a" long:"arch" description:"Architecture to compile for."`
		RepoRoot   cli.Filepath         `short:"r" long:"repo_root" description:"Root of repository to build."`
		NumThreads int                  `short:"n" long:"num_threads" description:"Number of concurrent build operations. Default is number of CPUs + 2."`
		Include    []string             `short:"i" long:"include" description:"Label of targets to include in automatic detection."`
		Exclude    []string             `short:"e" long:"exclude" description:"Label of targets to exclude from automatic detection."`
		Option     ConfigOverrides      `short:"o" long:"override" env:"PLZ_OVERRIDES" env-delim:";" description:"Options to override from .plzconfig (e.g. -o please.selfupdate:false)"`
		Profile    []core.ConfigProfile `long:"profile" env:"PLZ_CONFIG_PROFILE" env-delim:";" description:"Configuration profile to load; e.g. --profile=dev will load .plzconfig.dev if it exists."`
		PreTargets []core.BuildLabel    `long:"pre" hidden:"true" description:"Targets to build before the other command-line ones. Sometimes useful to debug targets generated as part of a post-build function."`
	} `group:"Options controlling what to build & how to build it"`

	OutputFlags struct {
		Verbosity         cli.Verbosity `short:"v" long:"verbosity" description:"Verbosity of output (error, warning, notice, info, debug)" default:"warning"`
		LogFile           cli.Filepath  `long:"log_file" description:"File to echo full logging output to" default:"plz-out/log/build.log"`
		LogFileLevel      cli.Verbosity `long:"log_file_level" description:"Log level for file output" default:"debug"`
		LogAppend         bool          `long:"log_append" description:"Append log to existing file instead of overwriting its content"`
		InteractiveOutput bool          `long:"interactive_output" description:"Show interactive output in a terminal"`
		PlainOutput       bool          `short:"p" long:"plain_output" description:"Don't show interactive output."`
		Colour            bool          `long:"colour" description:"Forces coloured output from logging & other shell output."`
		NoColour          bool          `long:"nocolour" description:"Forces colourless output from logging & other shell output."`
		TraceFile         cli.Filepath  `long:"trace_file" description:"File to write Chrome tracing output into"`
		ShowAllOutput     bool          `long:"show_all_output" description:"Show all output live from all commands. Implies --plain_output."`
		CompletionScript  bool          `long:"completion_script" description:"Prints the bash / zsh completion script to stdout"`
	} `group:"Options controlling output & logging"`

	FeatureFlags struct {
		NoUpdate           bool    `long:"noupdate" description:"Disable Please attempting to auto-update itself."`
		NoHashVerification bool    `long:"nohash_verification" description:"Hash verification errors are nonfatal."`
		NoLock             bool    `long:"nolock" description:"Don't attempt to lock the repo exclusively. Use with care."`
		KeepWorkdirs       bool    `long:"keep_workdirs" description:"Don't clean directories in plz-out/tmp after successfully building targets."`
		HTTPProxy          cli.URL `long:"http_proxy" env:"HTTP_PROXY" description:"HTTP proxy to use for downloads"`
	} `group:"Options that enable / disable certain features"`

	HelpFlags struct {
		Help    bool `short:"h" long:"help" description:"Show this help message"`
		Version bool `long:"version" description:"Print the version of Please"`
	} `group:"Help Options"`

	Profile          string `long:"profile_file" hidden:"true" description:"Write profiling output to this file"`
	MemProfile       string `long:"mem_profile_file" hidden:"true" description:"Write a memory profile to this file"`
	MutexProfile     string `long:"mutex_profile_file" hidden:"true" description:"Write a contended mutex profile to this file"`
	GoTraceFile      string `long:"go_trace_file" hidden:"true" description:"Write a go trace profile to this file"`
	ProfilePort      int    `long:"profile_port" hidden:"true" description:"Serve profiling info on this port."`
	ParsePackageOnly bool   `description:"Parses a single package only. All that's necessary for some commands." no-flag:"true"`
	Complete         string `long:"complete" hidden:"true" env:"PLZ_COMPLETE" description:"Provide completion options for this build target."`

	Build struct {
		Prepare    bool   `long:"prepare" description:"Prepare build directory for these targets but don't build them."`
		Shell      string `long:"shell" choice:"shell" choice:"run" optional:"true" optional-value:"shell" description:"Like --prepare, but opens a shell in the build directory with the appropriate environment variables."`
		Rebuild    bool   `long:"rebuild" description:"To force the optimisation and rebuild one or more targets."`
		NoDownload bool   `long:"nodownload" hidden:"true" description:"Don't download outputs after building. Only applies when using remote build execution."`
		Download   bool   `long:"download" hidden:"true" description:"Force download of all outputs regardless of original target spec. Only applies when using remote build execution."`
		Args       struct {
			Targets []core.BuildLabel `positional-arg-name:"targets" description:"Targets to build"`
		} `positional-args:"true" required:"true"`
	} `command:"build" description:"Builds one or more targets"`

	Hash struct {
		Detailed bool `long:"detailed" description:"Produces a detailed breakdown of the hash"`
		Update   bool `short:"u" long:"update" description:"Rewrites the hashes in the BUILD file to the new values"`
		Args     struct {
			Targets []core.BuildLabel `positional-arg-name:"targets" description:"Targets to build"`
		} `positional-args:"true" required:"true"`
	} `command:"hash" description:"Calculates hash for one or more targets"`

	Test struct {
		FailingTestsOk  bool         `long:"failing_tests_ok" hidden:"true" description:"Exit with status 0 even if tests fail (nonzero only if catastrophe happens)"`
		NumRuns         int          `long:"num_runs" short:"n" default:"1" description:"Number of times to run each test target."`
		Rerun           bool         `long:"rerun" description:"Rerun the test even if the hash hasn't changed."`
		Sequentially    bool         `long:"sequentially" description:"Whether to run multiple runs of the same test sequentially"`
		TestResultsFile cli.Filepath `long:"test_results_file" default:"plz-out/log/test_results.xml" description:"File to write combined test results to."`
		SurefireDir     cli.Filepath `long:"surefire_dir" default:"plz-out/surefire-reports" description:"Directory to copy XML test results to."`
		ShowOutput      bool         `short:"s" long:"show_output" description:"Always show output of tests, even on success."`
		Debug           bool         `short:"d" long:"debug" description:"Allows starting an interactive debugger on test failure. Does not work with all test types (currently only python/pytest, C and C++). Implies -c dbg unless otherwise set."`
		Failed          bool         `short:"f" long:"failed" description:"Runs just the test cases that failed from the immediately previous run."`
		Detailed        bool         `long:"detailed" description:"Prints more detailed output after tests."`
		Shell           string       `long:"shell" choice:"shell" choice:"run" optional:"true" optional-value:"shell" description:"Opens a shell in the test directory with the appropriate environment variables."`
		StreamResults   bool         `long:"stream_results" description:"Prints test results on stdout as they are run."`
		// Slightly awkward since we can specify a single test with arguments or multiple test targets.
		Args struct {
			Target core.BuildLabel `positional-arg-name:"target" description:"Target to test"`
			Args   []string        `positional-arg-name:"arguments" description:"Arguments or test selectors"`
		} `positional-args:"true"`
	} `command:"test" description:"Builds and tests one or more targets"`

	Cover struct {
		active              bool          `no-flag:"true"`
		FailingTestsOk      bool          `long:"failing_tests_ok" hidden:"true" description:"Exit with status 0 even if tests fail (nonzero only if catastrophe happens)"`
		NoCoverageReport    bool          `long:"nocoverage_report" description:"Suppress the per-file coverage report displayed in the shell"`
		LineCoverageReport  bool          `short:"l" long:"line_coverage_report" description:" Show a line-by-line coverage report for all affected files."`
		NumRuns             int           `short:"n" long:"num_runs" default:"1" description:"Number of times to run each test target."`
		Rerun               bool          `long:"rerun" description:"Rerun the test even if the hash hasn't changed."`
		Sequentially        bool          `long:"sequentially" description:"Whether to run multiple runs of the same test sequentially"`
		IncludeAllFiles     bool          `short:"a" long:"include_all_files" description:"Include all dependent files in coverage (default is just those from relevant packages)"`
		IncludeFile         cli.Filepaths `long:"include_file" description:"Filenames to filter coverage display to. Supports shell pattern matching e.g. file/path/*."`
		TestResultsFile     cli.Filepath  `long:"test_results_file" default:"plz-out/log/test_results.xml" description:"File to write combined test results to."`
		SurefireDir         cli.Filepath  `long:"surefire_dir" default:"plz-out/surefire-reports" description:"Directory to copy XML test results to."`
		CoverageResultsFile cli.Filepath  `long:"coverage_results_file" default:"plz-out/log/coverage.json" description:"File to write combined coverage results to."`
		CoverageXMLReport   cli.Filepath  `long:"coverage_xml_report" default:"plz-out/log/coverage.xml" description:"XML File to write combined coverage results to."`
		Incremental         bool          `short:"i" long:"incremental" description:"Calculates summary statistics for incremental coverage, i.e. stats for just the lines currently modified."`
		ShowOutput          bool          `short:"s" long:"show_output" description:"Always show output of tests, even on success."`
		Debug               bool          `short:"d" long:"debug" description:"Allows starting an interactive debugger on test failure. Does not work with all test types (currently only python/pytest, C and C++). Implies -c dbg unless otherwise set."`
		Failed              bool          `short:"f" long:"failed" description:"Runs just the test cases that failed from the immediately previous run."`
		Detailed            bool          `long:"detailed" description:"Prints more detailed output after tests."`
		Shell               string        `long:"shell" choice:"shell" choice:"run" optional:"true" optional-value:"shell" description:"Opens a shell in the test directory with the appropriate environment variables."`
		StreamResults       bool          `long:"stream_results" description:"Prints test results on stdout as they are run."`
		Args                struct {
			Target core.BuildLabel `positional-arg-name:"target" description:"Target to test" group:"one test"`
			Args   []string        `positional-arg-name:"arguments" description:"Arguments or test selectors" group:"one test"`
		} `positional-args:"true"`
	} `command:"cover" description:"Builds and tests one or more targets, and calculates coverage."`

	Debug struct {
		Debugger string `short:"d" long:"debugger" description:"Name of supported debugger"`
		Port     int    `short:"p" long:"port" description:"Debugging server listen port"`
		Args     struct {
			Target core.BuildLabel `positional-arg-name:"target" description:"Target to debug"`
			Args   []string        `positional-arg-name:"arguments" description:"Arguments to pass to target"`
		} `positional-args:"true"`
	} `command:"debug" description:"Starts a debug session on the given target if supported by its build definition."`

	Run struct {
		Env        bool   `long:"env" description:"Overrides environment variables (e.g. PATH) in the new process."`
		Rebuild    bool   `long:"rebuild" description:"To force the optimisation and rebuild one or more targets."`
		InWD       bool   `long:"in_wd" description:"Deprecated in favour of --wd=/path/to/this/directory. When running locally, stay in the original working directory."`
		WD         string `long:"wd" description:"The working directory in which to run the target."`
		InTempDir  bool   `long:"in_tmp_dir" description:"Runs in a temp directory, setting env variables and copying in runtime data similar to tests."`
		EntryPoint string `long:"entry_point" short:"e" description:"The entry point of the target to use." default:""`
		Cmd        string `long:"cmd" description:"Overrides the command to be run. This is useful when the initial command needs to be wrapped in another one." default:""`
		Parallel   struct {
			NumTasks       int                `short:"n" long:"num_tasks" default:"10" description:"Maximum number of subtasks to run in parallel"`
			Quiet          bool               `short:"q" long:"quiet" description:"Deprecated in favour of --output=quiet. Suppress output from successful subprocesses."`
			Output         run.ParallelOutput `long:"output" default:"default" choice:"default" choice:"quiet" choice:"group_immediate" description:"Allows to control how the output should be handled."`
			PositionalArgs struct {
				Targets []core.AnnotatedOutputLabel `positional-arg-name:"target" description:"Targets to run"`
			} `positional-args:"true" required:"true"`
			Args   cli.Filepaths `short:"a" long:"arg" description:"Arguments to pass to the called processes."`
			Detach bool          `long:"detach" description:"Detach from the parent process when all children have spawned"`
		} `command:"parallel" description:"Runs a sequence of targets in parallel"`
		Sequential struct {
			Quiet          bool `short:"q" long:"quiet" description:"Suppress output from successful subprocesses."`
			PositionalArgs struct {
				Targets []core.AnnotatedOutputLabel `positional-arg-name:"target" description:"Targets to run"`
			} `positional-args:"true" required:"true"`
			Args cli.Filepaths `short:"a" long:"arg" description:"Arguments to pass to the called processes."`
		} `command:"sequential" description:"Runs a sequence of targets sequentially."`
		Args struct {
			Target core.AnnotatedOutputLabel `positional-arg-name:"target" required:"true" description:"Target to run"`
			Args   cli.Filepaths             `positional-arg-name:"arguments" description:"Arguments to pass to target when running (to pass flags to the target, put -- before them)"`
		} `positional-args:"true"`
		Remote bool `long:"remote" description:"Send targets to be executed remotely."`
	} `command:"run" subcommands-optional:"true" description:"Builds and runs a single target"`

	Exec struct {
		Output struct {
			OutputPath string   `long:"output_path" description:"The path to the directory to save outputs into" default:"."`
			Output     []string `long:"out" description:"A file or folder relative to the working directory to save to the output path"`
		} `group:"Options controlling what files to save from the working directory and where to save them"`
		Share struct {
			Network bool `long:"share_network" description:"Share network namespace"`
			Mount   bool `long:"share_mount" description:"Share mount namespace"`
		} `group:"Options to override mount and network namespacing on linux, if configured"`
		Args struct {
			Target              core.BuildLabel `positional-arg-name:"target" required:"true" description:"Target to execute"`
			OverrideCommandArgs []string        `positional-arg-name:"override_command" description:"Override command"`
		} `positional-args:"true"`
	} `command:"exec" description:"Builds and executes a single target in a sandboxed environment"`

	Clean struct {
		NoBackground bool     `long:"nobackground" short:"f" description:"Don't fork & detach until clean is finished."`
		Args         struct { // Inner nesting is necessary to make positional-args work :(
			Targets []core.BuildLabel `positional-arg-name:"targets" description:"Targets to clean (default is to clean everything)"`
		} `positional-args:"true"`
	} `command:"clean" description:"Cleans build artifacts" subcommands-optional:"true"`

	Watch struct {
		Run  bool `short:"r" long:"run" description:"Runs the specified targets when they change (default is to build or test as appropriate)."`
		Args struct {
			Targets []core.BuildLabel `positional-arg-name:"targets" required:"true" description:"Targets to watch the sources of for changes"`
		} `positional-args:"true" required:"true"`
	} `command:"watch" description:"Watches sources of targets for changes and rebuilds them"`

	Update struct {
		Force            bool        `long:"force" description:"Forces a re-download of the new version."`
		NoVerify         bool        `long:"noverify" description:"Skips signature verification of downloaded version"`
		Latest           bool        `long:"latest" description:"Update to latest available version (overrides config)."`
		LatestPrerelease bool        `long:"latest_prerelease" description:"Update to latest available prerelease version (overrides config)."`
		Version          cli.Version `long:"version" description:"Updates to a particular version (overrides config)."`
	} `command:"update" description:"Checks for an update and updates if needed."`

	Op struct {
	} `command:"op" description:"Re-runs previous command."`

	Init struct {
		Dir                cli.Filepath `long:"dir" description:"Directory to create config in" default:"."`
		BazelCompatibility bool         `long:"bazel_compat" description:"Initialises config for Bazel compatibility mode."`
		NoPrompt           bool         `long:"no_prompt" description:"Don't interactively prompt for optional config'"`
		Config             struct {
			User  bool `short:"u" long:"user" description:"Modifies the user-level config file"`
			Local bool `short:"l" long:"local" description:"Modifies the local config file (.plzconfig.local)"`
			Args  struct {
				Options ConfigOverrides `positional-arg-name:"config" required:"true" description:"Attributes to set"`
			} `positional-args:"true" required:"true"`
		} `command:"config" description:"Initialises specific attributes of config files. Warning, will add duplicate entries if attribute already set"`
		Pleasings struct {
			Revision  string `short:"r" long:"revision" description:"The revision to pin the pleasings repo to. This can be a branch, commit, tag, or other git reference."`
			Location  string `short:"l" long:"location" description:"The location of the build file to write the subrepo rule to" default:"BUILD"`
			PrintOnly bool   `long:"print" description:"Print the rule to standard out instead of writing it to a file"`
		} `command:"pleasings" description:"Initialises the pleasings repo"`
		Pleasew struct {
		} `command:"pleasew" description:"Initialises the pleasew wrapper script"`
	} `command:"init" subcommands-optional:"true" description:"Initialises a .plzconfig file in the current directory"`

	Gc struct {
		Conservative bool `short:"c" long:"conservative" description:"Runs a more conservative / safer GC."`
		TargetsOnly  bool `short:"t" long:"targets_only" description:"Only print the targets to delete"`
		SrcsOnly     bool `short:"s" long:"srcs_only" description:"Only print the source files to delete"`
		NoPrompt     bool `short:"y" long:"no_prompt" description:"Remove targets without prompting"`
		DryRun       bool `short:"n" long:"dry_run" description:"Don't remove any targets or files, just print what would be done"`
		Git          bool `short:"g" long:"git" description:"Use 'git rm' to remove unused files instead of just 'rm'."`
		Args         struct {
			Targets []core.BuildLabel `positional-arg-name:"targets" description:"Targets to limit gc to."`
		} `positional-args:"true"`
	} `command:"gc" description:"Analyzes the repo to determine unneeded targets."`

	Export struct {
		Output string `short:"o" long:"output" required:"true" description:"Directory to export into"`
		Args   struct {
			Targets []core.BuildLabel `positional-arg-name:"targets" description:"Labels to export."`
		} `positional-args:"true"`

		Outputs struct {
			Args struct {
				Targets []core.BuildLabel `positional-arg-name:"targets" description:"Targets to export."`
			} `positional-args:"true"`
		} `command:"outputs" description:"Exports outputs of a set of targets"`
	} `command:"export" subcommands-optional:"true" description:"Exports a set of targets and files from the repo."`

	Format struct {
		Quiet bool `long:"quiet" short:"q" description:"Don't print corrections to stdout, simply exit with a code indicating success / failure (for linting etc)."`
		Write bool `long:"write" short:"w" description:"Rewrite files after update"`
		Args  struct {
			Files cli.Filepaths `positional-arg-name:"files" description:"BUILD files to reformat"`
		} `positional-args:"true"`
	} `command:"format" alias:"fmt" description:"Autoformats BUILD files"`

	Help struct {
		Args struct {
			Topic help.Topic `positional-arg-name:"topic" description:"Topic to display help on"`
		} `positional-args:"true"`
	} `command:"help" alias:"halp" description:"Displays help about various parts of plz or its build rules"`

	Tool struct {
		Args struct {
			Tool tool.Tool     `positional-arg-name:"tool" description:"Tool to invoke (jarcat, lint, etc)"`
			Args cli.Filepaths `positional-arg-name:"arguments" description:"Arguments to pass to the tool"`
		} `positional-args:"true"`
	} `command:"tool" hidden:"true" description:"Invoke one of Please's sub-tools"`

	Query struct {
		Deps struct {
			Hidden bool `long:"hidden" short:"h" description:"Output internal / hidden dependencies too"`
			Level  int  `long:"level" default:"-1" description:"Levels of the dependencies to retrieve."`
			Unique bool `long:"unique" hidden:"true" description:"Has no effect, only exists for compatibility."`
			Args   struct {
				Targets []core.BuildLabel `positional-arg-name:"targets" description:"Targets to query" required:"true"`
			} `positional-args:"true" required:"true"`
		} `command:"deps" description:"Queries the dependencies of a target."`
		ReverseDeps struct {
			Level  int  `long:"level" default:"1" description:"Levels of the dependencies to retrieve (-1 for unlimited)."`
			Hidden bool `long:"hidden" short:"h" description:"Output internal / hidden dependencies too"`
			Args   struct {
				Targets []core.BuildLabel `positional-arg-name:"targets" description:"Targets to query" required:"true"`
			} `positional-args:"true" required:"true"`
		} `command:"revdeps" alias:"reverseDeps" description:"Queries all the reverse dependencies of a target."`
		SomePath struct {
			Hidden bool `long:"hidden" description:"Show hidden targets as well"`
			Args   struct {
				Target1 core.BuildLabel `positional-arg-name:"target1" description:"First build target" required:"true"`
				Target2 core.BuildLabel `positional-arg-name:"target2" description:"Second build target" required:"true"`
			} `positional-args:"true" required:"true"`
		} `command:"somepath" description:"Queries for a dependency path between two targets in the build graph"`
		AllTargets struct {
			Hidden bool `long:"hidden" description:"Show hidden targets as well"`
			Args   struct {
				Targets []core.BuildLabel `positional-arg-name:"targets" description:"Targets to query"`
			} `positional-args:"true"`
		} `command:"alltargets" description:"Lists all targets in the graph"`
		Print struct {
			Fields []string `short:"f" long:"field" description:"Individual fields to print of the target"`
			Labels []string `short:"l" long:"label" description:"Prints all labels with the given prefix (with the prefix stripped off). Overrides --field."`
			Args   struct {
				Targets []core.BuildLabel `positional-arg-name:"targets" description:"Targets to print" required:"true"`
			} `positional-args:"true" required:"true"`
		} `command:"print" description:"Prints a representation of a single target"`
		Completions struct {
			Cmd  string `long:"cmd" description:"Command to complete for" default:"build"`
			Args struct {
				Fragments cli.StdinStrings `positional-arg-name:"fragment" description:"Initial fragment to attempt to complete"`
			} `positional-args:"true"`
		} `command:"completions" subcommands-optional:"true" description:"Prints possible completions for a string."`
		Input struct {
			Args struct {
				Targets []core.BuildLabel `positional-arg-name:"targets" description:"Targets to display inputs for" required:"true"`
			} `positional-args:"true" required:"true"`
		} `command:"input" alias:"inputs" description:"Prints all transitive inputs of a target."`
		Output struct {
			Args struct {
				Targets []core.BuildLabel `positional-arg-name:"targets" description:"Targets to display outputs for" required:"true"`
			} `positional-args:"true" required:"true"`
		} `command:"output" alias:"outputs" description:"Prints all outputs of a target."`
		Graph struct {
			Args struct {
				Targets []core.BuildLabel `positional-arg-name:"targets" description:"Targets to render graph for"`
			} `positional-args:"true"`
		} `command:"graph" description:"Prints a JSON representation of the build graph."`
		WhatInputs struct {
			Hidden    bool `long:"hidden" short:"h" description:"Output internal / hidden targets too."`
			EchoFiles bool `long:"echo_files" description:"Echo the file for which the printed output is responsible."`
			Args      struct {
				Files cli.StdinStrings `positional-arg-name:"files" description:"Files to query as sources to targets" required:"true"`
			} `positional-args:"true" required:"true"`
		} `command:"whatinputs" description:"Prints out target(s) with provided file(s) as inputs"`
		WhatOutputs struct {
			EchoFiles bool `long:"echo_files" description:"Echo the file for which the printed output is responsible."`
			Args      struct {
				Files cli.StdinStrings `positional-arg-name:"files" required:"true" description:"Files to query targets responsible for"`
			} `positional-args:"true"`
		} `command:"whatoutputs" description:"Prints out target(s) responsible for outputting provided file(s)"`
		Rules struct {
			Args struct {
				Targets []core.BuildLabel `hidden:"true" description:"deprecated, has no effect"`
			} `positional-args:"true"`
		} `command:"rules" description:"Prints built-in rules to stdout as JSON"`
		Changes struct {
			Since            string `short:"s" long:"since" default:"origin/master" description:"Revision to compare against"`
			IncludeDependees string `long:"include_dependees" default:"none" choice:"none" choice:"direct" choice:"transitive" description:"Deprecated: use level 1 for direct and -1 for transitive. Include direct or transitive dependees of changed targets."`
			Level            int    `long:"level" default:"-2" description:"Levels of the dependencies of changed targets (-1 for unlimited)." default-mask:"0"`
			Inexact          bool   `long:"inexact" description:"Calculate changes more quickly and without doing any SCM checkouts, but may miss some targets."`
			In               string `long:"in" description:"Calculate changes contained within given scm spec (commit range/sha/ref/etc). Implies --inexact."`
			Args             struct {
				Files cli.StdinStrings `positional-arg-name:"files" description:"Files to calculate changes for. Overrides flags relating to SCM operations."`
			} `positional-args:"true"`
		} `command:"changes" description:"Calculates the set of changed targets in regard to a set of modified files or SCM commits."`
		Roots struct {
			Hidden bool `long:"hidden" description:"Show hidden targets as well"`
			Args   struct {
				Targets []core.BuildLabel `positional-arg-name:"targets" description:"Targets to query" required:"true"`
			} `positional-args:"true"`
		} `command:"roots" description:"Show build labels with no dependents in the given list, from the list."`
		Filter struct {
			Hidden bool `long:"hidden" description:"Show hidden targets as well"`
			Args   struct {
				Targets []core.BuildLabel `positional-arg-name:"targets" description:"Targets to filter"`
			} `positional-args:"true"`
		} `command:"filter" description:"Filter the given set of targets according to some rules"`
	} `command:"query" description:"Queries information about the build graph"`
	Codegen struct {
		Gitignore string `long:"update_gitignore" description:"The gitignore file to write the generated sources to"`
		Args      struct {
			Targets []core.BuildLabel `positional-arg-name:"targets" description:"Targets to filter"`
		} `positional-args:"true"`
	} `command:"generate" description:"Builds all code generation targets in the repository and prints the generated files."`
}

// Definitions of what we do for each command.
// Functions are called after args are parsed and return true for success.
var buildFunctions = map[string]func() int{
	"build": func() int {
		success, state := runBuild(opts.Build.Args.Targets, true, false, false)
		return toExitCode(success, state)
	},
	"hash": func() int {
		if opts.Hash.Update {
			opts.FeatureFlags.NoHashVerification = true
		}
		success, state := runBuild(opts.Hash.Args.Targets, true, false, false)
		if success {
			if opts.Hash.Detailed {
				for _, target := range state.ExpandOriginalLabels() {
					build.PrintHashes(state, state.Graph.TargetOrDie(target))
				}
			}
			if opts.Hash.Update {
				hashes.RewriteHashes(state, state.ExpandOriginalLabels())
			}
		}
		return toExitCode(success, state)
	},
	"test": func() int {
		targets := testTargets(opts.Test.Args.Target, opts.Test.Args.Args, opts.Test.Failed, opts.Test.TestResultsFile)
		success, state := doTest(targets, opts.Test.SurefireDir, opts.Test.TestResultsFile)
		return toExitCode(success, state)
	},
	"cover": func() int {
		opts.Cover.active = true
		if opts.BuildFlags.Config != "" {
			log.Warning("Build config overridden; coverage may not be available for some languages")
		} else {
			opts.BuildFlags.Config = "cover"
		}
		targets := testTargets(opts.Cover.Args.Target, opts.Cover.Args.Args, opts.Cover.Failed, opts.Cover.TestResultsFile)
		os.RemoveAll(string(opts.Cover.CoverageResultsFile))
		success, state := doTest(targets, opts.Cover.SurefireDir, opts.Cover.TestResultsFile)
		test.AddOriginalTargetsToCoverage(state, opts.Cover.IncludeAllFiles)
		test.RemoveFilesFromCoverage(state.Coverage, state.Config.Cover.ExcludeExtension, state.Config.Cover.ExcludeGlob)

		var stats *test.IncrementalStats
		if opts.Cover.Incremental {
			lines, err := scm.NewFallback(core.RepoRoot).ChangedLines()
			if err != nil {
				log.Fatalf("Failed to determine changes: %s", err)
			}
			stats = test.CalculateIncrementalStats(state, lines)
		}
		test.WriteCoverageToFileOrDie(state.Coverage, string(opts.Cover.CoverageResultsFile), stats)
		test.WriteXMLCoverageToFileOrDie(targets, state.Coverage, string(opts.Cover.CoverageXMLReport))

		if opts.Cover.LineCoverageReport {
			output.PrintLineCoverageReport(state, opts.Cover.IncludeFile.AsStrings())
		} else if !opts.Cover.NoCoverageReport && opts.Cover.Shell == "" {
			output.PrintCoverage(state, opts.Cover.IncludeFile.AsStrings())
		}
		if opts.Cover.Incremental {
			output.PrintIncrementalCoverage(stats)
		}
		return toExitCode(success, state)
	},
	"debug": func() int {
		success, state := runBuild([]core.BuildLabel{opts.Debug.Args.Target}, true, false, false)
		if !success {
			return toExitCode(success, state)
		}

		return debug.Debug(state, opts.Debug.Args.Target, opts.Debug.Port != 0, opts.Debug.Args.Args)
	},
	"exec": func() int {
		success, state := runBuild([]core.BuildLabel{opts.Exec.Args.Target}, true, false, false)
		if !success {
			return toExitCode(success, state)
		}

		shouldSandbox := state.Graph.TargetOrDie(opts.Exec.Args.Target).Sandbox
		dir := filepath.Join(core.OutDir, "exec", opts.Exec.Args.Target.Subrepo, opts.Exec.Args.Target.PackageName)
		if code := exec.Exec(state, opts.Exec.Args.Target, dir, nil, opts.Exec.Args.OverrideCommandArgs, false, process.NewSandboxConfig(shouldSandbox && !opts.Exec.Share.Network, shouldSandbox && !opts.Exec.Share.Mount)); code != 0 {
			return code
		}

		for _, out := range opts.Exec.Output.Output {
			from := filepath.Join(dir, out)
			to := filepath.Join(opts.Exec.Output.OutputPath, out)

			if err := fs.EnsureDir(to); err != nil {
				log.Fatalf("%v", err)
			}

			if err := fs.RecursiveLink(from, to, 0644); err != nil {
				log.Fatalf("failed to move output: %v", err)
			}
		}
		return 0
	},
	"run": func() int {
		if success, state := runBuild([]core.BuildLabel{opts.Run.Args.Target.BuildLabel}, true, false, false); success {
			var dir string
			if opts.Run.WD != "" {
				dir = getAbsolutePath(opts.Run.WD, originalWorkingDirectory)
			} else if opts.Run.InWD {
				log.Warningf("--in_wd is deprecated in favour of --wd=. and will be removed in v17.")
				dir = originalWorkingDirectory
			}

			if opts.Run.EntryPoint != "" {
				opts.Run.Args.Target.Annotation = opts.Run.EntryPoint
			}

			annotatedOutputLabels := state.ExpandOriginalMaybeAnnotatedLabels([]core.AnnotatedOutputLabel{opts.Run.Args.Target})
			if len(annotatedOutputLabels) != 1 {
				log.Fatalf("%v expanded to more than one target. If you want to run multiple targets, use `plz run parallel %v` or `plz run sequential %v`. ", opts.Run.Args.Target, opts.Run.Args.Target, opts.Run.Args.Target)
			}

			run.Run(state, annotatedOutputLabels[0], opts.Run.Args.Args.AsStrings(), opts.Run.Remote, opts.Run.Env, opts.Run.InTempDir, dir, opts.Run.Cmd)
		}
		return 1 // We should never return from run.Run so if we make it here something's wrong.
	},
	"run.parallel": func() int {
		if success, state := runBuild(unannotateLabels(opts.Run.Parallel.PositionalArgs.Targets), true, false, false); success {
			var dir string
			if opts.Run.WD != "" {
				dir = getAbsolutePath(opts.Run.WD, originalWorkingDirectory)
			} else if opts.Run.InWD {
				log.Warningf("--in_wd is deprecated in favour of --wd=. and will be removed in v17.")
				dir = originalWorkingDirectory
			}
			ls := state.ExpandOriginalMaybeAnnotatedLabels(opts.Run.Parallel.PositionalArgs.Targets)
			output := opts.Run.Parallel.Output
			if opts.Run.Parallel.Quiet {
				log.Warningf("--quiet has been deprecated in favour of --output=quiet and will be removed in v17.")
				output = run.Quiet
			}
			os.Exit(run.Parallel(context.Background(), state, ls, opts.Run.Parallel.Args.AsStrings(), opts.Run.Parallel.NumTasks, output, opts.Run.Remote, opts.Run.Env, opts.Run.Parallel.Detach, opts.Run.InTempDir, dir))
		}
		return 1
	},
	"run.sequential": func() int {
		if success, state := runBuild(unannotateLabels(opts.Run.Sequential.PositionalArgs.Targets), true, false, false); success {
			var dir string
			if opts.Run.WD != "" {
				dir = getAbsolutePath(opts.Run.WD, originalWorkingDirectory)
			} else if opts.Run.InWD {
				log.Warningf("--in_wd is deprecated in favour of --wd=. and will be removed in v17.")
				dir = originalWorkingDirectory
			}

			ls := state.ExpandOriginalMaybeAnnotatedLabels(opts.Run.Sequential.PositionalArgs.Targets)
			os.Exit(run.Sequential(state, ls, opts.Run.Sequential.Args.AsStrings(), opts.Run.Sequential.Quiet, opts.Run.Remote, opts.Run.Env, opts.Run.InTempDir, dir))
		}
		return 1
	},
	"clean": func() int {
		config.Cache.DirClean = false // don't run the normal cleaner
		if len(opts.Clean.Args.Targets) == 0 && core.InitialPackage()[0].PackageName == "" {
			if len(opts.BuildFlags.Include) == 0 && len(opts.BuildFlags.Exclude) == 0 {
				// Clean everything, doesn't require parsing at all.
				state := core.NewBuildState(config)
				clean.Clean(config, cache.NewCache(state), !opts.Clean.NoBackground)
				return 0
			}
			opts.Clean.Args.Targets = core.WholeGraph
		}
		if success, state := runBuild(opts.Clean.Args.Targets, false, false, false); success {
			clean.Targets(state, state.ExpandOriginalLabels())
			return 0
		}
		return 1
	},
	"update": func() int {
		fmt.Printf("Up to date (version %s).\n", core.PleaseVersion)
		return 0 // We'd have died already if something was wrong.
	},
	"op": func() int {
		cmd := core.ReadPreviousOperationOrDie()
		log.Notice("OP PLZ: %s", strings.Join(cmd, " "))
		// Annoyingly we don't seem to have any access to execvp() which would be rather useful here...
		executable, err := os.Executable()
		if err == nil {
			err = syscall.Exec(executable, append([]string{executable}, cmd...), os.Environ())
		}
		log.Fatalf("SORRY OP: %s", err) // On success Run never returns.
		return 1
	},
	"gc": func() int {
		success, state := runBuild(core.WholeGraph, false, false, true)
		if success {
			gc.GarbageCollect(state, opts.Gc.Args.Targets, state.ExpandLabels(state.Config.Gc.Keep), state.Config.Gc.Keep, state.Config.Gc.KeepLabel,
				opts.Gc.Conservative, opts.Gc.TargetsOnly, opts.Gc.SrcsOnly, opts.Gc.NoPrompt, opts.Gc.DryRun, opts.Gc.Git)
		}
		return toExitCode(success, state)
	},
	"format": func() int {
		if changed, err := format.Format(config, opts.Format.Args.Files.AsStrings(), opts.Format.Write, opts.Format.Quiet); err != nil {
			log.Fatalf("Failed to reformat files: %s", err)
		} else if changed && !opts.Format.Write {
			return 1
		}
		return 0
	},
	"init": func() int {
		plzinit.InitConfig(string(opts.Init.Dir), opts.Init.BazelCompatibility, opts.Init.NoPrompt)

		if opts.Init.NoPrompt {
			return 0
		}

		fmt.Println()
		fmt.Println("Pleasings are a collection of auxiliary build rules that support other languages and technologies not present in the core please distribution.")
		fmt.Println("For more information visit https://github.com/thought-machine/pleasings")
		fmt.Println()

		return 0
	},
	"init.config": func() int {
		if opts.Init.Config.User {
			plzinit.InitConfigFile(fs.ExpandHomePath(core.UserConfigFileName), opts.Init.Config.Args.Options)
		} else if opts.Init.Config.Local {
			plzinit.InitConfigFile(core.LocalConfigFileName, opts.Init.Config.Args.Options)
		} else {
			plzinit.InitConfigFile(core.ConfigFileName, opts.Init.Config.Args.Options)
		}
		return 0
	},
	"export": func() int {
		success, state := runBuild(opts.Export.Args.Targets, false, false, false)
		if success {
			export.ToDir(state, opts.Export.Output, state.ExpandOriginalLabels())
		}
		return toExitCode(success, state)
	},
	"export.outputs": func() int {
		success, state := runBuild(opts.Export.Outputs.Args.Targets, true, false, true)
		if success {
			export.Outputs(state, opts.Export.Output, state.ExpandOriginalLabels())
		}
		return toExitCode(success, state)
	},
	"help": func() int {
		return toExitCode(help.Help(string(opts.Help.Args.Topic)), nil)
	},
	"tool": func() int {
		return runTool(opts.Tool.Args.Tool)
	},
	"query.deps": func() int {
		return runQuery(true, opts.Query.Deps.Args.Targets, func(state *core.BuildState) {
			query.Deps(state, state.ExpandOriginalLabels(), opts.Query.Deps.Hidden, opts.Query.Deps.Level)
		})
	},
<<<<<<< HEAD
	"query.revdeps": func() int {
		labels := utils.ReadStdinLabels(opts.Query.ReverseDeps.Args.Targets)
=======
	"revdeps": func() int {
		labels := plz.ReadStdinLabels(opts.Query.ReverseDeps.Args.Targets)
>>>>>>> ad570f2d
		return runQuery(true, append(labels, core.WholeGraph...), func(state *core.BuildState) {
			query.ReverseDeps(state, state.ExpandLabels(labels), opts.Query.ReverseDeps.Level, opts.Query.ReverseDeps.Hidden)
		})
	},
<<<<<<< HEAD
	"query.somepath": func() int {
		a := utils.ReadStdinLabels([]core.BuildLabel{opts.Query.SomePath.Args.Target1})
		b := utils.ReadStdinLabels([]core.BuildLabel{opts.Query.SomePath.Args.Target2})
=======
	"somepath": func() int {
		a := plz.ReadStdinLabels([]core.BuildLabel{opts.Query.SomePath.Args.Target1})
		b := plz.ReadStdinLabels([]core.BuildLabel{opts.Query.SomePath.Args.Target2})
>>>>>>> ad570f2d
		return runQuery(true, append(a, b...), func(state *core.BuildState) {
			if err := query.SomePath(state.Graph, a, b, opts.Query.SomePath.Hidden); err != nil {
				fmt.Printf("%s\n", err)
				os.Exit(1)
			}
		})
	},
	"query.alltargets": func() int {
		return runQuery(true, opts.Query.AllTargets.Args.Targets, func(state *core.BuildState) {
			query.AllTargets(state.Graph, state.ExpandOriginalLabels(), opts.Query.AllTargets.Hidden)
		})
	},
	"query.print": func() int {
		return runQuery(false, opts.Query.Print.Args.Targets, func(state *core.BuildState) {
			query.Print(state, state.ExpandOriginalLabels(), opts.Query.Print.Fields, opts.Query.Print.Labels)
		})
	},
	"query.input": func() int {
		return runQuery(true, opts.Query.Input.Args.Targets, func(state *core.BuildState) {
			query.TargetInputs(state.Graph, state.ExpandOriginalLabels())
		})
	},
	"query.output": func() int {
		return runQuery(true, opts.Query.Output.Args.Targets, func(state *core.BuildState) {
			query.TargetOutputs(state.Graph, state.ExpandOriginalLabels())
		})
	},
	"query.completions": func() int {
		// Somewhat fiddly because the inputs are not necessarily well-formed at this point.
		opts.ParsePackageOnly = true
		fragments := opts.Query.Completions.Args.Fragments.Get()
		if opts.Query.Completions.Cmd == "help" {
			// Special-case completing help topics rather than build targets.
			if len(fragments) == 0 {
				help.Topics("")
			} else {
				help.Topics(fragments[0])
			}
			return 0
		}

		var qry string
		if len(fragments) == 0 {
			qry = "//"
		} else {
			qry = fragments[0]
		}

		completions, labels := getCompletions(qry)

		// Rerun the completions if we didn't match any labels and matched just one package
		for len(completions.Pkgs) == 1 && len(labels) == 0 {
			oldPackage := completions.Pkgs[0]
			completions, labels = getCompletions("//" + completions.Pkgs[0])
			// We really matched no labels so we should stop
			if len(completions.Pkgs) == 1 && completions.Pkgs[0] == oldPackage {
				break
			}
		}

		abs := strings.HasPrefix(qry, "//")
		for _, l := range labels {
			query.PrintCompletion(l, abs)
		}
		for _, p := range completions.Pkgs {
			query.PrintCompletion(p, abs)
		}

		return 0
	},
	"query.graph": func() int {
		targets := opts.Query.Graph.Args.Targets
		return runQuery(true, targets, func(state *core.BuildState) {
			if len(opts.Query.Graph.Args.Targets) == 0 {
				targets = opts.Query.Graph.Args.Targets // It special-cases doing the full graph.
			}
			query.Graph(state, state.ExpandLabels(targets))
		})
	},
	"query.whatinputs": func() int {
		files := opts.Query.WhatInputs.Args.Files.Get()
		// We only need this to retrieve the BuildFileName
		state := core.NewBuildState(config)
		labels := make([]core.BuildLabel, 0, len(files))
		for _, file := range files {
			labels = append(labels, core.FindOwningPackage(state, file))
		}
		return runQuery(true, labels, func(state *core.BuildState) {
			query.WhatInputs(state.Graph, files, opts.Query.WhatInputs.Hidden, opts.Query.WhatInputs.EchoFiles)
		})
	},
	"query.whatoutputs": func() int {
		return runQuery(true, core.WholeGraph, func(state *core.BuildState) {
			query.WhatOutputs(state.Graph, opts.Query.WhatOutputs.Args.Files.Get(), opts.Query.WhatOutputs.EchoFiles)
		})
	},
	"query.rules": func() int {
		help.PrintRuleArgs()
		return 0
	},
	"query.changes": func() int {
		// query changes always excludes 'manual' targets.
		opts.BuildFlags.Exclude = append(opts.BuildFlags.Exclude, "manual", "manual:"+core.OsArch)
		level := opts.Query.Changes.Level // -2 means unset -1 means all transitive
		transitive := opts.Query.Changes.IncludeDependees == "transitive"
		direct := opts.Query.Changes.IncludeDependees == "direct"
		if transitive || direct {
			log.Warning("include_dependees is deprecated. Please use level instead")
		}
		if (transitive || direct) && level != -2 {
			log.Warning("Both level and include_dependees are set. Using the value from level")
		}
		switch {
		// transitive subsumes direct so asses transitive first
		case transitive && (level == -2):
			level = -1
		case direct && (level == -2):
			level = 1
		case level == -2:
			level = 0
		}
		runInexact := func(files []string) int {
			return runQuery(true, core.WholeGraph, func(state *core.BuildState) {
				for _, target := range query.Changes(state, files, level) {
					fmt.Println(target.String())
				}
			})
		}
		if len(opts.Query.Changes.Args.Files) > 0 {
			return runInexact(opts.Query.Changes.Args.Files.Get())
		}
		scm := scm.MustNew(core.RepoRoot)
		if opts.Query.Changes.In != "" {
			return runInexact(scm.ChangesIn(opts.Query.Changes.In, ""))
		} else if opts.Query.Changes.Inexact {
			return runInexact(scm.ChangedFiles(opts.Query.Changes.Since, true, ""))
		}
		original := scm.CurrentRevIdentifier()
		files := scm.ChangedFiles(opts.Query.Changes.Since, true, "")
		if err := scm.Checkout(opts.Query.Changes.Since); err != nil {
			log.Fatalf("%s", err)
		}
		readConfig()
		_, before := runBuild(core.WholeGraph, false, false, false)
		// N.B. Ignore failure here; if we can't parse the graph before then it will suffice to
		//      assume that anything we don't know about has changed.
		if err := scm.Checkout(original); err != nil {
			log.Fatalf("%s", err)
		}
		readConfig()
		success, after := runBuild(core.WholeGraph, false, false, false)
		if !success {
			return 1
		}
		for _, target := range query.DiffGraphs(before, after, files, level) {
			fmt.Println(target.String())
		}
		return 0
	},
	"query.roots": func() int {
		return runQuery(true, opts.Query.Roots.Args.Targets, func(state *core.BuildState) {
			query.Roots(state.Graph, state.ExpandOriginalLabels(), opts.Query.Roots.Hidden)
		})
	},
	"watch": func() int {
		// Don't ask it to test now since we don't know if any of them are tests yet.
		success, state := runBuild(opts.Watch.Args.Targets, true, false, false)
		state.NeedRun = opts.Watch.Run
		watch.Watch(state, state.ExpandOriginalLabels(), runPlease)
		return toExitCode(success, state)
	},
	"query.filter": func() int {
		return runQuery(false, opts.Query.Filter.Args.Targets, func(state *core.BuildState) {
			query.Filter(state, state.ExpandOriginalLabels(), opts.Query.Filter.Hidden)
		})
	},
	"init.pleasings": func() int {
		if err := plzinit.InitPleasings(opts.Init.Pleasings.Location, opts.Init.Pleasings.PrintOnly, opts.Init.Pleasings.Revision); err != nil {
			log.Fatalf("failed to write pleasings subrepo file: %v", err)
		}
		return 0
	},
	"init.pleasew": func() int {
		plzinit.InitWrapperScript()
		return 0
	},
	"generate": func() int {
		opts.BuildFlags.Include = append(opts.BuildFlags.Include, "codegen")

		if opts.Codegen.Gitignore != "" {
			pkg := filepath.Dir(opts.Codegen.Gitignore)
			if pkg == "." {
				pkg = ""
			}
			target := core.BuildLabel{
				PackageName: pkg,
				Name:        "...",
			}

			if len(opts.Codegen.Args.Targets) != 0 {
				log.Warning("You've provided targets, and a gitignore to update. Ignoring the provided targets and building %v", target)
			}

			opts.Codegen.Args.Targets = []core.BuildLabel{target}
		}

		if success, state := runBuild(opts.Codegen.Args.Targets, true, false, true); success {
			if opts.Codegen.Gitignore != "" {
				err := generate.UpdateGitignore(state.Graph, state.ExpandOriginalLabels(), opts.Codegen.Gitignore)
				if err != nil {
					log.Fatalf("failed to update gitignore: %v", err)
				}
			}

			// This may seem counter intuitive but if this was set, we would've linked during the build.
			// If we've opted to not automatically link generated sources during the build, we should link them now.
			if !state.Config.Build.LinkGeneratedSources {
				generate.LinkGeneratedSources(state.Graph, state.ExpandOriginalLabels())
			}
			return 0
		}
		return 1
	},
	"sandbox": func() int {
		if err := sandbox.Sandbox(os.Args[2:]); err != nil {
			log.Fatal(err)
		}
		return 0
	},
}

// Check if tool is given as label or path and then run
func runTool(_tool tool.Tool) int {
	c := core.DefaultConfiguration()
	if cfg, err := core.ReadDefaultConfigFiles(opts.BuildFlags.Profile); err == nil {
		c = cfg
	}
	t, _ := tool.MatchingTool(c, string(_tool))

	if !core.LooksLikeABuildLabel(t) {
		tool.Run(c, tool.Tool(t), opts.Tool.Args.Args.AsStrings())
	}

	label := core.ParseBuildLabels([]string{t})

	// We skip loading the repo config in init for `plz tool` to allow this command to work outside of a repo root. If
	// the tool looks like a build label, we need to set the repo root now.
	config = mustReadConfigAndSetRoot(false)
	if success, state := runBuild(label, true, false, false); success {
		annotatedOutputLabels := core.AnnotateLabels(label)
		run.Run(state, annotatedOutputLabels[0], opts.Tool.Args.Args.AsStrings(), false, false, false, "", "")
	}
	// If all went well, we shouldn't get here.
	return 1
}

// ConfigOverrides are used to implement completion on the -o flag.
type ConfigOverrides map[string]string

// Complete implements the flags.Completer interface.
func (overrides ConfigOverrides) Complete(match string) []flags.Completion {
	return core.DefaultConfiguration().Completions(match)
}

// Get an absolute path from a relative path.
func getAbsolutePath(path string, here string) string {
	if filepath.IsAbs(path) {
		return path
	}
	return filepath.Join(here, path)
}

// Used above as a convenience wrapper for query functions.
func runQuery(needFullParse bool, labels []core.BuildLabel, onSuccess func(state *core.BuildState)) int {
	if !needFullParse {
		opts.ParsePackageOnly = true
	}
	if len(labels) == 0 {
		labels = core.WholeGraph
	}
	if success, state := runBuild(labels, false, false, true); success {
		onSuccess(state)
		return 0
	}
	return 1
}

func doTest(targets []core.BuildLabel, surefireDir cli.Filepath, resultsFile cli.Filepath) (bool, *core.BuildState) {
	os.RemoveAll(string(surefireDir))
	os.RemoveAll(string(resultsFile))
	os.MkdirAll(string(surefireDir), core.DirPermissions)
	success, state := runBuild(targets, true, true, false)
	test.CopySurefireXMLFilesToDir(state, string(surefireDir))
	test.WriteResultsToFileOrDie(state.Graph, string(resultsFile), state.Config.Test.StoreTestOutputOnSuccess)
	return success, state
}

// prettyOutputs determines from input flags whether we should show 'pretty' output (ie. interactive).
func prettyOutput(interactiveOutput bool, plainOutput bool, verbosity cli.Verbosity) bool {
	if interactiveOutput && plainOutput {
		log.Fatal("Can't pass both --interactive_output and --plain_output")
	}
	return interactiveOutput || (!plainOutput && cli.StdErrIsATerminal && verbosity < 4)
}

// Please starts & runs the main build process through to its completion.
func Please(targets []core.BuildLabel, config *core.Configuration, shouldBuild, shouldTest bool) (bool, *core.BuildState) {
	if opts.BuildFlags.NumThreads > 0 {
		config.Please.NumThreads = opts.BuildFlags.NumThreads
		config.Parse.NumThreads = opts.BuildFlags.NumThreads
	}
	debug := !opts.Debug.Args.Target.IsEmpty()
	debugTests := opts.Test.Debug || opts.Cover.Debug
	if opts.BuildFlags.Config != "" {
		config.Build.Config = opts.BuildFlags.Config
	} else if debug || debugTests {
		config.Build.Config = "dbg"
	}
	state := core.NewBuildState(config)
	state.VerifyHashes = !opts.FeatureFlags.NoHashVerification
	// Only one of these two can be passed
	state.NumTestRuns = uint16(opts.Test.NumRuns)
	if opts.Cover.NumRuns > opts.Test.NumRuns {
		state.NumTestRuns = uint16(opts.Cover.NumRuns)
	}
	state.TestSequentially = opts.Test.Sequentially || opts.Cover.Sequentially // Similarly here.
	state.TestArgs = append(opts.Test.Args.Args, opts.Cover.Args.Args...)      // And here
	state.NeedCoverage = opts.Cover.active
	state.NeedBuild = shouldBuild
	state.NeedTests = shouldTest
	state.NeedRun = !opts.Run.Args.Target.IsEmpty() || len(opts.Run.Parallel.PositionalArgs.Targets) > 0 || len(opts.Run.Sequential.PositionalArgs.Targets) > 0 || !opts.Exec.Args.Target.IsEmpty() || opts.Tool.Args.Tool != "" || debug
	state.NeedHashesOnly = len(opts.Hash.Args.Targets) > 0
	if opts.Build.Prepare {
		log.Warningf("--prepare has been deprecated in favour of --shell and will be removed in v17.")
	}
	state.PrepareOnly = opts.Build.Prepare || opts.Build.Shell != "" || opts.Test.Shell != "" || opts.Cover.Shell != ""
	state.Watch = len(opts.Watch.Args.Targets) > 0
	state.CleanWorkdirs = !opts.FeatureFlags.KeepWorkdirs
	state.ForceRebuild = opts.Build.Rebuild || opts.Run.Rebuild
	state.ForceRerun = opts.Test.Rerun || opts.Cover.Rerun
	state.ShowTestOutput = opts.Test.ShowOutput || opts.Cover.ShowOutput
	state.DebugTests = debugTests
	state.ShowAllOutput = opts.OutputFlags.ShowAllOutput
	state.ParsePackageOnly = opts.ParsePackageOnly
	state.DownloadOutputs = (!opts.Build.NoDownload && !opts.Run.Remote && len(targets) > 0 && (!targets[0].IsAllSubpackages() || len(opts.BuildFlags.Include) > 0)) || opts.Build.Download
	state.SetIncludeAndExclude(opts.BuildFlags.Include, opts.BuildFlags.Exclude)
	if opts.BuildFlags.Arch.OS != "" {
		state.TargetArch = opts.BuildFlags.Arch
	}
	if debug {
		state.Debug = &core.Debug{
			Debugger: opts.Debug.Debugger,
			Port:     opts.Debug.Port,
		}
	}

	if state.DebugTests && len(targets) != 1 {
		log.Fatalf("-d/--debug flag can only be used with a single test target")
	}

	if opts.Run.InTempDir && opts.Run.WD != "" {
		log.Fatal("Can't use both --in_temp_dir and --wd at the same time")
	} else if opts.Run.InTempDir && opts.Run.InWD {
		log.Fatal("Can't use both --in_temp_dir and --in_wd at the same time")
	} else if opts.Run.WD != "" && opts.Run.InWD {
		log.Fatal("Can't use both --in_wd and --wd at the same time. --in_wd is deprecated in favour of --wd.")
	}

	runPlease(state, targets)
	if state.RemoteClient != nil && !opts.Run.Remote {
		defer state.RemoteClient.Disconnect()
	}
	return state.Successful(), state
}

func runPlease(state *core.BuildState, targets []core.BuildLabel) {
	// Every plz instance gets a shared repo lock which provides the following:
	// 1) Multiple plz instances can run concurrently.
	// 2) If another process tries to obtain an exclusive repo lock, it will have to wait until any existing repo locks are released in other processes.
	// This is useful for things like when plz tries to download and update itself.
	// 3) A new plz process will have to wait to acquire its shared repo lock, if there's already an existing process with an exclusive repo lock.
	core.AcquireSharedRepoLock()
	defer core.ReleaseRepoLock() // We can safely release the lock at this stage.

	core.StoreCurrentOperation()
	core.CheckXattrsSupported(state)

	detailedTests := state.NeedTests && (opts.Test.Detailed || opts.Cover.Detailed ||
		(len(targets) == 1 && !targets[0].IsAllTargets() &&
			!targets[0].IsAllSubpackages() && targets[0] != core.BuildLabelStdin))
	streamTests := opts.Test.StreamResults || opts.Cover.StreamResults
	shell := opts.Build.Shell != "" || opts.Test.Shell != "" || opts.Cover.Shell != ""
	shellRun := opts.Build.Shell == "run" || opts.Test.Shell == "run" || opts.Cover.Shell == "run"
	pretty := prettyOutput(opts.OutputFlags.InteractiveOutput, opts.OutputFlags.PlainOutput, opts.OutputFlags.Verbosity) && state.NeedBuild && !streamTests
	state.Cache = cache.NewCache(state)

	// Run the display
	state.Results() // important this is called now, don't ask...
	var wg sync.WaitGroup
	wg.Add(1)
	go func() {
		output.MonitorState(state, !pretty, detailedTests, streamTests, shell, shellRun, string(opts.OutputFlags.TraceFile))
		wg.Done()
	}()
	plz.Run(targets, opts.BuildFlags.PreTargets, state, config, state.TargetArch)
	wg.Wait()
}

// testTargets handles test targets which can be given in two formats; a list of targets or a single
// target with a list of trailing arguments.
// Alternatively they can be completely omitted in which case we test everything under the working dir.
// One can also pass a 'failed' flag which runs the failed tests from last time.
func testTargets(target core.BuildLabel, args []string, failed bool, resultsFile cli.Filepath) []core.BuildLabel {
	if failed {
		targets, args := test.LoadPreviousFailures(string(resultsFile))
		// Have to reset these - it doesn't matter which gets which.
		opts.Test.Args.Args = args
		opts.Cover.Args.Args = nil
		return targets
	} else if target.Name == "" {
		return core.InitialPackage()
	} else if len(args) > 0 && core.LooksLikeABuildLabel(args[0]) {
		opts.Cover.Args.Args = []string{}
		opts.Test.Args.Args = []string{}
		return append(core.ParseBuildLabels(args), target)
	}
	return []core.BuildLabel{target}
}

// readConfig reads the initial configuration files
func readConfig() *core.Configuration {
	cfg, err := core.ReadDefaultConfigFiles(opts.BuildFlags.Profile)
	if err != nil {
		log.Fatalf("Error reading config file: %s", err)
	} else if err := cfg.ApplyOverrides(opts.BuildFlags.Option); err != nil {
		log.Fatalf("Can't override requested config setting: %s", err)
	}
	if opts.FeatureFlags.HTTPProxy != "" {
		cfg.Build.HTTPProxy = opts.FeatureFlags.HTTPProxy
	}
	config = cfg
	return cfg
}

// Runs the actual build
// Which phases get run are controlled by shouldBuild and shouldTest.
func runBuild(targets []core.BuildLabel, shouldBuild, shouldTest, isQuery bool) (bool, *core.BuildState) {
	if !isQuery {
		opts.BuildFlags.Exclude = append(opts.BuildFlags.Exclude, "manual", "manual:"+core.OsArch)
	}
	if stat, _ := os.Stdin.Stat(); (stat.Mode()&os.ModeCharDevice) == 0 && !plz.ReadingStdin(targets) {
		if len(targets) == 0 {
			// Assume they want us to read from stdin since nothing else was given.
			targets = []core.BuildLabel{core.BuildLabelStdin}
		}
	}
	if len(targets) == 0 {
		targets = core.InitialPackage()
	}
	return Please(targets, config, shouldBuild, shouldTest)
}

var originalWorkingDirectory string

// readConfigAndSetRoot returns an error if we can't find a repo root
func readConfigAndSetRoot(forceUpdate bool) (*core.Configuration, error) {
	if core.FindRepoRoot() {
		return mustReadConfigAndSetRoot(forceUpdate), nil
	}
	return nil, fmt.Errorf("failed to locate repo root")
}

// mustReadConfigAndSetRoot reads the .plzconfig files and moves to the repo root.
func mustReadConfigAndSetRoot(forceUpdate bool) *core.Configuration {
	if opts.BuildFlags.RepoRoot == "" {
		log.Debug("Found repo root at %s", core.MustFindRepoRoot())
	} else {
		abs, err := filepath.Abs(string(opts.BuildFlags.RepoRoot))
		if err != nil {
			log.Fatalf("Cannot make --repo_root absolute: %s", err)
		}
		core.RepoRoot = abs
	}

	// Save the current working directory before moving to root
	wd, err := os.Getwd()
	if err != nil {
		log.Fatalf("%s", err)
	}
	originalWorkingDirectory = wd

	// Please always runs from the repo root, so move there now.
	if err := os.Chdir(core.RepoRoot); err != nil {
		log.Fatalf("%s", err)
	}
	// Reset this now we're at the repo root.
	if opts.OutputFlags.LogFile != "" {
		if !path.IsAbs(string(opts.OutputFlags.LogFile)) {
			opts.OutputFlags.LogFile = cli.Filepath(path.Join(core.RepoRoot, string(opts.OutputFlags.LogFile)))
		}
		cli.InitFileLogging(string(opts.OutputFlags.LogFile), opts.OutputFlags.LogFileLevel, opts.OutputFlags.LogAppend)
	}
	if opts.FeatureFlags.NoHashVerification {
		log.Warning("You've disabled hash verification; this is intended to help temporarily while modifying build targets. You shouldn't use this regularly.")
	}
	config := readConfig()
	// Now apply any flags that override this
	config.Profiling = opts.Profile != ""
	if opts.Update.Latest || opts.Update.LatestPrerelease {
		config.Please.Version.Unset()
	} else if opts.Update.Version.IsSet {
		config.Please.Version = opts.Update.Version
	}
	update.CheckAndUpdate(config, !opts.FeatureFlags.NoUpdate, forceUpdate, opts.Update.Force, !opts.Update.NoVerify, !opts.OutputFlags.PlainOutput, opts.Update.LatestPrerelease)
	return config
}

// handleCompletions handles shell completion. Typically it just prints to stdout but
// may do a little more if we think we need to handle aliases.
func handleCompletions(parser *flags.Parser, items []flags.Completion) {
	cli.InitLogging(cli.MinVerbosity) // Ensure this is quiet
	opts.FeatureFlags.NoUpdate = true // Ensure we don't try to update
	if len(items) > 0 && items[0].Description == "BuildLabel" {
		// Don't muck around with the config if we're predicting build labels.
		cli.PrintCompletions(items)
	} else if config := mustReadConfigAndSetRoot(false); config.AttachAliasFlags(parser) {
		// Run again without this registered as a completion handler
		parser.CompletionHandler = nil
		parser.ParseArgs(os.Args[1:])
	} else {
		cli.PrintCompletions(items)
	}
	// Regardless of what happened, always exit with 0 at this point.
	os.Exit(0)
}

// Capture aliases from config file and print to the help output
func additionalUsageInfo(parser *flags.Parser, wr io.Writer) {
	cli.InitLogging(cli.MinVerbosity)
	if config, err := readConfigAndSetRoot(false); err == nil {
		config.PrintAliases(wr)
	}
}

func getCompletions(qry string) (*query.CompletionPackages, []string) {
	binary := opts.Query.Completions.Cmd == "run"
	isTest := opts.Query.Completions.Cmd == "test" || opts.Query.Completions.Cmd == "cover"

	completions := query.CompletePackages(config, qry)

	if completions.PackageToParse != "" || completions.IsRoot {
		labelsToParse := []core.BuildLabel{{PackageName: completions.PackageToParse, Name: "all"}}
		if success, state := Please(labelsToParse, config, false, false); success {
			return completions, query.Completions(state.Graph, completions, binary, isTest, completions.Hidden)
		}
	}
	return completions, nil
}

func initBuild(args []string) string {
	if len(args) > 1 && (args[1] == "sandbox") {
		// Shortcut these as they're special commands used for please sandboxing
		// going through the normal init path would be too slow
		return args[1]
	}
	if _, present := os.LookupEnv("GO_FLAGS_COMPLETION"); present {
		cli.InitLogging(cli.MinVerbosity)
	}
	parser, extraArgs, flagsErr := cli.ParseFlags("Please", &opts, args, flags.PassDoubleDash, handleCompletions, additionalUsageInfo)
	// Note that we must leave flagsErr for later, because it may be affected by aliases.
	if opts.HelpFlags.Version {
		fmt.Printf("Please version %s\n", core.PleaseVersion)
		os.Exit(0) // Ignore other flags if --version was passed.
	} else if opts.HelpFlags.Help {
		parser.WriteHelp(os.Stderr)
		os.Exit(0)
	}
	if opts.OutputFlags.Colour {
		cli.ShowColouredOutput = true
	} else if opts.OutputFlags.NoColour {
		cli.ShowColouredOutput = false
	}
	if opts.OutputFlags.ShowAllOutput {
		opts.OutputFlags.PlainOutput = true
	}
	// Init logging, but don't do file output until we've chdir'd.
	cli.InitLogging(opts.OutputFlags.Verbosity)
	if _, err := maxprocs.Set(maxprocs.Logger(log.Info), maxprocs.Min(opts.BuildFlags.NumThreads)); err != nil {
		log.Error("Failed to set GOMAXPROCS: %s", err)
	}

	command := cli.ActiveCommand(parser.Command)
	if opts.Complete != "" {
		// Completion via PLZ_COMPLETE env var sidesteps other commands
		opts.Query.Completions.Cmd = command
		opts.Query.Completions.Args.Fragments = []string{opts.Complete}
		command = "query.completions"
	} else if command == "help" || command == "follow" || command == "init" || command == "config" || command == "tool" {
		// These commands don't use a config file, allowing them to be run outside a repo.
		if flagsErr != nil { // This error otherwise doesn't get checked until later.
			cli.ParseFlagsFromArgsOrDie("Please", &opts, os.Args, additionalUsageInfo)
		}
		config = core.DefaultConfiguration()
		os.Exit(buildFunctions[command]())
	} else if opts.OutputFlags.CompletionScript {
		fmt.Printf("%s\n", string(assets.PlzComplete))
		os.Exit(0)
	}
	// Read the config now
	config = mustReadConfigAndSetRoot(command == "update")
	if parser.Command.Active != nil && parser.Command.Active.Name == "query" {
		// Query commands don't need either of these set.
		opts.OutputFlags.PlainOutput = true
		config.Cache.DirClean = false
	}

	// Now we've read the config file, we may need to re-run the parser; the aliases in the config
	// can affect how we parse otherwise illegal flag combinations.
	if (flagsErr != nil || len(extraArgs) > 0) && command != "query.completions" {
		args := config.UpdateArgsWithAliases(os.Args)
		command = cli.ParseFlagsFromArgsOrDie("Please", &opts, args, additionalUsageInfo)
	}

	if opts.ProfilePort != 0 {
		go func() {
			log.Warning("%s", http.ListenAndServe(fmt.Sprintf("127.0.0.1:%d", opts.ProfilePort), nil))
		}()
	}
	return command
}

func unannotateLabels(als []core.AnnotatedOutputLabel) []core.BuildLabel {
	labels := make([]core.BuildLabel, len(als))
	for i, al := range als {
		labels[i] = al.BuildLabel
	}
	return labels
}

func writeGoTraceFile() {
	if err := runtime.StartTrace(); err != nil {
		log.Fatalf("failed to start trace: %v", err)
	}

	f, err := os.Create(opts.GoTraceFile)
	if err != nil {
		log.Fatalf("Failed to create trace file: %v", err)
	}
	defer f.Close()

	for {
		data := runtime.ReadTrace()
		if data == nil {
			return
		}
		if _, err := f.Write(data); err != nil {
			log.Fatalf("Failed to write trace data: %v", err)
		}
	}
}

// toExitCode returns an integer process exit code based on the outcome of a build.
// 0 -> success
// 1 -> general failure (and why is he reading my hard drive?)
// 2 -> a target failed to build
// 7 -> a test failed (this is 7 for compatibility)
func toExitCode(success bool, state *core.BuildState) int {
	if success {
		return 0
	} else if state == nil {
		return 1
	} else if state.BuildFailed {
		return 2
	} else if state.TestFailed {
		if opts.Test.FailingTestsOk || opts.Cover.FailingTestsOk {
			return 0
		}
		return 7
	}
	return 1
}

func execute(command string) int {
	if opts.Profile != "" {
		f, err := os.Create(opts.Profile)
		if err != nil {
			log.Fatalf("Failed to open profile file: %s", err)
		}
		if err := pprof.StartCPUProfile(f); err != nil {
			log.Fatalf("could not start profiler: %s", err)
		}
		defer f.Close()
		defer pprof.StopCPUProfile()
	}
	if opts.MemProfile != "" {
		f, err := os.Create(opts.MemProfile)
		if err != nil {
			log.Fatalf("Failed to open memory profile file: %s", err)
		}
		defer f.Close()
		defer pprof.WriteHeapProfile(f)
	}
	if opts.MutexProfile != "" {
		runtime.SetMutexProfileFraction(1)
		f, err := os.Create(opts.MutexProfile)
		if err != nil {
			log.Fatalf("Failed to open mutex profile file: %s", err)
		}
		defer f.Close()
		defer func() {
			pprof.Lookup("mutex").WriteTo(f, 0)
		}()
	}
	if opts.GoTraceFile != "" {
		go writeGoTraceFile()
		defer func() {
			runtime.StopTrace()
		}()
	}
	defer worker.StopAll()
	return buildFunctions[command]()
}

func main() {
	os.Exit(execute(initBuild(os.Args)))
}<|MERGE_RESOLUTION|>--- conflicted
+++ resolved
@@ -672,26 +672,15 @@
 			query.Deps(state, state.ExpandOriginalLabels(), opts.Query.Deps.Hidden, opts.Query.Deps.Level)
 		})
 	},
-<<<<<<< HEAD
 	"query.revdeps": func() int {
-		labels := utils.ReadStdinLabels(opts.Query.ReverseDeps.Args.Targets)
-=======
-	"revdeps": func() int {
 		labels := plz.ReadStdinLabels(opts.Query.ReverseDeps.Args.Targets)
->>>>>>> ad570f2d
 		return runQuery(true, append(labels, core.WholeGraph...), func(state *core.BuildState) {
 			query.ReverseDeps(state, state.ExpandLabels(labels), opts.Query.ReverseDeps.Level, opts.Query.ReverseDeps.Hidden)
 		})
 	},
-<<<<<<< HEAD
 	"query.somepath": func() int {
-		a := utils.ReadStdinLabels([]core.BuildLabel{opts.Query.SomePath.Args.Target1})
-		b := utils.ReadStdinLabels([]core.BuildLabel{opts.Query.SomePath.Args.Target2})
-=======
-	"somepath": func() int {
 		a := plz.ReadStdinLabels([]core.BuildLabel{opts.Query.SomePath.Args.Target1})
 		b := plz.ReadStdinLabels([]core.BuildLabel{opts.Query.SomePath.Args.Target2})
->>>>>>> ad570f2d
 		return runQuery(true, append(a, b...), func(state *core.BuildState) {
 			if err := query.SomePath(state.Graph, a, b, opts.Query.SomePath.Hidden); err != nil {
 				fmt.Printf("%s\n", err)

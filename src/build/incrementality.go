--- conflicted
+++ resolved
@@ -60,13 +60,8 @@
 			}
 		}
 	}
-<<<<<<< HEAD
-	// If the metadata file containing the std-out and additional outputs doesn't exist, and we need it, rebuild
-	if target.BuildCouldModifyTarget() && !fs.FileExists(targetBuildMetadataFileName(target)) {
-=======
 	// If the metadata file containing the std-out and additional outputs doesn't exist, rebuild
 	if !fs.FileExists(targetBuildMetadataFileName(target)) {
->>>>>>> 9e3fecd3
 		return true
 	}
 	oldHashes := readRuleHashFromXattrs(state, target, postBuild)
@@ -375,11 +370,7 @@
 			return err
 		}
 	}
-<<<<<<< HEAD
-	if target.BuildCouldModifyTarget() {
-=======
 	if fs.FileExists(targetBuildMetadataFileName(target)) {
->>>>>>> 9e3fecd3
 		return fs.RecordAttr(targetBuildMetadataFileName(target), hash, xattrName, state.XattrsSupported)
 	}
 	return nil
@@ -395,14 +386,8 @@
 	return path.Join(target.OutDir(), target.TargetBuildMetadataFileName())
 }
 
-<<<<<<< HEAD
-// For targets that have post-build functions, we have to store and retrieve the target's
-// output to feed to it
-func loadTargetMetadata(target *core.BuildTarget) (*core.BuildMetadata, error) {
-=======
 // LoadTargetMetadata retrieves the target metadata from a file in the output directory of this target
 func LoadTargetMetadata(target *core.BuildTarget) (*core.BuildMetadata, error) {
->>>>>>> 9e3fecd3
 	file, err := os.Open(targetBuildMetadataFileName(target))
 	if err != nil {
 		return nil, err
@@ -422,7 +407,6 @@
 	filename := targetBuildMetadataFileName(target)
 	if err := os.RemoveAll(filename); err != nil {
 		return fmt.Errorf("failed to remove existing %s build metadata file: %w", target.Label, err)
-<<<<<<< HEAD
 	}
 
 	mdFile, err := os.Create(filename)
@@ -436,21 +420,6 @@
 	if err := writer.Encode(md); err != nil {
 		return fmt.Errorf("failed to encode %s build metadata file: %w", target.Label, err)
 	}
-=======
-	}
-
-	mdFile, err := os.Create(filename)
-	if err != nil {
-		return fmt.Errorf("failed to create new %s build metadata file: %w", target.Label, err)
-	}
-
-	defer mdFile.Close()
-
-	writer := gob.NewEncoder(mdFile)
-	if err := writer.Encode(md); err != nil {
-		return fmt.Errorf("failed to encode %s build metadata file: %w", target.Label, err)
-	}
->>>>>>> 9e3fecd3
 	return nil
 }
 

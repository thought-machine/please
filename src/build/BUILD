--- conflicted
+++ resolved
@@ -1,13 +1,6 @@
 go_library(
     name = 'build',
-<<<<<<< HEAD
-    srcs = glob(['*.go'], excludes = [
-=======
-    srcs = glob(['*.go'], exclude = [
-        '*_stub.go',
->>>>>>> d0386de3
-        '*_test.go',
-    ]),
+    srcs = glob(['*.go'], exclude = ['*_test.go']),
     deps = [
         '//src/build/proto:worker',
         '//src/cache',

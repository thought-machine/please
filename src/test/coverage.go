// Code for parsing coverage output in various formats.

package test

import (
	"bytes"
	"encoding/json"
	"fmt"
	"github.com/thought-machine/please/src/fs"
	"io/ioutil"
	"os"
	"path/filepath"
	"strings"

	"github.com/thought-machine/please/src/cli"
	"github.com/thought-machine/please/src/core"
)

// Parses test coverage for a single target from its output file.
func parseTestCoverageFile(target *core.BuildTarget, outputFile string, run int) (*core.TestCoverage, error) {
	data, err := ioutil.ReadFile(outputFile)
	if err != nil && os.IsNotExist(err) {
		return core.NewTestCoverage(), nil // Tests aren't required to produce coverage files.
	} else if err != nil {
		return core.NewTestCoverage(), err
	}
	return parseTestCoverage(target, data, run)
}

// parseTestCoverage parses coverage from loaded data.
func parseTestCoverage(target *core.BuildTarget, data []byte, run int) (*core.TestCoverage, error) {
	coverage := core.NewTestCoverage()
	if len(data) == 0 {
		return coverage, fmt.Errorf("Empty coverage output")
	} else if looksLikeGoCoverageResults(data) {
		return coverage, parseGoCoverageResults(target, coverage, data)
	} else if looksLikeGcovCoverageResults(data) {
		return coverage, parseGcovCoverageResults(target, coverage, data)
	} else if looksLikeIstanbulCoverageResults(data) {
		return coverage, parseIstanbulCoverageResults(target, coverage, data, run)
	} else {
		return coverage, parseXMLCoverageResults(target, coverage, data)
	}
}

// AddOriginalTargetsToCoverage adds empty coverage entries for any files covered by the original
// query that we haven't discovered through tests to the overall report.
// The coverage reports only contain information about files that were covered during
// tests, so it's important that we identify anything with zero coverage here.
func AddOriginalTargetsToCoverage(state *core.BuildState, includeAllFiles bool) {
	recordedCoverage := state.Coverage
	state.Coverage = core.TestCoverage{Tests: recordedCoverage.Tests, Files: map[string][]core.LineCoverage{}}
	mergeCoverage(state, recordedCoverage, collectCoverageFiles(state, includeAllFiles))
}

// collectCoverageFiles collects all the coverage files for all original targets.
// It returns a map of filename to whether it should be considered or not (test targets
// and test only targets are not considered for coverage metrics).
func collectCoverageFiles(state *core.BuildState, includeAllFiles bool) map[string]bool {
	doneTargets := map[*core.BuildTarget]bool{}
	coverageFiles := map[string]bool{}
	for _, label := range state.ExpandAllOriginalLabels() {
		collectAllFiles(state, state.Graph.TargetOrDie(label), coverageFiles, includeAllFiles, true, doneTargets)
	}
	return coverageFiles
}

// collectAllFiles collects all the source files from a single target
func collectAllFiles(state *core.BuildState, target *core.BuildTarget, coverageFiles map[string]bool, includeAllFiles, deps bool, doneTargets map[*core.BuildTarget]bool) {
	if !doneTargets[target] {
		doneTargets[target] = true
		for _, path := range target.AllSourcePaths(state.Graph) {
			if hasCoverageExtension(state, path) {
				coverageFiles[path] = !target.IsTest() && !target.TestOnly // Skip test source files from actual coverage display
			}
		}
		if deps {
			for _, dep := range target.ExternalDependencies() {
				collectAllFiles(state, dep, coverageFiles, includeAllFiles, deps, doneTargets)
			}
		}
	}
}

// hasCoverageExtension returns true if the given filename has an extension that we consider as coverable.
func hasCoverageExtension(state *core.BuildState, filename string) bool {
	extension := filepath.Ext(filename)
	for _, ext := range state.Config.Cover.FileExtension {
		if ext == extension {
			return true
		}
	}
	return false
}

// mergeCoverage merges recorded coverage with the list of all existing files.
func mergeCoverage(state *core.BuildState, recordedCoverage core.TestCoverage, coverageFiles map[string]bool) {
	doneFiles := map[string]bool{}
	for file, coverage := range recordedCoverage.Files {
		if coverageFiles[file] {
			state.Coverage.Files[file] = coverage
			doneFiles[file] = true
		}
	}
	// For any files left over now, enter them in as 100% uncovered.
	// This is pessimistic but there's not much we can do at this point.
	for file, include := range coverageFiles {
		if include && !doneFiles[file] {
			s := make([]core.LineCoverage, countLines(file))
			if len(s) > 0 {
				for i := 0; i < len(s); i++ {
					s[i] = core.Uncovered
				}
				state.Coverage.Files[file] = s
			}
		}
	}
}

// countLines returns the number of lines in a file.
func countLines(path string) int {
	data, _ := ioutil.ReadFile(path)
	return bytes.Count(data, []byte{'\n'})
}

// WriteCoverageToFileOrDie writes the collected coverage data to a file in JSON format. Dies on failure.
func WriteCoverageToFileOrDie(coverage core.TestCoverage, filename string, incrementalStats *IncrementalStats) {
	out := jsonCoverage{Tests: map[string]map[string]string{}}
	allowedFiles := coverage.OrderedFiles()

	for label, coverage := range coverage.Tests {
		out.Tests[label.String()] = convertCoverage(coverage, allowedFiles)
	}

	out.Files = convertCoverage(coverage.Files, allowedFiles)
	out.Stats = getStats(coverage)
	out.Stats.Incremental = incrementalStats
	out.Stats.CoverageByDirectory = getDirectoryCoverage(coverage)
	if b, err := json.MarshalIndent(out, "", "    "); err != nil {
		log.Fatalf("Failed to encode json: %s", err)
	} else if err := ioutil.WriteFile(filename, b, 0644); err != nil {
		log.Fatalf("Failed to write coverage results to %s: %s", filename, err)
	}
}

// WriteXMLCoverageToFileOrDie writes the collected coverage data to a file in XML format. Dies on failure.
func WriteXMLCoverageToFileOrDie(sources []core.BuildLabel, coverage core.TestCoverage, filename string) {
	data := coverageResultToXML(sources, coverage)

	if err := ioutil.WriteFile(filename, data, 0644); err != nil {
		log.Fatalf("Failed to write coverage results to %s: %s", filename, err)
	}
}

// CountCoverage counts the number of lines covered and the total number coverable in a single file.
func CountCoverage(lines []core.LineCoverage) (int, int) {
	covered := 0
	total := 0
	for _, line := range lines {
		if line == core.Covered {
			total++
			covered++
		} else if line != core.NotExecutable {
			total++
		}
	}
	return covered, total
}

func getStats(coverage core.TestCoverage) stats {
	stats := stats{CoverageByFile: map[string]float32{}}
	totalLinesCovered := 0
	totalCoverableLines := 0
	for _, file := range coverage.OrderedFiles() {
		covered, total := CountCoverage(coverage.Files[file])
		totalLinesCovered += covered
		totalCoverableLines += total
		if total > 0 {
			stats.CoverageByFile[file] = 100.0 * float32(covered) / float32(total)
		}
	}
	if totalCoverableLines > 0 {
		stats.TotalCoverage = 100.0 * float32(totalLinesCovered) / float32(totalCoverableLines)
	}
	return stats
}

type lines struct {
	covered        int
	totalCoverable int
}

func (lns lines) getPercentage() float32 {
	if lns.totalCoverable == 0 {
		return 0.0
	}
	return 100.0 * float32(lns.covered) / float32(lns.totalCoverable)
}

func getDirectoryCoverage(coverage core.TestCoverage) map[string]float32 {
	dirCoverage := make(map[string]float32)
	linesByDir := make(map[string]*lines)

	for file, coverage := range coverage.Files {
		covered, total := CountCoverage(coverage)
		dirpath := filepath.Dir(file)

		if _, exists := linesByDir[dirpath]; exists {
			linesByDir[dirpath].covered += covered
			linesByDir[dirpath].totalCoverable += total
		} else {
			linesByDir[dirpath] = &lines{covered, total}
		}
		dirCoverage[dirpath] = linesByDir[dirpath].getPercentage()
	}

	return dirCoverage
}

func convertCoverage(in map[string][]core.LineCoverage, allowedFiles []string) map[string]string {
	ret := map[string]string{}
	for k, v := range in {
		if cli.ContainsString(k, allowedFiles) {
			ret[k] = core.TestCoverageString(v)
		}
	}
	return ret
}

// Used to prepare core.TestCoverage objects for JSON marshalling.
type jsonCoverage struct {
	Tests map[string]map[string]string `json:"tests"`
	Files map[string]string            `json:"files"`
	Stats stats                        `json:"stats"`
}

// stats is a struct describing summarised coverage stats.
type stats struct {
	TotalCoverage       float32            `json:"total_coverage"`
	CoverageByFile      map[string]float32 `json:"coverage_by_file"`
	CoverageByDirectory map[string]float32 `json:"coverage_by_directory"`
	Incremental         *IncrementalStats  `json:"incremental,omitempty"`
}

// IncrementalStats is a struct describing summarised stats for incremental coverage info.
type IncrementalStats struct {
	ModifiedFiles int     `json:"modified_files"`
	ModifiedLines int     `json:"modified_lines"`
	CoveredLines  int     `json:"covered_lines"`
	Percentage    float32 `json:"percentage"`
}

// RemoveFilesFromCoverage removes any files with extensions matching the given set from coverage.
func RemoveFilesFromCoverage(coverage core.TestCoverage, extensions []string, globs []string) {
	for _, files := range coverage.Tests {
		removeFilesFromCoverage(files, extensions)
		removeGlobsFromCoverage(files, globs)
	}
	removeFilesFromCoverage(coverage.Files, extensions)
	removeGlobsFromCoverage(coverage.Files, globs)
}

func removeFilesFromCoverage(files map[string][]core.LineCoverage, extensions []string) {
	for filename := range files {
		for _, ext := range extensions {
			if strings.HasSuffix(filename, ext) {
				delete(files, filename)
			}
		}
	}
}

<<<<<<< HEAD
func RemoveGlobsFromCoverage(coverage core.TestCoverage, globs []string) {
	for _, files := range coverage.Tests {
		removeGlobsFromCoverage(files, globs)
	}
	removeGlobsFromCoverage(coverage.Files, globs)
}

func removeGlobsFromCoverage(files map[string][]core.LineCoverage, globs []string) {
	for filename := range files {
		for _, glob := range globs {
			if ok, _ := filepath.Match(glob, filename); ok {
=======
func removeGlobsFromCoverage(files map[string][]core.LineCoverage, globs []string) {
	for filename := range files {
		for _, glob := range globs {
			if ok, _ := fs.Match(glob, filename); ok {
>>>>>>> 3d5c1ae7
				delete(files, filename)
			}
		}
	}
}

// CalculateIncrementalStats works out incremental coverage statistics based on a set of changed lines from files.
func CalculateIncrementalStats(state *core.BuildState, lines map[string][]int) *IncrementalStats {
	return calculateIncrementalStats(state, state.Coverage, lines, collectCoverageFiles(state, true))
}

func calculateIncrementalStats(state *core.BuildState, coverage core.TestCoverage, lines map[string][]int, files map[string]bool) *IncrementalStats {
	stats := &IncrementalStats{}
	for file, lines := range lines {
		// Include all files except those explicitly marked as test targets.
		if include, present := files[file]; include || !present {
			// Only include files that are marked as coverable types.
			if hasCoverageExtension(state, file) {
				stats.ModifiedFiles++
				if coverage, present := coverage.Files[file]; present {
					for _, line := range lines {
						if line-1 < len(coverage) { // -1 because they're 1-indexed.
							if c := coverage[line-1]; c == core.Covered {
								stats.ModifiedLines++
								stats.CoveredLines++
							} else if c == core.Uncovered || c == core.Unreachable {
								stats.ModifiedLines++
							} // Non-executable lines don't count here.
						}
					}
				} else {
					// Don't know anything about it, assume all lines are uncovered.
					stats.ModifiedLines += len(lines)
				}
			}
		}
	}
	if stats.ModifiedLines > 0 {
		stats.Percentage = 100.0 * float32(stats.CoveredLines) / float32(stats.ModifiedLines)
	}
	return stats
}<|MERGE_RESOLUTION|>--- conflicted
+++ resolved
@@ -6,11 +6,12 @@
 	"bytes"
 	"encoding/json"
 	"fmt"
-	"github.com/thought-machine/please/src/fs"
 	"io/ioutil"
 	"os"
 	"path/filepath"
 	"strings"
+
+	"github.com/thought-machine/please/src/fs"
 
 	"github.com/thought-machine/please/src/cli"
 	"github.com/thought-machine/please/src/core"
@@ -270,24 +271,10 @@
 	}
 }
 
-<<<<<<< HEAD
-func RemoveGlobsFromCoverage(coverage core.TestCoverage, globs []string) {
-	for _, files := range coverage.Tests {
-		removeGlobsFromCoverage(files, globs)
-	}
-	removeGlobsFromCoverage(coverage.Files, globs)
-}
-
-func removeGlobsFromCoverage(files map[string][]core.LineCoverage, globs []string) {
-	for filename := range files {
-		for _, glob := range globs {
-			if ok, _ := filepath.Match(glob, filename); ok {
-=======
 func removeGlobsFromCoverage(files map[string][]core.LineCoverage, globs []string) {
 	for filename := range files {
 		for _, glob := range globs {
 			if ok, _ := fs.Match(glob, filename); ok {
->>>>>>> 3d5c1ae7
 				delete(files, filename)
 			}
 		}

--- conflicted
+++ resolved
@@ -7,12 +7,7 @@
 	"github.com/peterebden/go-deferred-regex"
 )
 
-<<<<<<< HEAD
-var homeRex = regexp.MustCompile("(?:^|:)(~(?:[/:]|$))")
-=======
-var home = os.Getenv("HOME")
 var homeRex = deferredregex.DeferredRegex{Re: "(?:^|:)(~(?:[/:]|$))"}
->>>>>>> 2a56531b
 
 // ExpandHomePath expands all prefixes of ~ without a user specifier to $HOME.
 func ExpandHomePath(path string) string {

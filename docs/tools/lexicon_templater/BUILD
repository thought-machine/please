--- conflicted
+++ resolved
@@ -2,13 +2,8 @@
     name = "lexicon_templater",
     srcs = ["template_lexicon.go"],
     visibility = ["//docs/..."],
-<<<<<<< HEAD
     deps = [
-        "//third_party/go:cli-init",
+        "///third_party/go/github.com_peterebden_go-cli-init_v5//flags",
         "//docs/tools/lexicon_templater/rules",
     ],
-=======
-    deps = ["///third_party/go/github.com_peterebden_go-cli-init_v5//flags"],
-
->>>>>>> 98d1287f
 )
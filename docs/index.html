<<<<<<< HEAD
<p class="calibre white normal f3 tc">
  <span class="violet">Please</span> is a cross-language build system with an
  emphasis on high performance, portability, extensibility and correctness.
</p>

<div class="center mw7 tc">
  <a class="cyan no-underline" href="quickstart.html">Install Please</a> - <a href="/codelabs.html" class="cyan no-underline">Do the codelabs</a> - <a class="cyan no-underline" href="/config.html">Read the docs</a>
</div>

<div class="flex flex-column flex-row-l flex-wrap-l mt5">
  <section class="pt5 pr5-l w-50-l">
    <div class="mw7">
      <img class="h4" alt="" src="images/hexagon_r.png" />

      <h2 class="calibre-thin red normal f2 lh-title">
        Tests behave better in a sandbox
      </h2>
      <p class="white">
        Build steps are executed in their own tightly controlled hermetic
        environment. With access to only files and env variables that they have
        explicitly been given access to, builds have never been more correct!
        Please can take this a step further, utilising
        <a
                class="copy-link"
                href="https://en.wikipedia.org/wiki/Linux_namespaces"
                target="_blank"
                rel="noopener"
        >Linux namespaces</a
        >
        to sandbox the network and filesystem!
      </p>
    </div>
  </section>

  <section class="pt5 pr5-l w-50-l">
    <div class="mw7">
      <img class="h4 rotate-90" alt="" src="images/triangle_v.png" />

      <h2 class="calibre-thin violet normal f2 lh-title">
        And run faster with robust caching
      </h2>
      <p class="white">
        Built from the ground up with correct and reliable model for incremental
        builds, Please only builds what it needs to. Combined with the tightly
        controlled build environment, task parallelism, and distributed caching,
        this makes for a reliable and performant build system at scale. You worry
        about what to build, Please will worry about when, or indeed, if to build
        it!
      </p>
    </div>
  </section>

  <section class="pt5 pr5-l w-50-l">
    <div class="mw7">
      <img class="h4" alt="" src="images/square_g.png" />

      <h2 class="calibre-thin green normal f2 lh-title">
        The developer experience you deserve
      </h2>
      <p class="white">
        Build any target, or execute any test, all with the same familiar CLI!
        Please can even manage your toolchain; no more talking to IT to update to
        the next language version. Define aliases for common tasks leveraging
        Please auto-completions for the ultimate developer experience. Written in
        Go, Please provides all this power behind a snappy user experience with no
        runtime dependency.
      </p>
    </div>
  </section>

  <section class="pt5 pr5-l w-50-l">
    <div class="mw7">
      <img class="h4 rotate-45" alt="" src="images/square_y.png" />

      <h2 class="calibre-thin yellow normal f2 lh-title">
        Across any technology you choose
      </h2>
      <p class="white">
        With a powerful framework for automating every part of your build process,
        get started quickly with the built-in definitions, then expand on them
        crafting a truly holistic build process. Generate code, configurations,
        deployment manifests, or whatever your imagination conceives, while rest
        assured Please is handling correctness and performance no matter what you
        do.
      </p>
    </div>
  </section>

  <section class="pt5 pr5-l w-50-l">
    <div class="mw7">
      <img class="h4" alt="" src="images/circle_t.png" />

      <h2 class="calibre-thin turquoise normal f2 lh-title">
        Less incantation, more transparency
      </h2>
      <p class="white">
        Please isn't magic; it's built on a set of powerful core mechanisms that
        can be easily understood. By relying on these mechanisms rather than
        opaque abstractions, configuration is light weight, largely optional, and
        easily understood. There's no central workspace file that nobody truly
        owns with pages of configuration and incantation nobody truly understands.
      </p>
    </div>
  </section>

  <section class="pt5 pr5-l w-50-l">
    <div class="mw7">
      <img class="h4" alt="" src="images/triangle_p.png" />

      <h2 class="calibre-thin pink normal f2 lh-title">
        Designed with continuous integration in mind
      </h2>
      <p class="white">
        We've developed Please in tandem with our internal integration tools, so
        integrating with Please is a dream. Leveraging the build graph and git
        integrations, determine the minimal set of targets that have been affected
        between changes. Run the affected tests, then export artifacts with a
        single command. Leave it to Please to figure out what needs to be built
        and re-deploy only that which has changed!
      </p>
    </div>
  </section>
</div>
<!-- TODO(jpoole): write up about remote execution here once we're a bit happier with it -->
=======
<div id="main-content" role="main">
  <div class="center mw9 w-100 pb7-l min-vh-100">
    <div class="dn db-l mt4" aria-hidden="true">
      <div class="h5 relative">
        <img
                class="absolute"
                style="height: 16rem; transform: rotate(20deg); top: -12em; left: 3%;"
                alt=""
                src="/images/triangle_c.png"
        />
        <img
                class="absolute"
                style="height: 7em; transform: rotate(120deg); bottom: 5rem; left: 30%;"
                alt=""
                src="/images/circle_y.png"
        />
        <img
                class="absolute"
                style="height: 4rem; transform: rotate(-30deg); top: -5rem; right: 30%;"
                alt=""
                src="/images/square_g.png"
        />
        <img
                class="absolute"
                style="height: 7rem; transform: rotate(-80deg); top: -5rem; right: 5%;"
                alt=""
                src="/images/pentagon_r.png"
        />
      </div>
    </div>
    <div class="calibre white center tc">
        <h1 class="normal please-build mt0">please<span class="violet">.build</span></h1>
        <h2 class="f3 f2-l">Build things your way</h2>
        <p class="white normal f4">
            <span class="violet">Please</span> is a cross-language build system with an
            emphasis on high performance, extensibility and correctness
        </p>
    </div>
    <div class="w-70-l center cf mt5-l">
      <div class="fl w-25-l w-100 pr2 mt2 h3">
        <a class="turquoise db no-underline tc pa2 ba center mw5" href="#why">1. Why Please?</a>
      </div>
      <div class="fl w-25-l w-100 pr2 mt2 h3">
        <a class="turquoise db no-underline tc pa2 ba center mw5" href="quickstart.html">2. Install Please</a>
      </div>
      <div class="fl w-25-l w-100 pr2 mt2 h3">
        <a class="turquoise db no-underline tc pa2 ba center mw5" href="/codelabs.html">3. Do the codelabs</a>
      </div>
      <div class="fl w-25-l w-100 pr2 mt2 h3">
        <a class="turquoise db no-underline tc pa2 ba center mw5" href="/config.html">4. Read the docs</a>
      </div>
    </div>
  </div>
  <div id="why" class="bg-dark-gray pb6 pt4">
    <div class="w-100 mw9 center tc">
      <h1 class="calibre turquoise f1">Why Please?</h1>
      <div class="flex flex-column flex-row-l flex-wrap-l mt5">
        <section class="pt5 pl4-l w-25-l pa2">
          <div class="mw7">
            <img class="h3" alt="" src="images/hexagon_r.png" />

            <h2 class="calibre red normal f2 mt3">
              Build isolation
            </h2>
            <p class="white">
              Build steps are executed in their own tightly controlled hermetic
              environment. With access only to files and env variables that have been
              made explicitly available, builds have never been more correct!
            </p>
          </div>
        </section>

        <section class="pt5 w-25-l pa2">
          <div class="mw7">
            <img class="h3 rotate-90" alt="" src="images/triangle_v.png" />

            <h2 class="calibre violet normal f2 mt3">
              Blazing fast
            </h2>
            <p class="white">
              Built from the ground up with incrementallity in mind, Please only builds what it needs.
              Combined with task parallelism and distributed caching, this makes for an amazingly
              performant build system at scale.
            </p>
          </div>
        </section>

        <section class="pt5 w-25-l pa2">
          <div class="mw7">
            <img class="h3" alt="" src="images/square_g.png" />
            <h2 class="calibre green normal f2 mt3">
              Feels amazing to use
            </h2>
            <p class="white">
              Build and test any target, all with the same familiar CLI!
              Please can even manage and download your toolchain. Define aliases for
              common tasks leveraging Please auto-completions for the ultimate developer experience.
            </p>
          </div>
        </section>

        <section class="pt5 pr4-l w-25-l pa2">
          <div class="mw7">
            <img class="h3" alt="" src="images/circle_t.png" />

            <h2 class="calibre turquoise normal f2 mt3">
              For any technology
            </h2>
            <p class="white">
              With a powerful framework for automating every part of your build process, get started quickly with the
              built-in definitions, then expand on them crafting a truly holistic build process.
            </p>
          </div>
        </section>
      </div>
    </div>
  </div>
  <div class="bg-near-black">
    <section class="relative ph3 pv5 calibre tc mw9 w-100 center">
      <div class="relative dn db-l w-20-l" aria-hidden="true">
        <img
                class="absolute"
                style="height: 4rem; top: 6rem; left: -1rem;"
                alt=""
                src="/images/hexagon_r.png"
        />
      </div>
      <div class="dn db-l" aria-hidden="true">
        <img
                class="absolute"
                style="height: 12em; transform: rotate(160deg); top: -1rem; left: 20%;"
                alt=""
                src="/images/triangle_g.png"
        />
        <img
                class="absolute"
                style="height: 8em; right: 5%; bottom: -2rem;"
                alt=""
                src="/images/circle_y.png"
        />
      </div>
      <h2 class="mb4 silver f3 normal">
        <span class="white">Want Please?</span> Get started:
      </h2>
      <p class="f3">
        <a class="pv3 dib w-100 mw5 white no-underline ba bw1 b--turquoise br-pill" href="/quickstart.html"
        >Yes Please</a>
      </p>
    </section>
  </div>
</div>
>>>>>>> 85fa7311
<|MERGE_RESOLUTION|>--- conflicted
+++ resolved
@@ -1,129 +1,3 @@
-<<<<<<< HEAD
-<p class="calibre white normal f3 tc">
-  <span class="violet">Please</span> is a cross-language build system with an
-  emphasis on high performance, portability, extensibility and correctness.
-</p>
-
-<div class="center mw7 tc">
-  <a class="cyan no-underline" href="quickstart.html">Install Please</a> - <a href="/codelabs.html" class="cyan no-underline">Do the codelabs</a> - <a class="cyan no-underline" href="/config.html">Read the docs</a>
-</div>
-
-<div class="flex flex-column flex-row-l flex-wrap-l mt5">
-  <section class="pt5 pr5-l w-50-l">
-    <div class="mw7">
-      <img class="h4" alt="" src="images/hexagon_r.png" />
-
-      <h2 class="calibre-thin red normal f2 lh-title">
-        Tests behave better in a sandbox
-      </h2>
-      <p class="white">
-        Build steps are executed in their own tightly controlled hermetic
-        environment. With access to only files and env variables that they have
-        explicitly been given access to, builds have never been more correct!
-        Please can take this a step further, utilising
-        <a
-                class="copy-link"
-                href="https://en.wikipedia.org/wiki/Linux_namespaces"
-                target="_blank"
-                rel="noopener"
-        >Linux namespaces</a
-        >
-        to sandbox the network and filesystem!
-      </p>
-    </div>
-  </section>
-
-  <section class="pt5 pr5-l w-50-l">
-    <div class="mw7">
-      <img class="h4 rotate-90" alt="" src="images/triangle_v.png" />
-
-      <h2 class="calibre-thin violet normal f2 lh-title">
-        And run faster with robust caching
-      </h2>
-      <p class="white">
-        Built from the ground up with correct and reliable model for incremental
-        builds, Please only builds what it needs to. Combined with the tightly
-        controlled build environment, task parallelism, and distributed caching,
-        this makes for a reliable and performant build system at scale. You worry
-        about what to build, Please will worry about when, or indeed, if to build
-        it!
-      </p>
-    </div>
-  </section>
-
-  <section class="pt5 pr5-l w-50-l">
-    <div class="mw7">
-      <img class="h4" alt="" src="images/square_g.png" />
-
-      <h2 class="calibre-thin green normal f2 lh-title">
-        The developer experience you deserve
-      </h2>
-      <p class="white">
-        Build any target, or execute any test, all with the same familiar CLI!
-        Please can even manage your toolchain; no more talking to IT to update to
-        the next language version. Define aliases for common tasks leveraging
-        Please auto-completions for the ultimate developer experience. Written in
-        Go, Please provides all this power behind a snappy user experience with no
-        runtime dependency.
-      </p>
-    </div>
-  </section>
-
-  <section class="pt5 pr5-l w-50-l">
-    <div class="mw7">
-      <img class="h4 rotate-45" alt="" src="images/square_y.png" />
-
-      <h2 class="calibre-thin yellow normal f2 lh-title">
-        Across any technology you choose
-      </h2>
-      <p class="white">
-        With a powerful framework for automating every part of your build process,
-        get started quickly with the built-in definitions, then expand on them
-        crafting a truly holistic build process. Generate code, configurations,
-        deployment manifests, or whatever your imagination conceives, while rest
-        assured Please is handling correctness and performance no matter what you
-        do.
-      </p>
-    </div>
-  </section>
-
-  <section class="pt5 pr5-l w-50-l">
-    <div class="mw7">
-      <img class="h4" alt="" src="images/circle_t.png" />
-
-      <h2 class="calibre-thin turquoise normal f2 lh-title">
-        Less incantation, more transparency
-      </h2>
-      <p class="white">
-        Please isn't magic; it's built on a set of powerful core mechanisms that
-        can be easily understood. By relying on these mechanisms rather than
-        opaque abstractions, configuration is light weight, largely optional, and
-        easily understood. There's no central workspace file that nobody truly
-        owns with pages of configuration and incantation nobody truly understands.
-      </p>
-    </div>
-  </section>
-
-  <section class="pt5 pr5-l w-50-l">
-    <div class="mw7">
-      <img class="h4" alt="" src="images/triangle_p.png" />
-
-      <h2 class="calibre-thin pink normal f2 lh-title">
-        Designed with continuous integration in mind
-      </h2>
-      <p class="white">
-        We've developed Please in tandem with our internal integration tools, so
-        integrating with Please is a dream. Leveraging the build graph and git
-        integrations, determine the minimal set of targets that have been affected
-        between changes. Run the affected tests, then export artifacts with a
-        single command. Leave it to Please to figure out what needs to be built
-        and re-deploy only that which has changed!
-      </p>
-    </div>
-  </section>
-</div>
-<!-- TODO(jpoole): write up about remote execution here once we're a bit happier with it -->
-=======
 <div id="main-content" role="main">
   <div class="center mw9 w-100 pb7-l min-vh-100">
     <div class="dn db-l mt4" aria-hidden="true">
@@ -274,5 +148,4 @@
       </p>
     </section>
   </div>
-</div>
->>>>>>> 85fa7311
+</div>
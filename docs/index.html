--- conflicted
+++ resolved
@@ -48,7 +48,6 @@
         it!
       </p>
     </div>
-<<<<<<< HEAD
   </section>
 
   <section class="pt5 pr5-l w-50-l">
@@ -114,31 +113,11 @@
       <p class="white">
         We've developed Please in tandem with our internal integration tools, so
         integrating with Please is a dream. Leveraging the build graph and git
-        integrations, determine the minimal set of targets that have been effected
-        between changes. Run the effected tests, then export artifacts with a
+        integrations, determine the minimal set of targets that have been affected
+        between changes. Run the affected tests, then export artifacts with a
         single command. Leave it to Please to figure out what needs to be built
         and re-deploy only that which has changed!
       </p>
-=======
-    <div>
-        <div>
-            <img src="images/circle_t.png" class="smol">
-            <h2><span class="turquoise">Less incantation, more transparency</span></h2>
-            <p>Please isn't magic; it's built on a set of powerful core mechanisms that can be easily understood.
-                By relying on these mechanisms rather than opaque abstractions, configuration is light weight,
-                largely optional, and easily understood. There's no central workspace file that nobody truly owns with
-                pages of configuration and incantation nobody truly understands.</p>
-        </div>
-        <div>
-            <img src="images/triangle_p.png" class="smol">
-            <h2><span class="pink">Designed with continuous integration in mind</span></h2>
-            <p>We've developed Please in tandem with our internal integration tools, so integrating with Please is a
-                dream. Leveraging the build graph and git integrations, determine the minimal set of targets that have
-                been affected between changes. Run the affected tests, then export artifacts with a single command.
-                Leave it to Please to figure out what needs to be built and re-deploy only that which has changed!
-            </p>
-        </div>
->>>>>>> 58f40097
     </div>
   </section>
 </div>

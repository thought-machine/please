--- conflicted
+++ resolved
@@ -1,11 +1,7 @@
 <!DOCTYPE html>
 <meta charset="UTF-8">
 
-<<<<<<< HEAD
-<html lang="en">
-=======
 <html lang="en" {{ if eq .Filename "index.html" }} class="smooth-scroll" {{ end }}>
->>>>>>> 85fa7311
   <head>
     <meta charset="utf-8" />
     <meta name="viewport" content="width=device-width, initial-scale=1" />
@@ -55,25 +51,6 @@
   <body
     class="silver bg-raisin-black essential-pragmata-pro f5 lh-copy nested-list-reset"
   >
-<<<<<<< HEAD
-    <header class="pa3 flex items-start justify-between">
-      <a class="flex" href="/index.html"
-        ><img alt="please.build" src="/images/please_build_p.png"
-      /></a>
-      <button
-        id="menu-button"
-        class="white bg-transparent b--none f3 pointer dn-l"
-        aria-haspopup="true"
-        aria-controls="menu-list"
-      >
-        ☰
-      </button>
-    </header>
-
-    <a class="skip-to-content" href="#main-content">Skip to content</a>
-
-
-=======
     {{ if ne .Filename "index.html"}}
       <header class="cf pa3">
         <a class="flex no-underline f2-ns f3 white calibre fl" href="/index.html"
@@ -90,7 +67,6 @@
       </header>
     {{ end }}
     <a class="skip-to-content" href="#main-content">Skip to content</a>
->>>>>>> 85fa7311
     {{ if ne .Filename "index.html" }}
       <div class="flex-l">
         <nav id="menu-list" class="dn ph3 pb4 db-l w-20-l">
@@ -405,112 +381,13 @@
               />
             {{ end }}
             </div>
-<<<<<<< HEAD
-
-            <div id="main-content" role="main">
-            {{ .Contents }}
-            </div>
-=======
           </div>
           <div id="main-content" role="main">
             {{ .Contents }}
->>>>>>> 85fa7311
           </div>
         </div>
       </div>
     {{ else }}
-<<<<<<< HEAD
-      <div class="flex-l">
-        <div class="center mw9">
-          <div class="ph3 pb4">
-            <div class="dn db-l" aria-hidden="true">
-              <div class="h5 relative">
-                <img
-                        class="absolute"
-                        style="height: 16rem; transform: rotate(20deg); top: -12em; left: 3%;"
-                        alt=""
-                        src="/images/triangle_c.png"
-                />
-                <img
-                        class="absolute"
-                        style="height: 7em; transform: rotate(120deg); bottom: 0; left: 30%;"
-                        alt=""
-                        src="/images/circle_y.png"
-                />
-                <img
-                        class="absolute"
-                        style="height: 14rem; transform: rotate(140deg); right: 15%; bottom: -1rem;"
-                        alt=""
-                        src="/images/pentagon_v.png"
-                />
-                <img
-                        class="absolute"
-                        style="height: 4rem; transform: rotate(-30deg); top: -5rem; right: 30%;"
-                        alt=""
-                        src="/images/square_g.png"
-                />
-                <img
-                        class="absolute"
-                        style="height: 7rem; transform: rotate(-80deg); top: -5rem; right: 5%;"
-                        alt=""
-                        src="/images/pentagon_r.png"
-                />
-              </div>
-            </div>
-
-            <div id="main-content" role="main">
-              {{ .Contents }}
-            </div>
-          </div>
-        </div>
-      </div>
-      <div class="bg-near-black flex-l w-100">
-        <section class="relative ph3 pv5 calibre tc mw9 w-100 center">
-          <div class="relative dn db-l w-20-l" aria-hidden="true">
-              <img
-                      class="absolute"
-                      style="height: 4rem; top: 6rem; left: -1rem;"
-                      alt=""
-                      src="/images/hexagon_r.png"
-              />
-          </div>
-          <div class="dn db-l" aria-hidden="true">
-              <img
-                      class="absolute"
-                      style="height: 12em; transform: rotate(160deg); top: -1rem; left: 20%;"
-                      alt=""
-                      src="/images/triangle_g.png"
-              />
-              <img
-                      class="absolute"
-                      style="height: 8em; right: 5%; bottom: -2rem;"
-                      alt=""
-                      src="/images/circle_y.png"
-              />
-          </div>
-
-          <h2 class="mb4 silver f3 normal">
-              <span class="white">Want Please?</span> Get started:
-          </h2>
-          <p class="f3">
-              <a class="pv3 dib w-100 mw5 white no-underline ba bw1 b--turquoise br-pill" href="/quickstart.html"
-              >Yes Please</a>
-          </p>
-        </section>
-      </div>
-    {{ end }}
-    <footer class="pt5 flex {{if eq .Filename "index.html" }} center mw9 {{end}}">
-      <div class="dn db-l ph3-l pb4-l w-20-l" aria-hidden="true">
-        <img alt="" src="/images/lockup2.png" />
-      </div>
-      <div class="ph3 flex-l w-80-l mw8-l">
-        <div class="pb4 w-50-l">
-          <a href="/index.html"
-            ><img
-              alt="please.build"
-              src="/images/please_build_t.png"
-          /></a>
-=======
       {{ .Contents }}
     {{ end }}
     <footer class="pt5 flex {{if eq .Filename "index.html" }} center mw9 {{end}}">
@@ -522,7 +399,6 @@
           <a class="flex no-underline f2-ns f3 white calibre" href="/index.html"
             >please<span class="turquoise">.build</span></a
           >
->>>>>>> 85fa7311
           <ul>
             <li>
               <a
@@ -571,22 +447,13 @@
           </ul>
         </div>
         <div class="pb4 w-50-l">
-<<<<<<< HEAD
-          <a href="https://www.thoughtmachine.net"
-=======
           <a class="fr" href="https://www.thoughtmachine.net"
->>>>>>> 85fa7311
             ><img
               alt="Thought Machine"
               src="/images/thoughtmachine.png"
           /></a>
-<<<<<<< HEAD
-          <ul>
-            <li>© 2020 Thought Machine</li>
-=======
           <ul class="fr tr">
             <li>© 2021 Thought Machine</li>
->>>>>>> 85fa7311
             <li>
               A Creation of
               <a

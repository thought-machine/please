<<<<<<< HEAD
<!DOCTYPE html>

<html lang="en">
=======
<meta charset="UTF-8">
<html>
>>>>>>> 58f40097
  <head>
    <meta charset="utf-8" />
    <meta name="viewport" content="width=device-width, initial-scale=1" />
    <meta
      name="description"
      content="Please is a cross-language build system with an emphasis on high performance, portability, extensibility and correctness."
    />

    <title>{{ .Title }}</title>

    <link
      rel="apple-touch-icon"
      sizes="180x180"
      href="/favicon/apple-touch-icon.png"
    />
    <link
      rel="icon"
      type="image/png"
      sizes="32x32"
      href="/favicon/favicon-32x32.png"
    />
    <link
      rel="icon"
      type="image/png"
      sizes="16x16"
      href="/favicon/favicon-16x16.png"
    />
    <link rel="manifest" href="/favicon/site.webmanifest" />
    <link
      rel="mask-icon"
      href="/favicon/safari-pinned-tab.svg"
      color="#5bbad5"
    />
    <meta name="msapplication-TileColor" content="#da532c" />
    <meta name="theme-color" content="#ffffff" />

    <link rel="stylesheet" href="/tachyons-4.12.0.min.css" />
    {{ if eq .Filename "faq.html" }}
    <link rel="stylesheet" href="/asciinema-player.css" />
    <script src="/asciinema-player.js"></script>
    {{ end }}

    <link rel="stylesheet" href="/styles.css" />
    <script src="/action.js"></script>
    <script src="/tabs.js"></script>
  </head>
  <body
    class="silver bg-raisin-black essential-pragmata-pro f5 lh-copy nested-list-reset"
  >
    <header class="pa3 flex items-start justify-between">
      <a class="flex" href="/index.html"
        ><img alt="please.build" src="/images/please_build_p.png"
      /></a>
      <button
        id="menu-button"
        class="white bg-transparent b--none f3 pointer dn-l"
        aria-haspopup="true"
        aria-controls="menu-list"
      >
        ☰
      </button>
    </header>

    <a class="skip-to-content" href="#main-content">Skip to content</a>


    {{ if ne .Filename "index.html" }}
      <div class="flex-l">
        <nav id="menu-list" class="dn ph3 pb4 db-l w-20-l">
          <div class="dn mb4 tc sticky top-1 db-l" aria-hidden="true">
            <img id="nav-graphic" class="h4 rotate-270" alt="" src="/images/{{shape 2}}_v.png" />
          </div>

          <ul class="sticky top-1 ttu" role="menu">
            {{$isItemActive := matches .Filename "quickstart.html" "codelabs.html" "basics.html" "dependencies.html" "quickstart_dropoff.html"}}
            <li
                    class="mv2 {{boolOption $isItemActive "white before-dw-arrow" "violet before-rw-arrow hover-before-white"}}"
                    role="menuitem">
              <a
                      class="{{boolOption $isItemActive "white" "violet"}} no-underline"
                      href="/quickstart.html"
              >Getting Started</a
              >
              {{if $isItemActive}}
                <ul role="menu">
                  <li class="pl4" role="menuitem">
                    <a
                            class="{{isFilenameOption "quickstart.html" "white" "silver"}} no-underline"
                            href="/quickstart.html"
                    >Quick start</a
                    >
                  </li>
                  <li class="pl4" role="menuitem">
                    <a
                            class="{{isFilenameOption "codelabs.html" "white" "silver"}} no-underline"
                            href="/codelabs.html"
                    >Codelabs</a
                    >
                  </li>
                  <li class="pl4" role="menuitem">
                    <a
                            class="{{isFilenameOption "basics.html" "white" "silver"}} no-underline"
                            href="/basics.html"
                    >Basic concepts</a
                    >
                  </li>
                  <li class="pl4" role="menuitem">
                    <a
                            class="{{isFilenameOption "dependencies.html" "white" "silver"}} no-underline"
                            href="/dependencies.html"
                    >Third-party dependencies</a
                    >
                  </li>
                  <li class="pl4" role="menuitem">
                    <a
                            class="{{isFilenameOption "quickstart_dropoff.html" "white" "silver"}} no-underline"
                            href="/quickstart_dropoff.html"
                    >What's next?</a
                    >
                  </li>
                </ul>
              {{end}}
            </li>

            {{$isItemActive := matches .Filename "config.html" "commands.html" "remote_builds.html" "cross_compiling.html" "cache.html"}}
            <li
                    class="mv2 {{boolOption $isItemActive "white before-dw-arrow" "violet before-rw-arrow hover-before-white"}}"
                    role="menuitem">
              <a
                      class="{{boolOption $isItemActive "white" "violet"}} no-underline"
                      href="/config.html"
              >Documentation</a
              >
              <ul role="menu">
                <li class="pl4" role="menuitem">
                  <a
                          class="{{isFilenameOption "config.html" "white" "silver"}} no-underline"
                          href="/config.html"
                  >Config options</a
                  >
                </li>
                <li class="pl4" role="menuitem">
                  <a
                          class="{{isFilenameOption "commands.html" "white" "silver"}} no-underline"
                          href="/commands.html"
                  >Command line interface</a
                  >
                </li>
                <li class="pl4" role="menuitem">
                  <a
                          class="{{isFilenameOption "remote_builds.html" "white" "silver"}} no-underline"
                          href="/remote_builds.html"
                  >Remote builds</a
                  >
                </li>
                <li class="pl4" role="menuitem">
                  <a
                          class="{{isFilenameOption "cross_compiling.html" "white" "silver"}} no-underline"
                          href="/cross_compiling.html"
                  >Cross-compiling</a
                  >
                </li>
                <li class="pl4" role="menuitem">
                  <a
                          class="{{isFilenameOption "cache.html" "white" "silver"}} no-underline"
                          href="/cache.html">Caching</a
                  >
                </li>
              </ul>
            </li>

            {{$isItemActive := matches .Filename "language.html"}}
            <li
                    class="mv2 before-rw-arrow {{boolOption $isItemActive "white" "violet hover-before-white"}}"
                    role="menuitem">
              <a
                      class="{{boolOption $isItemActive "white" "violet"}} no-underline"
                      href="/language.html"
              >Build files</a
              >
            </li>

            {{$isItemActive := matches .Filename "lexicon.html"}}
            <li
                    class="mv2 {{boolOption $isItemActive "white before-dw-arrow" "violet before-rw-arrow hover-before-white"}}"
                    role="menuitem">
              <a
                      class="{{boolOption $isItemActive "white" "violet"}} no-underline"
                      href="/lexicon.html"
              >Built in rules &amp; languages</a
              >
              {{if $isItemActive}}
                <ul role="menu">
                  <li class="pl4" role="menuitem">
                    <a
                            class="silver no-underline"
                            href="/lexicon.html#python-builtins"
                    >Python builtins</a
                    >
                  </li>
                  <li class="pl4" role="menuitem">
                    <a
                            class="silver no-underline"
                            href="/lexicon.html#please-builtins"
                    >Please Builtins</a
                    >
                  </li>
                  <li class="pl4" role="menuitem">
                    <a
                            class="silver no-underline"
                            href="/lexicon.html#cc"
                    >C++ rules</a
                    >
                  </li>
                  <li class="pl4" role="menuitem">
                    <a
                            class="silver no-underline"
                            href="/lexicon.html#go"
                    >Go rules</a
                    >
                  </li>
                  <li class="pl4" role="menuitem">
                    <a
                            class="silver no-underline"
                            href="/lexicon.html#java"
                    >Java rules</a
                    >
                  </li>
                  <li class="pl4" role="menuitem">
                    <a
                            class="silver no-underline"
                            href="/lexicon.html#misc"
                    >Miscellaneous rules</a
                    >
                  </li>
                  <li class="pl4" role="menuitem">
                    <a
                            class="silver no-underline"
                            href="/lexicon.html#proto"
                    >Protobuf rules</a
                    >
                  </li>
                  <li class="pl4" role="menuitem">
                    <a
                            class="silver no-underline"
                            href="/lexicon.html#python"
                    >Python rules</a
                    >
                  </li>
                  <li class="pl4" role="menuitem">
                    <a
                            class="silver no-underline"
                            href="/lexicon.html#sh"
                    >Shell rules</a
                    >
                  </li>
                  <li class="pl4" role="menuitem">
                    <a
                            class="silver no-underline"
                            href="/lexicon.html#subrepo"
                    >Subrepo rules</a
                    >
                  </li>
                </ul>
              {{end}}
            </li>

            {{$isItemActive := matches .Filename "build_rules.html" "tests.html" "workers.html" "post_build.html" "require_provide.html"}}
            <li
                    class="mv2 {{boolOption $isItemActive "white before-dw-arrow" "violet before-rw-arrow hover-before-white"}}"
                    role="menuitem">
              <a
                      class="{{boolOption $isItemActive "white" "violet"}} no-underline"
                      href="/build_rules.html"
              >Advanced Topics &amp; Custom Rules</a
              >
              {{if $isItemActive}}
                <ul role="menu">
                  <li class="pl4" role="menuitem">
                    <a
                            class="{{isFilenameOption "build_rules.html" "white" "silver"}} no-underline"
                            href="/build_rules.html"
                    >Writing build rules</a
                    >
                  </li>
                  <li class="pl4" role="menuitem">
                    <a
                            class="{{isFilenameOption "tests.html" "white" "silver"}} no-underline"
                            href="/tests.html"
                    >Testing with Please</a
                    >
                  </li>
                  <li class="pl4" role="menuitem">
                    <a
                            class="{{isFilenameOption "workers.html" "white" "silver"}} no-underline"
                            href="/workers.html"
                    >Persistent workers</a
                    >
                  </li>
                  <li class="pl4" role="menuitem">
                    <a
                            class="{{isFilenameOption "post_build.html" "white" "silver"}} no-underline"
                            href="/post_build.html"
                    >Post-build functions</a
                    >
                  </li>
                  <li class="pl4" role="menuitem">
                    <a
                            class="{{isFilenameOption "require_provide.html" "white" "silver"}} no-underline"
                            href="/require_provide.html"
                    >Require & Provide</a
                    >
                  </li>
                </ul>
              {{ end }}
            </li>

            {{$isItemActive := matches .Filename "pleasings.html"}}
            <li
                    class="mv2 before-rw-arrow {{boolOption $isItemActive "white" "violet hover-before-white"}}"
                    role="menuitem">
              <a
                      class="{{boolOption $isItemActive "white" "violet"}} no-underline"
                      href="/pleasings.html"
              >Extra rules</a
              >
            </li>

            {{$isItemActive := matches .Filename "faq.html"}}
            <li
                    class="mv2 before-rw-arrow {{boolOption $isItemActive "white" "violet hover-before-white"}}"
                    role="menuitem">
              <a
                      class="{{boolOption $isItemActive "white" "violet"}} no-underline"
                      href="/faq.html"
              >FAQ</a
              >
            </li>

            <li
                    class="mv2 before-rw-arrow violet hover-before-white"
                    role="menuitem">
              <a
                      class="violet no-underline"
                      href="https://github.com/thought-machine/please"
                      target="_blank"
                      rel="noopener"
              >Browse the source</a
              >
            </li>

          </ul>
        </nav>
        <div class="ph3 pb4 w-80-l mw8-l">
          <div class="dn db-l" aria-hidden="true">
            <div class="h4 relative">
              <img
                class="absolute {{rotate 5}}"
                style="height: 10rem; top: -7rem; left: 20%;"
                alt=""
                src="/images/{{shape 4}}_{{colour 7}}.png"
              />
              <img
                class="absolute {{rotate 6}}"
                style="height: 8rem; top: 0; right: 20%;"
                alt=""
                src="/images/{{shape 5}}_{{colour 8}}.png"
              />
            </div>
            <div id="side-images" class="dn db-l" aria-hidden="true">
            <!-- prettier-ignore -->
            {{ range .SideImages }}
              <img
                class="absolute o-20 {{rotate .}}"
                style="height: {{random . 8 10}}rem; top: {{randomoffset . 0 50 100}}%; right: {{random . 2 4}}rem;"
                alt=""
                src="/images/{{shape .}}_{{colour .}}.png"
              />
            {{ end }}
            </div>

            <div id="main-content" role="main">
            {{ .Contents }}
            </div>
          </div>
        </div>
      </div>
    {{ else }}
      <div class="flex-l">
        <div class="center mw9">
          <div class="ph3 pb4">
            <div class="dn db-l" aria-hidden="true">
              <div class="h5 relative">
                <img
                        class="absolute"
                        style="height: 16rem; transform: rotate(20deg); top: -12em; left: 3%;"
                        alt=""
                        src="/images/triangle_c.png"
                />
                <img
                        class="absolute"
                        style="height: 7em; transform: rotate(120deg); bottom: 0; left: 30%;"
                        alt=""
                        src="/images/circle_y.png"
                />
                <img
                        class="absolute"
                        style="height: 14rem; transform: rotate(140deg); right: 15%; bottom: -1rem;"
                        alt=""
                        src="/images/pentagon_v.png"
                />
                <img
                        class="absolute"
                        style="height: 4rem; transform: rotate(-30deg); top: -5rem; right: 30%;"
                        alt=""
                        src="/images/square_g.png"
                />
                <img
                        class="absolute"
                        style="height: 7rem; transform: rotate(-80deg); top: -5rem; right: 5%;"
                        alt=""
                        src="/images/pentagon_r.png"
                />
              </div>
            </div>

            <div id="main-content" role="main">
              {{ .Contents }}
            </div>
          </div>
        </div>
      </div>
      <div class="bg-near-black flex-l w-100">
        <section class="relative ph3 pv5 calibre tc mw9 w-100 center">
          <div class="relative dn db-l w-20-l" aria-hidden="true">
              <img
                      class="absolute"
                      style="height: 4rem; top: 6rem; left: -1rem;"
                      alt=""
                      src="/images/hexagon_r.png"
              />
          </div>
          <div class="dn db-l" aria-hidden="true">
              <img
                      class="absolute"
                      style="height: 12em; transform: rotate(160deg); top: -1rem; left: 20%;"
                      alt=""
                      src="/images/triangle_g.png"
              />
              <img
                      class="absolute"
                      style="height: 8em; right: 5%; bottom: -2rem;"
                      alt=""
                      src="/images/circle_y.png"
              />
          </div>

          <h2 class="mb4 silver f3 normal">
              <span class="white">Want Please?</span> Get started:
          </h2>
          <p class="f3">
              <a class="pv3 dib w-100 mw5 white no-underline ba bw1 b--turquoise br-pill" href="/quickstart.html"
              >Yes Please</a>
          </p>
        </section>
      </div>
    {{ end }}
    <footer class="pt5 flex {{if eq .Filename "index.html" }} center mw9 {{end}}">
      <div class="dn db-l ph3-l pb4-l w-20-l" aria-hidden="true">
        <img alt="" src="/images/lockup2.png" />
      </div>
      <div class="ph3 flex-l w-80-l mw8-l">
        <div class="pb4 w-50-l">
          <a href="/index.html"
            ><img
              alt="please.build"
              src="/images/please_build_t.png"
          /></a>
          <ul>
            <li>
              <a
                class="white no-underline"
                href="https://github.com/thought-machine/please"
                target="_blank"
                rel="noopener"
                >GitHub</a
              >
            </li>
            <li>
              <a
                class="white no-underline"
                href="https://gitter.im/please-build/Lobby"
                target="_blank"
                rel="noopener"
                >Chat on Gitter</a
              >
            </li>
            <li>
              <a
                class="white no-underline"
                href="https://groups.google.com/forum/#!forum/please-build"
                target="_blank"
                rel="noopener"
                >Discussion group</a
              >
            </li>
          </ul>
          <ul>
            <li>
              <a
                class="white no-underline"
                href="/acknowledgements.html"
                >Acknowledgements</a
              >
            </li>
            <li>
              Documentation licensed under
              <a
                class="white no-underline"
                href="https://creativecommons.org/licenses/by/4.0/"
                >CC-BY-4.0</a
              >
            </li>
          </ul>
        </div>
        <div class="pb4 w-50-l">
          <a href="https://www.thoughtmachine.net"
            ><img
              alt="Thought Machine"
              src="/images/thoughtmachine.png"
          /></a>
          <ul>
            <li>© 2020 Thought Machine</li>
            <li>
              A Creation of
              <a
                class="white no-underline"
                href="https://www.thoughtmachine.net"
                target="_blank"
                rel="noopener"
                >Thought Machine</a
              >
            </li>
          </ul>
        </div>
      </div>
    </footer>
  </body>
</html><|MERGE_RESOLUTION|>--- conflicted
+++ resolved
@@ -1,11 +1,7 @@
-<<<<<<< HEAD
 <!DOCTYPE html>
+<meta charset="UTF-8">
 
 <html lang="en">
-=======
-<meta charset="UTF-8">
-<html>
->>>>>>> 58f40097
   <head>
     <meta charset="utf-8" />
     <meta name="viewport" content="width=device-width, initial-scale=1" />

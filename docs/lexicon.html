--- conflicted
+++ resolved
@@ -59,20 +59,12 @@
 
 <section class="mt4">
   <h2 class="title-2" id="python-builtins">
-<<<<<<< HEAD
-    Python builtins
-=======
     Python style builtins
->>>>>>> 85fa7311
   </h2>
 
   <p>
     The build language largely resembles Python. As such, following python
-<<<<<<< HEAD
-    inpired functions are available as builtins:
-=======
     inspired functions are available as builtins:
->>>>>>> 85fa7311
   </p>
 
   <ul class="bulleted-list">
@@ -236,8 +228,6 @@
         <code class="code">--plain_output</code> flag if intending to use this.
       </span>
     </li>
-<<<<<<< HEAD
-=======
     <li>
       <span>
         <code class="code"
@@ -249,7 +239,6 @@
         Supported version and constraint formats are listed on <a href="https://github.com/Masterminds/semver">this</a> site.
       </span>
     </li>
->>>>>>> 85fa7311
   </ul>
 
   <section class="mt4">
@@ -1102,8 +1091,6 @@
       </li>
     </ul>
   </section>
-<<<<<<< HEAD
-=======
 
   <section class="mt4">
     <h3 class="title-3" id="fail">
@@ -1116,7 +1103,6 @@
 
     <p>Use this where you might <code>raise</code> in Python.</p>
   </section>
->>>>>>> 85fa7311
 </section>
 
 <section class="mt4">
@@ -1168,11 +1154,8 @@
   {{ template "lexicon_entry.html" .Named "go_test" }}
   {{ template "lexicon_entry.html" .Named "cgo_test" }}
   {{ template "lexicon_entry.html" .Named "go_test_main" }}
-<<<<<<< HEAD
-=======
   {{ template "lexicon_entry.html" .Named "go_module" }}
   {{ template "lexicon_entry.html" .Named "go_mod_download" }}
->>>>>>> 85fa7311
   {{ template "lexicon_entry.html" .Named "go_get" }}
 </section>
 

--- conflicted
+++ resolved
@@ -14,11 +14,7 @@
       <span>by {{.Author}}</span>
     </div>
 
-<<<<<<< HEAD
-    <h2 class="calibre-thin normal f4 lh-title">{{.Title}}</h2>
-=======
     <h2 class="calibre normal f4 lh-title">{{.Title}}</h2>
->>>>>>> 85fa7311
 
     <p>{{.Description}}</p>
 

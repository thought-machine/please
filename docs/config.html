<h1 class="title-1">Please config file reference</h1>

<p>
  The root of a Please repo is identified by a .plzconfig file. This also has a
  number of options to control various parts of its behaviour which might be
  useful to tailor it to your environment.
</p>

<p>
  Please looks in several locations for these files and builds it up bit by bit.
  In order (from lowest priority to highest):
</p>

<ul class="bulleted-list">
  <li>
    <span><code class="code">/etc/please/plzconfig</code></span>
  </li>
  <li>
    <span><code class="code">~/.config/please/plzconfig</code></span>
  </li>
  <li>
    <span><code class="code">.plzconfig</code></span>
  </li>
  <li>
    <span
      ><code class="code">.plzconfig_&lt;arch&gt;</code> (e.g.
      .plzconfig_linux_amd64)</span
    >
  </li>
  <li>
    <span
      ><code class="code">.plzconfig.&lt;profile&gt;</code> (if the
      <code class="code">--profile</code> flag is passed)</span
    >
  </li>
  <li>
    <span><code class="code">.plzconfig.local</code></span>
  </li>
</ul>

<p>
  One would normally check in <code class="code">.plzconfig</code> (and
  arch-specific equivalents if needed).<br />
  <code class="code">/etc/please/plzconfig</code> is there to facilitate
  per-machine config in cases where the repo is often deleted - this is quite
  common in CI systems.<br />
  Finally you normally add <code class="code">.plzconfig.local</code> to
  .gitignore to allow people to override settings locally if needed.
</p>

<p>
  The file format is very similar to
  <a
    class="copy-link"
    href="https://git-scm.com/docs/git-config#_syntax"
    target="_blank"
    rel="noopener"
    >Git's config</a
  >; it's broken into sections by headers in square brackets, and each section
  contains <code class="code">option = value</code> pairs. Comments start with a
  semicolon.
</p>

<p>
  We'll list out the various options by section. The option names are all
  case-insensitive, the values are of course case sensitive (except in the case
  of boolean variables which accept various forms of
  <code class="code">true</code>, <code class="code">false</code>,
  <code class="code">yes</code>, <code class="code">no</code>, etc).<br />
  Various parameters can be repeated (they're noted as such below); this means
  passing them multiple times in their entirety, e.g.
</p>

<pre class="code-container">
  <!-- prettier-ignore -->
  <code>
    buildfilename = BUILD
    buildfilename = BUILD.plz
  </code>
</pre>

<p>Comma-separating on the same line won't generally work.</p>

<section class="mt4">
<<<<<<< HEAD
  <h2 id="please" class="title-2">
    [Please]
  </h2>
=======
  <h2 id="please" class="title-2">[Please]</h2>
>>>>>>> 85fa7311

  <ul class="bulleted-list">
    <li>
      <div>
        <h3 class="mt1 f6 lh-title">Version</h3>

        <p>
          Defines the version of plz that this repo is supposed to use
          currently. If it's not present or the version matches the currently
          running version no special action is taken; otherwise if
          <code class="code">SelfUpdate</code> is set Please will attempt to
          download an appropriate version, otherwise it will issue a warning and
          continue.
        </p>

        <p>
          Note that if this is not set, you can run
          <code class="code">plz update</code> to update to the latest version
          available on the server.
        </p>
      </div>
    </li>
    <li>
      <div>
        <h3 class="mt1 f6 lh-title">VersionChecksum</h3>

        <p>
          Defines a hex-encoded sha256 checksum that the downloaded version must
          match. Can be specified multiple times to support different
          architectures.
        </p>
      </div>
    </li>
    <li>
      <div>
        <h3 class="mt1 f6 lh-title">Location</h3>

        <p>
          Defines the directory Please is installed into.<br />
          Defaults to <code class="code">~/.please</code> but you might want it
          to be somewhere else if you're installing via another method.
        </p>
      </div>
    </li>
    <li>
      <div>
        <h3 class="mt1 f6 lh-title">
          SelfUpdate <span class="normal">(bool)</span>
        </h3>

        <p>
          Sets whether plz will attempt to update itself when the version set in
          the config file is different.
        </p>
      </div>
    </li>
    <li>
      <div>
        <h3 class="mt1 f6 lh-title">DownloadLocation</h3>

        <p>
          Defines the location to download Please from when self-updating.
          Defaults to the Please web server (<a
            class="copy-link"
            href="https://get.please.build"
            target="_blank"
            rel="noopener"
            >https://get.please.build</a
          >), but you can point it to some location of your own if you prefer to
          keep traffic within your network or use home-grown versions.
        </p>
      </div>
    </li>
    <li>
      <div>
        <h3 class="mt1 f6 lh-title">Nonce</h3>

        <p>
          This is an arbitrary string that is added to the hash of every build
          target. It provides a way to force a rebuild of everything when it's
          changed.<br />
          We will bump the default of this whenever we think it's required -
          although it's been a pretty long time now and we hope that'll
          continue.
        </p>
      </div>
    </li>
    <li>
      <div>
        <h3 class="mt1 f6 lh-title">
          NumThreads <span class="normal">(int)</span>
        </h3>

        <p>
          Number of parallel build operations to run.<br />
          Is overridden by the equivalent command-line flag, if that's passed.
          Defaults to the number of CPUs plus two.
        </p>
      </div>
    </li>
  </ul>
</section>

<section class="mt4">
  <h2 id="parse" class="title-2">[Parse]</h2>

  <ul class="bulleted-list">
    <li>
      <div>
        <h3 class="mt1 f6 lh-title">
          BuildFileName <span class="normal">(repeated string)</span>
        </h3>

        <p>
          Sets the names that Please uses for its build files. Defaults to
          <code class="code">BUILD</code>.<br />
          For clarity the documentation refers to them simply as BUILD files but
          you could reconfigure them here to be something else.<br />
          One case this can be particularly useful is in cases where you have a
          subdirectory named
          <code class="code">build</code> on a case-insensitive file system like
          HFS+.
        </p>
      </div>
    </li>
    <li>
      <div>
        <h3 class="mt1 f6 lh-title">
          BlacklistDirs <span class="normal">(repeated string)</span>
        </h3>

        <p>
          Directories to blacklist when recursively searching for BUILD files
          (e.g. when using <code class="code">plz build ...</code> or
          similar).<br />
          This is generally useful when you have large directories within your
          repo that don't need to be searched, especially things like
          <code class="code">node_modules</code> that have come from external
          package managers.
        </p>
      </div>
    </li>
    <li>
      <div>
        <h3 class="mt1 f6 lh-title">
          ExperimentalDir <span class="normal">(repeated string)</span>
        </h3>

        <p>
          Directory containing experimental code. This is subject to some extra
          restrictions:
        </p>

        <ul class="bulleted-list">
          <li>
            <span>
              Code in the experimental dir can override normal visibility
              constraints
            </span>
          </li>
          <li>
            <span>
              Code outside the experimental dir can never depend on code inside
              it
            </span>
          </li>
          <li>
            <span>Tests are excluded from general detection</span>
          </li>
        </ul>
      </div>
    </li>
    <li>
      <div>
        <h3 class="mt1 f6 lh-title">
          PreloadBuildDefs <span class="normal">(repeated string)</span>
        </h3>

        <p>
          Files to preload by the parser before loading any BUILD files.<br />
          Since this is done before the first package is parsed they must be
          files in the repository, they cannot be
          <code class="code">subinclude()</code> paths.
        </p>
      </div>
    </li>
<<<<<<< HEAD
=======
    <li>
      <div>
        <h3 class="mt1 f6 lh-title">
          PreloadSubincludes <span class="normal">(repeated string)</span>
        </h3>
        <p>
          Subinclude targets to preload by the parser before loading any BUILD files.<br/>
          Subincludes can be slow so it's recommended to use PreloadBuildDefs where possible.
        </p>
      </div>
    </li>
>>>>>>> 85fa7311
  </ul>
</section>

<section class="mt4">
<<<<<<< HEAD
  <h2 id="display" class="title-2">
    [Display]
  </h2>
=======
  <h2 id="display" class="title-2">[Display]</h2>
>>>>>>> 85fa7311

  <p>
    Contains options relating to display output. These have no impact on build
    output.
  </p>

  <ul class="bulleted-list">
    <li>
      <div>
        <h3 class="mt1 f6 lh-title">
          UpdateTitle <span class="normal">(bool)</span>
        </h3>

        <p>
          Whether to update the window title as things are built. This is off by
          default because while many Linux shells will reset it afterwards,
          others won't and it's not ideal for us to leave it messed up.
        </p>
      </div>
    </li>
    <li>
      <div>
        <h3 class="mt1 f6 lh-title">
          SystemStats <span class="normal">(bool)</span>
        </h3>

        <p>
          Whether or not to show basic system resource usage in the interactive
          display. Defaults to <code class="code">False</code>.
        </p>
      </div>
    </li>
    <li>
      <div>
        <h3 class="mt1 f6 lh-title">
          ColourScheme <span class="normal">(string)</span>
        </h3>

        <p>
          Shell colour scheme mode, dark or light. Adapts interactive display
          colours to the colour scheme mode. Defaults to
          <code class="code">dark</code>.
        </p>
      </div>
    </li>
  </ul>
</section>

<section class="mt4">
  <h2 id="build" class="title-2">[Build]</h2>

  <ul class="bulleted-list">
    <li>
      <div>
        <h3 class="mt1 f6 lh-title">Arch</h3>

        <p>Architecture to compile for. Defaults to the host architecture.</p>
      </div>
    </li>
    <li>
      <div>
        <h3 class="mt1 f6 lh-title">
          Timeout <span class="normal">(int)</span>
        </h3>

        <p>
          Timeout for build operations, in seconds. Defaults to 600 (ten
          minutes).
        </p>
      </div>
    </li>
    <li>
      <div>
        <h3 class="mt1 f6 lh-title">
          Path <span class="normal">(repeated string)</span>
        </h3>

        <p>
          The PATH variable that will be passed to the build processes.<br />
          Defaults to <code class="code">/usr/local/bin:/usr/bin:/bin</code> but
          of course can be modified if you need to get binaries from other
          locations.
        </p>
      </div>
    </li>
    <li>
      <div>
        <h3 class="mt1 f6 lh-title">Config</h3>

        <p>
          The build config to use when one is not chosen on the command line.
          Defaults to <code class="code">opt</code>.
        </p>
      </div>
    </li>
    <li>
      <div>
        <h3 class="mt1 f6 lh-title">FallbackConfig</h3>

        <p>
          The build config to use when one is chosen and a required target does
          not have one by the same name. Also defaults to
          <code class="code">opt</code>.
        </p>
      </div>
    </li>
    <li>
      <div>
        <h3 class="mt1 f6 lh-title">
          PassEnv <span class="normal">(repeated string)</span>
        </h3>

        <p>
          A list of environment variables to pass from the current environment
          to build rules. For example
          <code class="code">PassEnv = HTTP_PROXY</code>
          would copy your HTTP_PROXY environment variable to the build env for
          any rules.
        </p>
      </div>
    </li>
    <li>
      <div>
        <h3 class="mt1 f6 lh-title">
          PassUnsafeEnv <span class="normal">(repeated string)</span>
        </h3>

        <p>
          Similar to PassEnv. A list of environment variables to pass from the
          current environment to build rules. For example
          <code class="code">PassUnsafeEnv = HTTP_PROXY</code> would copy your
          HTTP_PROXY environment variable to the build env for any rules. Unlike
          PassEnv, environment variable values are not used to calculate build
          target hashes.
        </p>
      </div>
    </li>
    <li>
      <div>
        <h3 class="mt1 f6 lh-title">
          Sandbox <span class="normal">(bool)</span>
        </h3>

        <p>
<<<<<<< HEAD
          Activates sandboxing for individual build actions, which isolates them
          from network access, IPC and some aspects of the filesystem. Currently
          only works on Linux. Defaults to <code class="code">False</code>.
=======
          Activates sandboxing for build actions, which isolates them
          from network access, IPC and some aspects of the filesystem. Currently
          only works on Linux. Defaults to <code class="code">False</code>.<br />
          <span class="red">Deprecated from v16: use <a href="#sandbox">sandbox.build</a> instead.
>>>>>>> 85fa7311
        </p>
      </div>
    </li>
    <li>
      <div>
        <h3 class="mt1 f6 lh-title">Lang</h3>

        <p>
          Sets the language passed to build rules when building. This can be
          important for some tools (although hopefully not many) - we've mostly
          observed it with Sass. Defaults to
          <code class="code">en_GB.UTF-8</code>.
        </p>
      </div>
    </li>
<<<<<<< HEAD
=======
    <li>
      <div>
        <h3 class="mt1 f6 lh-title">LinkGeneratedSources</h3>

        <p>
          When set, Please will link generated sources back into the source tree. A
          <code>.gitignore</code> can be generated with
          <code>plz generate --update_gitignore .gitignore</code>. This can help with
          getting Please to work with IDEs and tooling.
        </p>
      </div>
    </li>
>>>>>>> 85fa7311
  </ul>
</section>

<section class="mt4">
<<<<<<< HEAD
  <h2 id="build-env" class="title-2">
    [BuildEnv]
  </h2>
=======
  <h2 id="build-env" class="title-2">[BuildEnv]</h2>
>>>>>>> 85fa7311

  <p>
    A set of extra environment variables to define for build rules. For example:
  </p>

  <pre class="code-container">
    <!-- prettier-ignore -->
    <code>
    [buildenv]
    secret-passphrase = 12345
    </code>
  </pre>

  <p>
    This would become SECRET_PASSPHRASE for any rules. These can be useful for
    passing secrets into custom rules; any variables containing SECRET or
    PASSWORD won't be logged.
  </p>
</section>

<section class="mt4">
<<<<<<< HEAD
  <h2 id="remote" class="title-2">
    [Remote]
  </h2>
=======
  <h2 id="sandbox" class="title-2">[Sandbox]</h2>
  <ul class="bulleted-list">
    <li>
      <div>
        <h3 class="mt1 f6 lh-title">
          Tool
        </h3>

        <p>
          The binary to use for sandboxing build/test actions. Typically this
          is <code>please_sandbox</code>, which currently only does anything on Linux.<br />
          It receives the program to execute and all its arguments in its <code>argv</code>,
          it is expected to do whatever it needs to then <code>exec</code> the real action.
        </p>
      </div>
    </li>
    <li>
      <div>
        <h3 class="mt1 f6 lh-title">
          Build <span class="normal">(bool)</span>
        </h3>

        <p>
          Activates sandboxing for build actions, which isolates them
          from network access, IPC and the repo-local filesystem. Currently
          only works on Linux. Defaults to <code class="code">False</code>.
        </p>
      </div>
    </li>
    <li>
      <div>
        <h3 class="mt1 f6 lh-title">
          Test <span class="normal">(bool)</span>
        </h3>

        <p>
          Activates sandboxing for test actions, which isolates them
          from network access, IPC and the repo-local filesystem. Currently
          only works on Linux. Defaults to <code class="code">False</code>.
        </p>
      </div>
    </li>
    <li>
      <div>
        <h3 class="mt1 f6 lh-title">
          Dir <span class="normal">(repeated string)</span>
        </h3>

        <p>
          Directories that the sandbox tool should mask (it's unspecified how, although mounting an
          empty filesystem over the top is the current implementation).<br />
          These are passed to the tool itself in the <code>SANDBOX_DIRS</code> env var as a comma-separated list.
        </p>
      </div>
    </li>
  </ul>
</section>

<section class="mt4">
  <h2 id="remote" class="title-2">[Remote]</h2>
>>>>>>> 85fa7311

  <p class="red">
    This whole section is still experimental; some settings may not work fully
    and as a whole it's subject to change. Proceed with caution!
  </p>

  <ul class="bulleted-list">
    <li>
      <div>
        <h3 class="mt1 f6 lh-title">URL</h3>

        <p>
          Sets the URL to communicate with the remote server on.<br />
          Typically this would look something like
          <code class="code">127.0.0.1:8989</code>, i.e. it is given without a
          protocol.
        </p>
      </div>
    </li>
    <li>
      <div>
        <h3 class="mt1 f6 lh-title">Instance</h3>

        <p>
          Defines the name of the remote instance to request. Depending on the
          server implementation or configuration this may be required; if so it
          must be set here to agree with it.
        </p>
      </div>
    </li>
    <li>
      <div>
        <h3 class="mt1 f6 lh-title">
          NumExecutors <span class="normal">(int)</span>
        </h3>

        <p>Defines the number of remote executors to use simultaneously.</p>
      </div>
    </li>
    <li>
      <div>
        <h3 class="mt1 f6 lh-title">Name</h3>

        <p>
          A name for this worker instance. This is informational only and
          attached to artifacts uploaded to remote storage to identify the
          original machine that created them.
        </p>
      </div>
    </li>
  </ul>
</section>

<section class="mt4">
  <h2 id="cache" class="title-2">[Cache]</h2>

  <ul class="bulleted-list">
    <li>
      <div>
        <h3 class="mt1 f6 lh-title">Dir</h3>

        <p>
          Sets the directory to use for the dir cache.<br />
          The default is <code class="code">.plz-cache</code>, if set to the
          empty string the dir cache will be disabled.
        </p>
      </div>
    </li>
    <li>
      <div>
        <h3 class="mt1 f6 lh-title">
          DirCacheHighWaterMark <span class="normal">(size)</span>
        </h3>

        <p>
          Starts cleaning the directory cache when it is over this number of
          bytes.<br />
          Can also be given with human-readable suffixes like 10G, 200MB etc.
          Defaults to <code class="code">10GiB</code>.
        </p>
      </div>
    </li>
    <li>
      <div>
        <h3 class="mt1 f6 lh-title">
          DirCacheLowWaterMark <span class="normal">(size)</span>
        </h3>

        <p>
          When cleaning the directory cache, it's reduced to at most this size.
          Defaults to <code class="code">8GiB</code>.
        </p>
      </div>
    </li>
    <li>
      <div>
        <h3 class="mt1 f6 lh-title">HttpUrl</h3>

        <p>
          Base URL of the HTTP cache.<br />
          Not set to anything by default which means the cache will be disabled.
        </p>
      </div>
    </li>
    <li>
      <div>
        <h3 class="mt1 f6 lh-title">
          HttpWriteable <span class="normal">(bool)</span>
        </h3>

        <p>
          If True this plz instance will write content back to the HTTP
          cache.<br />
          By default it runs in read-only mode.
        </p>
      </div>
    </li>
    <li>
      <div>
        <h3 class="mt1 f6 lh-title">
          HttpTimeout <span class="normal">(int)</span>
        </h3>

        <p>Timeout for operations contacting the HTTP cache, in seconds.</p>
      </div>
    </li>
    <li>
      <div>
        <h3 class="mt1 f6 lh-title">RcpUrl</h3>

        <p>
          Base URL of the RPC cache.<br />
          Not set to anything by default which means the cache will be disabled.
        </p>
      </div>
    </li>
    <li>
      <div>
        <h3 class="mt1 f6 lh-title">
          RpcWriteable <span class="normal">(bool)</span>
        </h3>

        <p>
          If True this plz instance will write content back to the RPC cache.<br />
          By default it runs in read-only mode.
        </p>
      </div>
    </li>
    <li>
      <div>
        <h3 class="mt1 f6 lh-title">
          RcpTimeout <span class="normal">(int)</span>
        </h3>

        <p>Timeout for operations contacting the RPC cache, in seconds.</p>
      </div>
    </li>
    <li>
      <div>
        <h3 class="mt1 f6 lh-title">
          RpcMaxMsgSize <span class="normal">(bytes)</span>
        </h3>

        <p>
          Maximum size of a single message that we'll send to the RPC server.<br />
          This should agree with the server's limit, if it's higher the
          artifacts will be rejected.<br />
          The value is given as a byte size so can be suffixed with M, GB, KiB,
          etc.
        </p>
      </div>
    </li>
  </ul>
</section>

<section class="mt4">
  <h2 id="test" class="title-2">[Test]</h2>

  <ul class="bulleted-list">
    <li>
      <div>
        <h3 class="mt1 f6 lh-title">
          Timeout <span class="normal">(int)</span>
        </h3>

        <p>
          Sets the default timeout length, in seconds, for any test that isn't
          explicitly given one. Defaults to 600 (10 minutes).
        </p>
      </div>
    </li>
    <li>
      <div>
        <h3 class="mt1 f6 lh-title">
          Sandbox <span class="normal">(bool)</span>
        </h3>

        <p>
<<<<<<< HEAD
          Activates sandboxing for individual tests, which isolates them from
          network access, IPC and some aspects of the filesystem. Currently only
          works on Linux. Defaults to <code class="code">False</code>.
=======
          Activates sandboxing for tests, which isolates them from
          network access, IPC and some aspects of the filesystem. Currently only
          works on Linux. Defaults to <code class="code">False</code>.
          <span class="red">Deprecated from v16: use <a href="#sandbox">sandbox.test</a> instead.
>>>>>>> 85fa7311
        </p>
      </div>
    </li>
    <li>
      <div>
        <h3 class="mt1 f6 lh-title">
          DisableCoverage <span class="normal">(repeated string)</span>
        </h3>

        <p>
          Disables coverage for tests that have any of these labels specified.
        </p>
      </div>
    </li>
    <li>
      <div>
        <h3 class="mt1 f6 lh-title">
          Upload <span class="normal">(string)</span>
        </h3>

        <p>
          URL to upload test results to. The request is a POST containing the
          results in XML format.
        </p>
      </div>
<<<<<<< HEAD
=======
      <div>
        <h3 class="mt1 f6 lh-title">
          UploadGzipped <span class="normal">(bool)</span>
        </h3>

        <p>
          True to use gzip compression when uploading test results. Disabled by default.
        </p>
      </div>
      <div>
        <h3 class="mt1 f6 lh-title">
          StoreTestOutputOnSuccess <span class="normal">(bool)</span>
        </h3>
        <p>
          True to store the standard output and standard error of successful test cases. Disabled by default.
        </p>
      </div>
>>>>>>> 85fa7311
    </li>
  </ul>
</section>

<section class="mt4">
  <h2 id="cover" class="title-2">[Cover]</h2>

  <ul class="bulleted-list">
    <li>
      <div>
        <h3 class="mt1 f6 lh-title">
          FileExtension <span class="normal">(repeated string)</span>
        </h3>

        <p>
          Extensions of files to consider for coverage.<br />
          Defaults to <code class="code">.go</code>,
          <code class="code">.py</code>, <code class="code">.java</code>,
          <code class="code">.js</code>, <code class="code">.cc</code>,
          <code class="code">.h</code>, and <code class="code">.c</code>.
        </p>
      </div>
    </li>
    <li>
      <div>
        <h3 class="mt1 f6 lh-title">
          ExcludeExtension <span class="normal">(repeated string)</span>
        </h3>

        <p>
          Extensions of files to exclude from coverage.<br />
          Typically this is for generated code; the default is to exclude
          protobuf extensions like
          <code class="code">.pb.go</code>, <code class="code">_pb2.py</code>.
          Defaults to <code class="code">.pb.go</code>,
          <code class="code">_pb2.py</code>, <code class="code">.pb.cc</code>,
          <code class="code">.pb.h</code>, <code class="code">_test.py</code>,
          <code class="code">_test.go</code>, <code class="code">_pb.go</code>,
          <code class="code">_bindata.go</code>, and
          <code class="code">_test_main.cc</code>.
        </p>
      </div>
    </li>
  </ul>
</section>

<section class="mt4">
  <h2 id="gc" class="title-2">[Gc]</h2>

  <p>Options relating to use of <code class="code">plz gc</code>.</p>

  <ul class="bulleted-list">
    <li>
      <div>
        <h3 class="mt1 f6 lh-title">
          Keep <span class="normal">(build label)</span>
        </h3>

        <p>
          Marks targets that gc should always keep. Can include meta-targets
          such as <code class="code">//test/...</code> and
          <code class="code">//docs:all</code>.
        </p>
      </div>
    </li>
    <li>
      <div>
        <h3 class="mt1 f6 lh-title">KeepLabel</h3>

        <p>
          Defines a target label to be kept; for example, if you set this to
          <code class="code">go</code>, no Go targets would ever be considered
          for deletion.
        </p>
      </div>
    </li>
  </ul>
</section>

<section class="mt4">
  <h2 id="go" class="title-2">[Go]</h2>

  <p>Properties that affect how the various Go build rules work.</p>

  <ul class="bulleted-list">
    <li>
      <div>
        <h3 class="mt1 f6 lh-title">ImportPath</h3>

        <p>
          String name of the canonical path of this repository.<br />
          This path is used as the prefix of the package name relative to this
          <code class="code">please</code> build directory.
          <code class="code">importpath</code> is commonly used to prepend
          <code class="code">github.com/myorg/myrepo</code> to a project's path.
        </p>
      </div>
    </li>
    <li>
      <div>
        <h3 class="mt1 f6 lh-title">GoPath</h3>

        <p>
          If set, will set the GOPATH environment variable appropriately during
          build actions.
        </p>
      </div>
    </li>
    <li>
      <div>
        <h3 class="mt1 f6 lh-title">GoTool</h3>

        <p>
          If set, the binary name to use to invoke Go &amp; its subtools with.
          Defaults to <code class="code">go</code>.
        </p>
      </div>
    </li>
    <li>
      <div>
        <h3 class="mt1 f6 lh-title">GoRoot</h3>

        <p>
          If set, will set the GOROOT environment variable appropriately during
          build actions.
        </p>
      </div>
    </li>
    <li>
      <div>
<<<<<<< HEAD
        <h3 class="mt1 f6 lh-title">TestTool</h3>

        <p>
          Sets the location of the <code class="code">please_go_test</code> tool
          that is used to template the test main for
          <code class="code">go_test</code> rules.
=======
        <h3 class="mt1 f6 lh-title">CgoCCTool</h3>

        <p>
          Sets the location of <code class="code">CC</code> while building
          <code class="code">cgo_library</code> and
          <code class="code">cgo_test</code> rules. Defaults to
          <code class="code">gcc</code>
>>>>>>> 85fa7311
        </p>
      </div>
    </li>
    <li>
      <div>
<<<<<<< HEAD
        <h3 class="mt1 f6 lh-title">CgoCCTool</h3>

        <p>
          Sets the location of <code class="code">CC</code> while building
          <code class="code">cgo_library</code> and
          <code class="code">cgo_test</code> rules. Defaults to
          <code class="code">gcc</code>
=======
        <h3 class="mt1 f6 lh-title">CgoEnabled</h3>

        <p>
          Sets CGO_ENABLED to "1" which is used by go tooling to toggle various
          cgo related features including setting the cgo build flag. Defaults to
          not being set, which will revert to the go default behavior. This is mostly
          relevant when cross-compiling. See
          <a href="https://golang.org/cmd/cgo/">cgo</a> for more information.
>>>>>>> 85fa7311
        </p>
      </div>
    </li>
    <li>
      <div>
        <h3 class="mt1 f6 lh-title">FilterTool</h3>

        <p>
          Sets the location of the
          <code class="code">please_go_filter</code> tool that is used to filter
          source files against build constraints.
        </p>
      </div>
    </li>
    <li>
      <div>
        <h3 class="mt1 f6 lh-title">
          DefaultStatic <span class="normal">(bool)</span>
        </h3>

        <p>
          Sets Go binaries to default to static linking. Note that enabling this
          may have negative consequences for some code, including Go's DNS
          lookup code in the net module.
        </p>
      </div>
    </li>
<<<<<<< HEAD
=======
    <li>
      <div>
        <h3 class="mt1 f6 lh-title">
          GoTestRootCompat <span class="normal">(bool)</span>
        </h3>

        <p>
          When enabled, Please will enter the package directory when running the test binary.
          It is useful when a test uses relative paths to files and
          remaining compatible with <code class="code">go test</code> is important.
        </p>
      </div>
    </li>
>>>>>>> 85fa7311
  </ul>
</section>

<section class="mt4">
<<<<<<< HEAD
  <h2 id="python" class="title-2">
    [Python]
  </h2>
=======
  <h2 id="python" class="title-2">[Python]</h2>
>>>>>>> 85fa7311

  <p>Properties that affect how the various Python build rules work.</p>

  <ul class="bulleted-list">
    <li>
      <div>
        <h3 class="mt1 f6 lh-title">PipTool</h3>

        <p>
          The tool that is invoked during
          <code class="code">pip_library</code> rules. Defaults to
          <code class="code">pip3</code>.
        </p>
      </div>
    </li>
    <li>
      <div>
        <h3 class="mt1 f6 lh-title">PexTool</h3>

        <p>
          The tool that's invoked to build pexes. Defaults to
          <code class="code">please_pex</code> in the install directory.
        </p>
      </div>
    </li>
    <li>
      <div>
        <h3 class="mt1 f6 lh-title">DefaultInterpreter</h3>

        <p>
          The interpreter used for <code class="code">python_binary</code> and
          <code class="code">python_test</code> rules when none is specified on
          the rule itself. Defaults to <code class="code">python3</code> but you
          could of course set it to <code class="code">pypy</code>.
        </p>
      </div>
    </li>
    <li>
      <div>
        <h3 class="mt1 f6 lh-title">TestRunner</h3>

        <p>
          The test runner used to discover &amp; run Python tests; one of
          <code class="code">unittest</code>,
          <code class="code">pytest</code> or <code class="code">behave</code>.
          Defaults to <code class="code">unittest</code>.
        </p>
      </div>
    </li>
    <li>
      <div>
        <h3 class="mt1 f6 lh-title">ModuleDir</h3>

        <p>
          Defines a directory containing modules from which they can be imported
          at the top level.<br />
          By default this is empty but by convention we define our
          <code class="code">pip_library</code> rules in
          <code class="code">third_party/python</code> and set this
          appropriately. Hence any of those third-party libraries that try
          something like <code class="code">import six</code> will have it work
          as they expect, even though it's actually in a different location
          within the .pex.
        </p>
      </div>
    </li>
    <li>
      <div>
        <h3 class="mt1 f6 lh-title">DefaultPipRepo</h3>

        <p>
          Defines a location for a pip repo to download wheels from.<br />
          By default <code class="code">pip_library</code> uses PyPI (although
          see below on that) but you may well want to use this define another
          location to upload your own wheels to.<br />
          Is overridden by the <code class="code">repo</code> argument to
          <code class="code">pip_library</code>.
        </p>
      </div>
    </li>
    <li>
      <div>
        <h3 class="mt1 f6 lh-title">WheelRepo</h3>

        <p>
          Defines a location for a remote repo that python_wheel rules will
          download from. See
          <a class="copy-link" href="/lexicon.html#python_wheel"
            >python_wheel</a
          >
          for more information.
        </p>
      </div>
    </li>
    <li>
      <div>
        <h3 class="mt1 f6 lh-title">
          UsePyPI <span class="normal">(bool)</span>
        </h3>

        <p>
          Whether or not to use PyPI for
          <code class="code">pip_library</code> rules or not. Defaults to
          <code class="code">True</code>, if you disable this you will
          presumably want to set DefaultPipRepo to use one of your own.<br />
          Is overridden by the <code class="code">use_pypi</code> argument to
          <code class="code">pip_library</code>.
        </p>
      </div>
    </li>
    <li>
      <div>
        <h3 class="mt1 f6 lh-title">
          WheelNameScheme <span class="normal">(string)</span>
        </h3>

        <p>
          Defines a custom templatized wheel naming scheme.<br />
          Templatized variables should be surrounded in curly braces within the
          scheme, and the available options are:
          <code class="code">url_base</code>,
          <code class="code">package_name</code>, and
          <code class="code">version</code>. The default search pattern is
          <code class="code"
            >{url_base}/{package_name}-{version}-${{OS}}-${{ARCH}}.whl</code
          >
          along with a few common variants.
        </p>
      </div>
    </li>
<<<<<<< HEAD
=======
    <li>
      <div>
        <h3 class="mt1 f6 lh-title">
          DisableVendorFlags <span class="normal">(bool)</span>
        </h3>

        <p>
          Disables injection of vendor specific flags for <code class="code">pip</code> while using
          <code class="code">pip_library</code>. The option can be useful if you are using
          something like <code class="code">Pyenv</code>, and the passing of additional
          flags or configuration that are vendor specific, e.g. <code class="code">--system</code>,
          breaks your build.
        </p>
      </div>
    </li>
>>>>>>> 85fa7311
  </ul>
</section>

<section class="mt4">
  <h2 id="java" class="title-2">[Java]</h2>

  <p>Properties that affect how the various Java build rules work.</p>

  <ul class="bulleted-list">
    <li>
      <div>
        <h3 class="mt1 f6 lh-title">JavacTool</h3>

        <p>
          Defines the tool used for the Java compiler. Defaults to
          <code class="code">javac</code>.
        </p>
      </div>
    </li>
    <li>
      <div>
        <h3 class="mt1 f6 lh-title">JlinkTool</h3>

        <p>
          Defines the tool used for the Java linker. Defaults to
          <code class="code">jlink</code>.
        </p>
      </div>
    </li>
    <li>
      <div>
        <h3 class="mt1 f6 lh-title">JavaHome</h3>

        <p>Defines the Java home folder.</p>
      </div>
    </li>
    <li>
      <div>
        <h3 class="mt1 f6 lh-title">JarTool</h3>

        <p>
          Defines the tool used to build a .jar. Defaults to
          <code class="code">jar</code>.
        </p>
      </div>
    </li>
    <li>
      <div>
        <h3 class="mt1 f6 lh-title">JarcatTool</h3>

        <p>
          Defines the tool used to concatenate .jar files which we use to build
          the output of <code class="code">java_binary</code> and
          <code class="code">java_test</code>.Defaults to
          <code class="code">jarcat</code> in the Please install directory.<br />
          Any resemblance to
          <a
            class="copy-link"
            href="http://4.bp.blogspot.com/_fzolLOGJOn0/TRkl9BFE_4I/AAAAAAAAEGQ/vxs9pwhDCVA/s1600/Cat-Packed.in.Glass.jpg"
            target="_blank"
            rel="noopener"
            >this</a
          >
          or
          <a
            class="copy-link"
            href="http://d104xtrw2rzoau.cloudfront.net/wp-content/uploads/2013/06/15806-cat_stuck_jar_27_8_2012.jpg"
            target="_blank"
            rel="noopener"
            >this</a
          >
          is purr-ly coincidental.
        </p>
      </div>
    </li>
    <li>
      <div>
        <h3 class="mt1 f6 lh-title">DefaultMavenRepo</h3>

        <p>Default location to load artifacts from in maven_jar rules.</p>
      </div>
    </li>
    <li>
      <div>
        <h3 class="mt1 f6 lh-title">JUnitRunner</h3>

        <p>
          Defines the .jar containing the JUnit runner. This is built into all
          <code class="code">java_test</code> rules since it's necessary to make
          JUnit do anything useful.<br />
          Defaults to <code class="code">junit_runner.jar</code> in the Please
          install directory.
        </p>
      </div>
    </li>
    <li>
      <div>
        <h3 class="mt1 f6 lh-title">DefaultTestPackage</h3>

        <p>
          The Java classpath to search for functions annotated with
          <code class="code">@Test</code>.
        </p>
      </div>
    </li>
    <li>
      <div>
        <h3 class="mt1 f6 lh-title">SourceLevel</h3>

        <p>The default Java source level when compiling. Defaults to 8.</p>
      </div>
    </li>
    <li>
      <div>
        <h3 class="mt1 f6 lh-title">
          TargetLevel <span class="normal">(int)</span>
        </h3>

        <p>The default Java bytecode level to target. Defaults to 8.</p>
      </div>
    </li>
    <li>
      <div>
        <h3 class="mt1 f6 lh-title">
          ReleaseLevel <span class="normal">(int)</span>
        </h3>

        <p>
          The default Java release level when compiling. SourceLevel and
          TargetLevel are ignored if this is set. Bear in mind that this flag is
          only supported in Java version 9+.
        </p>
      </div>
    </li>
  </ul>
</section>

<section class="mt4">
  <h2 id="cpp" class="title-2">[Cpp]</h2>

  <p>Properties that affect how the various C++ build rules work.</p>

  <ul class="bulleted-list">
    <li>
      <div>
        <h3 class="mt1 f6 lh-title">CCTool</h3>

        <p>
          The tool invoked to compile C code. Defaults to
          <code class="code">gcc</code> but you might want to set it to
          <code class="code">clang</code>, for example.
        </p>
      </div>
    </li>
    <li>
      <div>
        <h3 class="mt1 f6 lh-title">CppTool</h3>

        <p>
          The tool invoked to compile C++ code. Defaults to
          <code class="code">g++</code> but you might want to set it to
          <code class="code">clang++</code>, for example.
        </p>
      </div>
    </li>
    <li>
      <div>
        <h3 class="mt1 f6 lh-title">LdTool</h3>

        <p>
          The tool invoked to link object files. Defaults to
          <code class="code">ld</code> but you could also set it to
          <code class="code">gold</code>, for example.
        </p>
      </div>
    </li>
    <li>
      <div>
        <h3 class="mt1 f6 lh-title">ArTool</h3>

        <p>
          The tool invoked to archive static libraries. Defaults to
          <code class="code">ar</code>.
        </p>
      </div>
    </li>
    <li>
      <div>
        <h3 class="mt1 f6 lh-title">LinkWithLdTool</h3>

        <p>
          If true, instructs Please to use the tool set earlier in
          <code class="code">ldtool</code> to link binaries instead of
          <code class="code">cctool</code>.<br />
          This is an esoteric setting that most people don't want; a vanilla
          <code class="code">ld</code> will not perform all steps necessary here
          (you'll get lots of missing symbol messages from having no libc etc).
          Generally best to leave this disabled.
        </p>
      </div>
    </li>
    <li>
      <div>
        <h3 class="mt1 f6 lh-title">DefaultOptCflags</h3>

        <p>
          Compiler flags passed to all C rules during
          <code class="code">opt</code> builds; these are typically pretty basic
          things like what language standard you want to target, warning flags,
          etc.<br />
          Defaults to
          <code class="code">--std=c99 -O3 -DNDEBUG -Wall -Werror</code>
        </p>
      </div>
    </li>
    <li>
      <div>
        <h3 class="mt1 f6 lh-title">DefaultDbgCflags</h3>

        <p>
          Compiler rules passed to all C rules during
          <code class="code">dbg</code> builds.<br />
          Defaults to
          <code class="code">--std=c99 -g3 -DDEBUG -Wall -Werror</code>.
        </p>
      </div>
    </li>
    <li>
      <div>
        <h3 class="mt1 f6 lh-title">DefaultOptCppflags</h3>

        <p>
          Compiler flags passed to all C++ rules during
          <code class="code">opt</code> builds; these are typically pretty basic
          things like what language standard you want to target, warning flags,
          etc.<br />
          Defaults to
          <code class="code">--std=c++11 -O3 -DNDEBUG -Wall -Werror</code>
        </p>
      </div>
    </li>
    <li>
      <div>
        <h3 class="mt1 f6 lh-title">DefaultDbgCppflags</h3>

        <p>
          Compiler rules passed to all C++ rules during
          <code class="code">dbg</code> builds.<br />
          Defaults to
          <code class="code">--std=c++11 -g3 -DDEBUG -Wall -Werror</code>.
        </p>
      </div>
    </li>
    <li>
      <div>
        <h3 class="mt1 f6 lh-title">DefaultLdFlags</h3>

        <p>
          Linker flags passed to all C++ rules.<br />
          By default this is empty.
        </p>
      </div>
    </li>
    <li>
      <div>
        <h3 class="mt1 f6 lh-title">Coverage</h3>

        <p>
          If true (the default), coverage will be available for C and C++ build
          rules.<br />
          This is still a little experimental but should work for GCC. Right now
          it does
          <strong>not</strong> work for Clang (it likely will in Clang 4.0 which
          will likely support <code class="code">--fprofile-dir</code>) and so
          this can be useful to disable it.<br />
          It's also useful in some cases for CI systems etc if you'd prefer to
          avoid the overhead, since the tests have to be compiled with extra
          instrumentation and without optimisation.
        </p>
      </div>
    </li>
  </ul>
</section>

<section class="mt4">
  <h2 id="proto" class="title-2">[Proto]</h2>

  <p>
    Properties that affect how the <code class="code">proto_library</code> and
    <code class="code">grpc_library</code> rules work.
  </p>

  <p>
    As noted elsewhere, these rules are fairly complex and do a bunch of things
    internally, so they correspondingly have a lot of options here.
  </p>

  <p>
    Obviously the various gRPC-related properties only apply to
    <code class="code">grpc_library</code> rules, whereas
    <code class="code">proto_library</code> rules are affected by all of them.
  </p>

  <ul class="bulleted-list">
    <li>
      <div>
        <h3 class="mt1 f6 lh-title">ProtocTool</h3>

        <p>
          The binary invoked to compile .proto files. Defaults to
          <code class="code">protoc</code>.
        </p>
      </div>
    </li>
    <li>
      <div>
<<<<<<< HEAD
=======
        <h3 class="mt1 f6 lh-title">ProtocFlag</h3>

        <p>
          Flags to pass to all protoc invocations. This can be used to set the location of well known types. It is
          recommended to use <code>protoc_binary</code> which will manage the well known types for you, however you may
          set this to <code class="code">-I/usr/local/include</code> or similar to use the well known
          types from the host machine.
        </p>
      </div>
    </li>
    <li>
      <div>
>>>>>>> 85fa7311
        <h3 class="mt1 f6 lh-title">ProtocGoPlugin</h3>

        <p>
          The binary passed to protoc as a plugin to generate Go code. Defaults
          to <code class="code">protoc-gen-go</code>.<br />
          We've found this easier to manage with a
          <code class="code">go_get</code> rule instead though, so you can also
          pass a build label here. See the Please repo for an example.
        </p>
      </div>
    </li>
    <li>
      <div>
        <h3 class="mt1 f6 lh-title">GrpcPythonPlugin</h3>

        <p>
          The plugin invoked to compile Python code for
          <code class="code">grpc_library</code>.<br />
          Defaults to <code class="code">grpc_python_plugin</code>.
        </p>
      </div>
    </li>
    <li>
      <div>
        <h3 class="mt1 f6 lh-title">GrpcJavaPlugin</h3>

        <p>
          The plugin invoked to compile Java code for
          <code class="code">grpc_library</code>.<br />
          Defaults to <code class="code">protoc-gen-grpc-java</code>.
        </p>
      </div>
    </li>
    <li>
      <div>
        <h3 class="mt1 f6 lh-title">
          Language <span class="normal">(repeated string)</span>
        </h3>

        <p>
          Sets the default set of languages that proto rules are built for.<br />
          Chosen from the set of {<code class="code">cc</code>,
          <code class="code">java</code>, <code class="code">go</code>,
          <code class="code">py</code>}.<br />
          Defaults to multiple <code class="code">Language</code> lines, one
          line for each of the following values: <code class="code">cc</code>,
          <code class="code">py</code>, <code class="code">java</code>,
          <code class="code">go</code>, and <code class="code">js</code>.
        </p>
      </div>
    </li>
    <li>
      <div>
        <h3 class="mt1 f6 lh-title">PythonDep</h3>

        <p>
          An in-repo dependency that's applied to any Python targets built.
          Defaults to <code class="code">//third_party/python:protobuf</code>.
        </p>
      </div>
    </li>
    <li>
      <div>
        <h3 class="mt1 f6 lh-title">JavaDep</h3>

        <p>
          An in-repo dependency that's applied to any Java targets built.
          Defaults to <code class="code">//third_party/java:protobuf</code>.
        </p>
      </div>
    </li>
    <li>
      <div>
        <h3 class="mt1 f6 lh-title">GoDep</h3>

        <p>
          An in-repo dependency that's applied to any Go targets built. Defaults
          to <code class="code">//third_party/go:protobuf</code>.
        </p>
      </div>
    </li>
    <li>
      <div>
        <h3 class="mt1 f6 lh-title">PythonGrpcDep</h3>

        <p>
          An in-repo dependency that's applied to any Python gRPC targets built.
          Defaults to <code class="code">//third_party/python:grpc</code>.
        </p>
      </div>
    </li>
    <li>
      <div>
        <h3 class="mt1 f6 lh-title">JavaGrpcDep</h3>

        <p>
          An in-repo dependency that's applied to any Java gRPC targets built.
          Defaults to <code class="code">/third_party/java:grpc-all</code>.
        </p>
      </div>
    </li>
    <li>
      <div>
        <h3 class="mt1 f6 lh-title">GoGrpcDep</h3>

        <p>
          An in-repo dependency that's applied to any Go gRPC targets built.
          Defaults to <code class="code">//third_party/go:grpc</code>.
        </p>
      </div>
    </li>
  </ul>
</section>

<section class="mt4">
<<<<<<< HEAD
  <h2 id="licences" class="title-2">
    [Licences]
  </h2>
=======
  <h2 id="licences" class="title-2">[Licences]</h2>
>>>>>>> 85fa7311

  <p>
    Please has a limited ability to detect licences from third-party code. We
    obviously can't be 100% sure of these due to the complex nature of
    dependency management formats and the many, many different forms each
    licence can be described as. Hopefully though this should offer some help in
    cases where licences can be detected.
  </p>

  <ul class="bulleted-list">
    <li>
      <div>
        <h3 class="mt1 f6 lh-title">
          Accept <span class="normal">(repeated string)</span>
        </h3>

        <p>
          Licences that are accepted in this repository.<br />
          When this is empty licences are ignored. As soon as it's set any
          licence detected or assigned must be accepted explicitly here.<br />
          There's no fuzzy matching, so some package managers (especially PyPI
          and Maven, but shockingly not npm which rather nicely uses SPDX) will
          generate a lot of slightly different spellings of the same thing,
          which will all have to be accepted here. We'd rather that than trying
          to "cleverly" match them which might result in matching the wrong
          thing.
        </p>
      </div>
    </li>
    <li>
      <div>
        <h3 class="mt1 f6 lh-title">Reject</h3>

        <p>
          Licences that are explicitly rejected in this repository.<br />
          An astute observer will notice that this is not very different to just
          not adding it to the accept section, but it does have the advantage of
          explicitly documenting things that the team aren't allowed to use.
        </p>
      </div>
    </li>
  </ul>
</section>

<section class="mt4">
<<<<<<< HEAD
  <h2 id="build-config" class="title-2">
    [Buildconfig]
  </h2>
=======
  <h2 id="build-config" class="title-2">[Buildconfig]</h2>
>>>>>>> 85fa7311

  <p>
    This section lets you define arbitrary key-value pairs that can be consumed
    by custom build rules. For example:
  </p>

  <pre class="code-container">
    <!-- prettier-ignore -->
    <code>
    [buildconfig]
    rust-toolchain = //third_party/rust:toolchain
    </code>
  </pre>

  <p>
    The above can then be read in a .build_def or BUILD file as
    <code class="code">CONFIG.RUST_TOOLCHAIN</code>, i.e. they are upper-cased
    and hyphens are converted to underscores.
  </p>
</section>

<section class="mt4">
  <h2 id="alias" class="title-2">[Alias]</h2>

  <p>
    This section can be used to add custom commands to the plz cli. The section
    can be repeated multiple times to add many aliases. For example, an alias to
    run <code class="code">//deployment:deployer</code> with the form
    <code class="code">plz deploy prod --force //my:target</code> would look
    like this in the config:
  </p>

  <pre class="code-container">
    <!-- prettier-ignore -->
    <code>
    [alias "deploy"]
    cmd = run //deployment:deployer --
    subcommand = dev
    subcommand = prod
    subcommand = real prod
    flag = --force
    flag = -f
    positionallabels = true
    </code>
  </pre>

  <p>
    The subcommand, flags, and positionallabels values are optional. They aren't
    enforced in anyway but instead provide tab-completion through the standard
    Please completions. The <code class="code">positionallabels</code> field
    adds tab-completion for build labels to the alias which can be useful for
    those that operate on build targets.
  </p>

  <p>
    To enable Please completions, add this line to your
    <code class="code">.bashrc</code> or <code class="code">.zshrc</code>:
  </p>

  <pre class="code-container">
    <!-- prettier-ignore -->
    <code>
    source &lt;(plz --completion_script)
    </code>
  </pre>

  <p>
    Aliases for personal use can be added to your local (personal) please
    configuration i.e. <code class="code">.plzconfig.local</code>.
  </p>
</section>

<section class="mt4">
  <h2 id="bazel" class="title-2">[Bazel]</h2>

  <p>
    This section defines some settings to help with limited Bazel
    compatibility.<br />
    We don't aspire to be fully compatible and mimic all the semantics of their
    system, but we hope to ease migration and cross-testing by being able to
    parse simple repos.
  </p>

  <p>
    Currently the only attribute here is
    <code class="code">compatibility</code>, when that is enabled some aspects
    of the parser behave a little differently; some of the rule names and flags
    change, <code class="code">//visibility:public</code> is interpreted
    specially and WORKSPACE files are parsed to find external dependencies. The
    <a class="copy-link" href="/lexicon.html#glob"
      ><code class="code">glob</code></a
    >
    builtin also changes to include hidden files by default.
  </p>

  <p>
    There is a <code class="code">--bazel_compat</code> flag to
    <code class="code">plz init</code> which sets this on initialising a new
    repo.
  </p>

  <p>
    We don't have a separate setting for it, but switching this on will also
    allow limited Buck compatibility. Specifically
    <code class="code">include_defs</code> becomes available and the various C++
    rules gain <code class="code">cxx_</code> aliases.
  </p>
</section><|MERGE_RESOLUTION|>--- conflicted
+++ resolved
@@ -82,13 +82,7 @@
 <p>Comma-separating on the same line won't generally work.</p>
 
 <section class="mt4">
-<<<<<<< HEAD
-  <h2 id="please" class="title-2">
-    [Please]
-  </h2>
-=======
   <h2 id="please" class="title-2">[Please]</h2>
->>>>>>> 85fa7311
 
   <ul class="bulleted-list">
     <li>
@@ -275,8 +269,6 @@
         </p>
       </div>
     </li>
-<<<<<<< HEAD
-=======
     <li>
       <div>
         <h3 class="mt1 f6 lh-title">
@@ -288,18 +280,11 @@
         </p>
       </div>
     </li>
->>>>>>> 85fa7311
   </ul>
 </section>
 
 <section class="mt4">
-<<<<<<< HEAD
-  <h2 id="display" class="title-2">
-    [Display]
-  </h2>
-=======
   <h2 id="display" class="title-2">[Display]</h2>
->>>>>>> 85fa7311
 
   <p>
     Contains options relating to display output. These have no impact on build
@@ -444,16 +429,10 @@
         </h3>
 
         <p>
-<<<<<<< HEAD
-          Activates sandboxing for individual build actions, which isolates them
-          from network access, IPC and some aspects of the filesystem. Currently
-          only works on Linux. Defaults to <code class="code">False</code>.
-=======
           Activates sandboxing for build actions, which isolates them
           from network access, IPC and some aspects of the filesystem. Currently
           only works on Linux. Defaults to <code class="code">False</code>.<br />
           <span class="red">Deprecated from v16: use <a href="#sandbox">sandbox.build</a> instead.
->>>>>>> 85fa7311
         </p>
       </div>
     </li>
@@ -469,8 +448,6 @@
         </p>
       </div>
     </li>
-<<<<<<< HEAD
-=======
     <li>
       <div>
         <h3 class="mt1 f6 lh-title">LinkGeneratedSources</h3>
@@ -483,18 +460,11 @@
         </p>
       </div>
     </li>
->>>>>>> 85fa7311
   </ul>
 </section>
 
 <section class="mt4">
-<<<<<<< HEAD
-  <h2 id="build-env" class="title-2">
-    [BuildEnv]
-  </h2>
-=======
   <h2 id="build-env" class="title-2">[BuildEnv]</h2>
->>>>>>> 85fa7311
 
   <p>
     A set of extra environment variables to define for build rules. For example:
@@ -516,11 +486,6 @@
 </section>
 
 <section class="mt4">
-<<<<<<< HEAD
-  <h2 id="remote" class="title-2">
-    [Remote]
-  </h2>
-=======
   <h2 id="sandbox" class="title-2">[Sandbox]</h2>
   <ul class="bulleted-list">
     <li>
@@ -581,7 +546,6 @@
 
 <section class="mt4">
   <h2 id="remote" class="title-2">[Remote]</h2>
->>>>>>> 85fa7311
 
   <p class="red">
     This whole section is still experimental; some settings may not work fully
@@ -780,16 +744,10 @@
         </h3>
 
         <p>
-<<<<<<< HEAD
-          Activates sandboxing for individual tests, which isolates them from
-          network access, IPC and some aspects of the filesystem. Currently only
-          works on Linux. Defaults to <code class="code">False</code>.
-=======
           Activates sandboxing for tests, which isolates them from
           network access, IPC and some aspects of the filesystem. Currently only
           works on Linux. Defaults to <code class="code">False</code>.
           <span class="red">Deprecated from v16: use <a href="#sandbox">sandbox.test</a> instead.
->>>>>>> 85fa7311
         </p>
       </div>
     </li>
@@ -815,8 +773,6 @@
           results in XML format.
         </p>
       </div>
-<<<<<<< HEAD
-=======
       <div>
         <h3 class="mt1 f6 lh-title">
           UploadGzipped <span class="normal">(bool)</span>
@@ -834,7 +790,6 @@
           True to store the standard output and standard error of successful test cases. Disabled by default.
         </p>
       </div>
->>>>>>> 85fa7311
     </li>
   </ul>
 </section>
@@ -965,14 +920,6 @@
     </li>
     <li>
       <div>
-<<<<<<< HEAD
-        <h3 class="mt1 f6 lh-title">TestTool</h3>
-
-        <p>
-          Sets the location of the <code class="code">please_go_test</code> tool
-          that is used to template the test main for
-          <code class="code">go_test</code> rules.
-=======
         <h3 class="mt1 f6 lh-title">CgoCCTool</h3>
 
         <p>
@@ -980,21 +927,11 @@
           <code class="code">cgo_library</code> and
           <code class="code">cgo_test</code> rules. Defaults to
           <code class="code">gcc</code>
->>>>>>> 85fa7311
-        </p>
-      </div>
-    </li>
-    <li>
-      <div>
-<<<<<<< HEAD
-        <h3 class="mt1 f6 lh-title">CgoCCTool</h3>
-
-        <p>
-          Sets the location of <code class="code">CC</code> while building
-          <code class="code">cgo_library</code> and
-          <code class="code">cgo_test</code> rules. Defaults to
-          <code class="code">gcc</code>
-=======
+        </p>
+      </div>
+    </li>
+    <li>
+      <div>
         <h3 class="mt1 f6 lh-title">CgoEnabled</h3>
 
         <p>
@@ -1003,7 +940,6 @@
           not being set, which will revert to the go default behavior. This is mostly
           relevant when cross-compiling. See
           <a href="https://golang.org/cmd/cgo/">cgo</a> for more information.
->>>>>>> 85fa7311
         </p>
       </div>
     </li>
@@ -1031,8 +967,6 @@
         </p>
       </div>
     </li>
-<<<<<<< HEAD
-=======
     <li>
       <div>
         <h3 class="mt1 f6 lh-title">
@@ -1046,18 +980,11 @@
         </p>
       </div>
     </li>
->>>>>>> 85fa7311
   </ul>
 </section>
 
 <section class="mt4">
-<<<<<<< HEAD
-  <h2 id="python" class="title-2">
-    [Python]
-  </h2>
-=======
   <h2 id="python" class="title-2">[Python]</h2>
->>>>>>> 85fa7311
 
   <p>Properties that affect how the various Python build rules work.</p>
 
@@ -1188,8 +1115,6 @@
         </p>
       </div>
     </li>
-<<<<<<< HEAD
-=======
     <li>
       <div>
         <h3 class="mt1 f6 lh-title">
@@ -1205,7 +1130,6 @@
         </p>
       </div>
     </li>
->>>>>>> 85fa7311
   </ul>
 </section>
 
@@ -1522,8 +1446,6 @@
     </li>
     <li>
       <div>
-<<<<<<< HEAD
-=======
         <h3 class="mt1 f6 lh-title">ProtocFlag</h3>
 
         <p>
@@ -1536,7 +1458,6 @@
     </li>
     <li>
       <div>
->>>>>>> 85fa7311
         <h3 class="mt1 f6 lh-title">ProtocGoPlugin</h3>
 
         <p>
@@ -1652,13 +1573,7 @@
 </section>
 
 <section class="mt4">
-<<<<<<< HEAD
-  <h2 id="licences" class="title-2">
-    [Licences]
-  </h2>
-=======
   <h2 id="licences" class="title-2">[Licences]</h2>
->>>>>>> 85fa7311
 
   <p>
     Please has a limited ability to detect licences from third-party code. We
@@ -1704,13 +1619,7 @@
 </section>
 
 <section class="mt4">
-<<<<<<< HEAD
-  <h2 id="build-config" class="title-2">
-    [Buildconfig]
-  </h2>
-=======
   <h2 id="build-config" class="title-2">[Buildconfig]</h2>
->>>>>>> 85fa7311
 
   <p>
     This section lets you define arbitrary key-value pairs that can be consumed

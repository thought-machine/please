--- conflicted
+++ resolved
@@ -82,9 +82,7 @@
 <p>Comma-separating on the same line won't generally work.</p>
 
 <section class="mt4">
-  <h2 id="please" class="title-2">
-    [Please]
-  </h2>
+  <h2 id="please" class="title-2">[Please]</h2>
 
   <ul class="bulleted-list">
     <li>
@@ -275,9 +273,7 @@
 </section>
 
 <section class="mt4">
-  <h2 id="display" class="title-2">
-    [Display]
-  </h2>
+  <h2 id="display" class="title-2">[Display]</h2>
 
   <p>
     Contains options relating to display output. These have no impact on build
@@ -444,9 +440,7 @@
 </section>
 
 <section class="mt4">
-  <h2 id="build-env" class="title-2">
-    [BuildEnv]
-  </h2>
+  <h2 id="build-env" class="title-2">[BuildEnv]</h2>
 
   <p>
     A set of extra environment variables to define for build rules. For example:
@@ -457,428 +451,6 @@
     <code>
     [buildenv]
     secret-passphrase = 12345
-<<<<<<< HEAD
-    </code></pre>
-
-    This would become SECRET_PASSPHRASE for any rules. These can be useful for passing
-    secrets into custom rules; any variables containing SECRET or PASSWORD won't be logged.
-    </p>
-
-    <h3><a name="remote">[Remote]</a></h3>
-
-    <p class="experimental">This whole section is still experimental; some settings may not
-      work fully and as a whole it's subject to change. Proceed with caution!</p>
-
-    <ul>
-      <li><b>URL</b><br/>
-        Sets the URL to communicate with the remote server on.<br/>
-        Typically this would look something like <code>127.0.0.1:8989</code>, i.e. it is
-        given without a protocol.</li>
-
-      <li><b>Instance</b><br/>
-        Defines the name of the remote instance to request. Depending on the server implementation
-        or configuration this may be required; if so it must be set here to agree with it.</li>
-
-      <li><b>NumExecutors</b> (int)<br/>
-        Defines the number of remote executors to use simultaneously.</li>
-
-      <li><b>Name</b><br/>
-        A name for this worker instance. This is informational only and attached to artifacts
-        uploaded to remote storage to identify the original machine that created them.</li>
-    </ul>
-
-    <h3 id="cache"><a name="cache">[Cache]</a></h3>
-
-    <ul>
-
-      <li><b>Dir</b><br/>
-        Sets the directory to use for the dir cache.<br/>
-        The default is <code>.plz-cache</code>, if set to the empty string the dir cache will
-        be disabled.</li>
-
-      <li><b>DirCacheHighWaterMark</b> (size)<br/>
-        Starts cleaning the directory cache when it is over this number of bytes.<br/>
-        Can also be given with human-readable suffixes like 10G, 200MB etc.
-        Defaults to <code>10GiB</code>.</li>
-
-      <li><b>DirCacheLowWaterMark</b> (size)<br/>
-        When cleaning the directory cache, it's reduced to at most this size.
-        Defaults to <code>8GiB</code>.</li>
-
-      <li><b>HttpUrl</b><br/>
-        Base URL of the HTTP cache.<br/>
-        Not set to anything by default which means the cache will be disabled.</li>
-
-      <li><b>HttpWriteable</b> (bool)<br/>
-        If True this plz instance will write content back to the HTTP cache.<br/>
-        By default it runs in read-only mode.</li>
-
-      <li><b>HttpTimeout</b> (int)<br/>
-        Timeout for operations contacting the HTTP cache, in seconds.</li>
-
-      <li><b>RpcUrl</b><br/>
-        Base URL of the RPC cache.<br/>
-        Not set to anything by default which means the cache will be disabled.</li>
-
-      <li><b>RpcWriteable</b> (bool)<br/>
-        If True this plz instance will write content back to the RPC cache.<br/>
-        By default it runs in read-only mode.</li>
-
-      <li><b>RpcTimeout</b> (int)<br/>
-        Timeout for operations contacting the RPC cache, in seconds.</li>
-
-      <li><b>RpcMaxMsgSize</b> (bytes)<br/>
-        Maximum size of a single message that we'll send to the RPC server.<br/>
-        This should agree with the server's limit, if it's higher the artifacts will be rejected.<br/>
-        The value is given as a byte size so can be suffixed with M, GB, KiB, etc.</li>
-
-    </ul>
-
-    <h3 id="test">[Test]</h3>
-
-    <ul>
-      <li><b>Timeout</b> (int)<br/>
-        Sets the default timeout length, in seconds, for any test that isn't explicitly given one.
-        Defaults to 600 (10 minutes).</li>
-
-      <li><b>Sandbox</b> (bool)<br/>
-        Activates sandboxing for individual tests, which isolates them from network
-        access, IPC and some aspects of the filesystem. Currently only works on Linux.
-        Defaults to <code>False</code>.</li>
-
-      <li><b>DisableCoverage</b> (repeated string)<br/>
-        Disables coverage for tests that have any of these labels specified.</li>
-
-      <li><b>Upload</b> (string)<br/>
-        URL to upload test results to. The request is a POST containing the results in
-        XML format.</li>
-    </ul>
-
-    <h3 id="cover">[Cover]</h3>
-
-    <ul>
-      <li><b>FileExtension</b> (repeated string)<br/>
-        Extensions of files to consider for coverage.<br/>
-        Defaults to <code>.go</code>, <code>.py</code>, <code>.java</code>,
-        <code>.js</code>, <code>.cc</code>, <code>.h</code>, and <code>.c</code>.</li>
-
-      <li><b>ExcludeExtension</b> (repeated string)<br/>
-        Extensions of files to exclude from coverage.<br/>
-        Typically this is for generated code; the default is to exclude protobuf extensions like
-        <code>.pb.go</code>, <code>_pb2.py</code>.
-        Defaults to <code>.pb.go</code>, <code>_pb2.py</code>, <code>.pb.cc</code>,
-        <code>.pb.h</code>, <code>_test.py</code>, <code>_test.go</code>,
-        <code>_pb.go</code>, <code>_bindata.go</code>, and <code>_test_main.cc</code>.</li>
-    </ul>
-
-    <h3>[Gc]</h3>
-
-    <p>Options relating to use of <code>plz gc</code>.</p>
-
-    <ul>
-      <li><b>Keep</b> (build label)<br/>
-        Marks targets that gc should always keep. Can include meta-targets such as
-        <code>//test/...</code> and <code>//docs:all</code>.</li>
-      <li><b>KeepLabel</b><br/>
-        Defines a target label to be kept; for example, if you set this to <code>go</code>,
-        no Go targets would ever be considered for deletion.</li>
-    </ul>
-
-    <h3 id="go">[Go]</h3>
-
-    <p>Properties that affect how the various Go build rules work.</p>
-
-    <ul>
-      <li><b>ImportPath</b><br/>
-        String name of the canonical path of this repository.<br/>
-	This path is used as the prefix of the package name relative to this <code>please</code> build directory.
-	<code>importpath</code> is commonly used to prepend <code>github.com/myorg/myrepo</code> to a project's
-        path.</li>
-
-      <li><b>GoPath</b><br/>
-        If set, will set the GOPATH environment variable appropriately during build actions.</li>
-
-      <li><b>GoTool</b><br/>
-        If set, the binary name to use to invoke Go & its subtools with.
-        Defaults to <code>go</code>.</li>
-
-      <li><b>GoRoot</b><br/>
-        If set, will set the GOROOT environment variable appropriately during build actions.</li>
-
-      <li><b>TestTool</b><br/>
-        Sets the location of the <code>please_go_test</code> tool that is used to template the test
-        main for <code>go_test</code> rules.</li>
-
-      <li><b>CgoCCTool</b><br/>
-        Sets the location of <code>CC</code> while building <code>cgo_library</code> and <code>cgo_test</code>
-	rules. Defaults to <code>gcc</code></li>
-
-      <li><b>FilterTool</b><br/>
-        Sets the location of the <code>please_go_filter</code> tool that is used to filter source
-        files against build constraints.</li>
-
-      <li><b>DefaultStatic</b> (bool)<br/>
-        Sets Go binaries to default to static linking. Note that enabling this may have negative
-        consequences for some code, including Go's DNS lookup code in the net module.</li>
-    </ul>
-
-    <h3 id="python">[Python]</h3>
-
-    <p>Properties that affect how the various Python build rules work.</p>
-
-    <ul>
-      <li><b>PipTool</b><br/>
-        The tool that is invoked during <code>pip_library</code> rules. Defaults to <code>pip3</code>.</li>
-
-      <li><b>PexTool</b><br/>
-        The tool that's invoked to build pexes. Defaults to <code>please_pex</code> in the install directory.</li>
-
-      <li><b>DefaultInterpreter</b><br/>
-        The interpreter used for <code>python_binary</code> and <code>python_test</code> rules when none is
-        specified on the rule itself. Defaults to <code>python3</code> but you could of course set it to
-        <code>pypy</code>.</li>
-
-      <li><b>TestRunner</b><br/>
-        The test runner used to discover &amp; run Python tests; one of <code>unittest</code>,
-        <code>pytest</code> or <code>behave</code>.  Defaults to <code>unittest</code>.</li>
-
-      <li><b>ModuleDir</b><br/>
-        Defines a directory containing modules from which they can be imported at the top level.<br/>
-        By default this is empty but by convention we define our <code>pip_library</code> rules in
-        <code>third_party/python</code> and set this appropriately. Hence any of those third-party
-        libraries that try something like <code>import six</code> will have it work as they expect,
-        even though it's actually in a different location within the .pex.</li>
-
-      <li><b>DefaultPipRepo</b><br/>
-        Defines a location for a pip repo to download wheels from.<br/>
-        By default <code>pip_library</code> uses PyPI (although see below on that) but you may well want
-        to use this define another location to upload your own wheels to.<br/>
-        Is overridden by the <code>repo</code> argument to <code>pip_library</code>.</li>
-
-    <li><b>WheelRepo</b><br/>
-        Defines a location for a remote repo that python_wheel rules will download from. See
-        <a href="lexicon.html#python_wheel">python_wheel</a> for more information.
-
-      <li><b>UsePyPI</b> (bool)<br/>
-        Whether or not to use PyPI for <code>pip_library</code> rules or not. Defaults to <code>True</code>, if you
-        disable this you will presumably want to set DefaultPipRepo to use one of your own.<br/>
-        Is overridden by the <code>use_pypi</code> argument to <code>pip_library</code>.</li>
-
-      <li><b>WheelNameScheme</b> (string)<br/>
-        Defines a custom templatized wheel naming scheme.<br/>
-        Templatized variables should be surrounded in curly braces within the scheme, and the available options are: <code>url_base</code>, <code>package_name</code>, and <code>version</code>. The default search pattern is <code>{url_base}/{package_name}-{version}-${{OS}}-${{ARCH}}.whl</code> along with a few common variants.</li>
-      
-      <li><b>DisableVendorFlags</b> (bool)<br/>
-      Disables injection of vendor specific flags for <code>pip</code> in <code>pip_library</code>. The option can be useful if you are using
-      something like <code>Pyenv</code>, and therefore vendor specific patches might stop <code>pip</code> from executing successfully.</li>
-    </ul>
-
-    <h3 id="java">[Java]</h3>
-
-    <p>Properties that affect how the various Java build rules work.</p>
-
-    <ul>
-      <li><b>JavacTool</b><br/>
-        Defines the tool used for the Java compiler. Defaults to <code>javac</code>.</li>
-
-      <li><b>JlinkTool</b><br/>
-        Defines the tool used for the Java linker. Defaults to <code>jlink</code>.</li>
-
-      <li><b>JavaHome</b><br/>
-		    Defines the Java home folder.</li>
-
-      <li><b>JarTool</b><br/>
-        Defines the tool used to build a .jar. Defaults to <code>jar</code>.</li>
-
-      <li><b>JarcatTool</b><br/>
-        Defines the tool used to concatenate .jar files which we use to build the output
-        of <code>java_binary</code> and <code>java_test</code>.Defaults to <code>jarcat</code>
-	in the Please install directory.<br/>
-	Any resemblance to
-	<a href="http://4.bp.blogspot.com/_fzolLOGJOn0/TRkl9BFE_4I/AAAAAAAAEGQ/vxs9pwhDCVA/s1600/Cat-Packed.in.Glass.jpg">this</a>
-	or <a href="http://d104xtrw2rzoau.cloudfront.net/wp-content/uploads/2013/06/15806-cat_stuck_jar_27_8_2012.jpg">this</a>
-	is purr-ly coincidental.</li>
-
-      <li><b>DefaultMavenRepo</b><br/>
-        Default location to load artifacts from in maven_jar rules.</li>
-
-      <li><b>JUnitRunner</b><br/>
-        Defines the .jar containing the JUnit runner. This is built into all <code>java_test</code> rules
-        since it's necessary to make JUnit do anything useful.<br/>
-        Defaults to <code>junit_runner.jar</code> in the Please install directory.</li>
-
-      <li><b>DefaultTestPackage</b><br/>
-        The Java classpath to search for functions annotated with <code>@Test</code>.</li>
-
-      <li><b>SourceLevel</b> (int)<br/>
-        The default Java source level when compiling. Defaults to 8.</li>
-
-      <li><b>TargetLevel</b> (int)<br/>
-        The default Java bytecode level to target. Defaults to 8.</li>
-
-      <li><b>ReleaseLevel</b> (int)<br/>
-        The default Java release level when compiling.
-        SourceLevel and TargetLevel are ignored if this is set.
-        Bear in mind that this flag is only supported in Java version 9+.</li>
-    </ul>
-
-    <h3 id="cpp">[Cpp]</h3>
-
-    <p>Properties that affect how the various C++ build rules work.</p>
-
-    <ul>
-      <li><b>CCTool</b><br/>
-        The tool invoked to compile C code. Defaults to <code>gcc</code> but you might
-        want to set it to <code>clang</code>, for example.</li>
-
-      <li><b>CppTool</b><br/>
-        The tool invoked to compile C++ code. Defaults to <code>g++</code> but you might
-        want to set it to <code>clang++</code>, for example.</li>
-
-      <li><b>LdTool</b><br/>
-        The tool invoked to link object files. Defaults to <code>ld</code> but you could
-        also set it to <code>gold</code>, for example.</li>
-
-      <li><b>ArTool</b><br/>
-        The tool invoked to archive static libraries. Defaults to <code>ar</code>.</li>
-
-      <li><b>LinkWithLdTool</b><br/>
-	If true, instructs Please to use the tool set earlier in <code>ldtool</code>
-	to link binaries instead of <code>cctool</code>.<br/>
-	This is an esoteric setting that most people don't want; a vanilla <code>ld</code>
-	will not perform all steps necessary here (you'll get lots of missing symbol messages
-	from having no libc etc). Generally best to leave this disabled.</li>
-
-      <li><b>DefaultOptCflags</b><br/>
-        Compiler flags passed to all C rules during <code>opt</code> builds;
-	these are typically pretty basic things like
-        what language standard you want to target, warning flags, etc.<br/>
-        Defaults to <code>--std=c99 -O3 -DNDEBUG -Wall -Werror</code></li>
-
-      <li><b>DefaultDbgCflags</b><br/>
-        Compiler rules passed to all C rules during <code>dbg</code> builds.<br/>
-        Defaults to <code>--std=c99 -g3 -DDEBUG -Wall -Werror</code>.</li>
-
-      <li><b>DefaultOptCppflags</b><br/>
-        Compiler flags passed to all C++ rules during <code>opt</code> builds;
-	these are typically pretty basic things like
-        what language standard you want to target, warning flags, etc.<br/>
-        Defaults to <code>--std=c++11 -O3 -DNDEBUG -Wall -Werror</code></li>
-
-      <li><b>DefaultDbgCppflags</b><br/>
-        Compiler rules passed to all C++ rules during <code>dbg</code> builds.<br/>
-        Defaults to <code>--std=c++11 -g3 -DDEBUG -Wall -Werror</code>.</li>
-
-      <li><b>DefaultLdFlags</b><br/>
-        Linker flags passed to all C++ rules.<br/>
-        By default this is empty.</li>
-
-      <li><b>Coverage</b><br/>
-        If true (the default), coverage will be available for C and C++ build rules.<br/>
-        This is still a little experimental but should work for GCC. Right now it does
-        <b>not</b> work for Clang (it likely will in Clang 4.0 which will likely support
-        <code>--fprofile-dir</code>) and so this can be useful to disable it.<br/>
-        It's also useful in some cases for CI systems etc if you'd prefer to avoid the overhead,
-        since the tests have to be compiled with extra instrumentation and without optimisation.</li>
-    </ul>
-
-    <h3 id="proto">[Proto]</h3>
-
-    <p>Properties that affect how the <code>proto_library</code> and
-      <code>grpc_library</code> rules work.</p>
-
-    <p>As noted elsewhere, these rules are fairly complex and do a bunch of things
-      internally, so they correspondingly have a lot of options here.</p>
-
-    <p>Obviously the various gRPC-related properties only apply to <code>grpc_library</code>
-      rules, whereas <code>proto_library</code> rules are affected by all of them.</p>
-
-    <ul>
-
-      <li><b>ProtocTool</b><br/>
-        The binary invoked to compile .proto files. Defaults to <code>protoc</code>.</li>
-
-      <li><b>ProtocGoPlugin</b><br/>
-        The binary passed to protoc as a plugin to generate Go code. Defaults to
-        <code>protoc-gen-go</code>.<br/>
-        We've found this easier to manage with a <code>go_get</code> rule instead
-        though, so you can also pass a build label here. See the Please repo for an example.</li>
-
-      <li><b>GrpcPythonPlugin</b><br/>
-        The plugin invoked to compile Python code for <code>grpc_library</code>.<br/>
-        Defaults to <code>grpc_python_plugin</code>.</li>
-
-      <li><b>GrpcJavaPlugin</b><br/>
-        The plugin invoked to compile Java code for <code>grpc_library</code>.<br/>
-        Defaults to <code>protoc-gen-grpc-java</code>.</li>
-
-      <li><b>Language</b> (repeated string)<br/>
-        Sets the default set of languages that proto rules are built for.<br/>
-        Chosen from the set of {<code>cc</code>, <code>java</code>, <code>go</code>,
-        <code>py</code>}.<br/>
-        Defaults to multiple <code>Language</code> lines, one line for each of
-        the following values: <code>cc</code>, <code>py</code>, <code>java</code>,
-        <code>go</code>, and <code>js</code>.</li>
-
-      <li><b>PythonDep</b><br/>
-        An in-repo dependency that's applied to any Python targets built.
-        Defaults to <code>//third_party/python:protobuf</code>.</li>
-
-      <li><b>JavaDep</b><br/>
-        An in-repo dependency that's applied to any Java targets built.
-        Defaults to <code>//third_party/java:protobuf</code>.</li>
-
-      <li><b>GoDep</b><br/>
-        An in-repo dependency that's applied to any Go targets built.
-        Defaults to <code>//third_party/go:protobuf</code>.</li>
-
-      <li><b>PythonGrpcDep</b><br/>
-        An in-repo dependency that's applied to any Python gRPC targets built.
-        Defaults to <code>//third_party/python:grpc</code>.</li>
-
-      <li><b>JavaGrpcDep</b><br/>
-        An in-repo dependency that's applied to any Java gRPC targets built.
-        Defaults to <code>/third_party/java:grpc-all</code>.</li>
-
-      <li><b>GoGrpcDep</b><br/>
-        An in-repo dependency that's applied to any Go gRPC targets built.
-        Defaults to <code>//third_party/go:grpc</code>.</li>
-
-    </ul>
-
-    <h3 id="licences">[Licences]</h3>
-
-    <p>Please has a limited ability to detect licences from third-party code. We
-      obviously can't be 100% sure of these due to the complex nature of dependency
-      management formats and the many, many different forms each licence can be
-      described as. Hopefully though this should offer some help in cases where
-      licences can be detected.</p>
-
-    <ul>
-      <li><b>Accept</b> (repeated string)<br/>
-        Licences that are accepted in this repository.<br/>
-	When this is empty licences are ignored. As soon as it's set any licence
-	detected or assigned must be accepted explicitly here.<br/>
-	There's no fuzzy matching, so some package managers (especially PyPI and
-	Maven, but shockingly not npm which rather nicely uses SPDX) will generate
-	a lot of slightly different spellings of the same thing, which will all
-	have to be accepted here. We'd rather that than trying to "cleverly" match
-	them which might result in matching the wrong thing.</li>
-
-      <li><b>Reject</b><br/>
-	Licences that are explicitly rejected in this repository.<br/>
-	An astute observer will notice that this is not very different to just not
-	adding it to the accept section, but it does have the advantage of explicitly
-	documenting things that the team aren't allowed to use.</li>
-    </ul>
-
-    <h3 id="build-config">[Buildconfig]</h3>
-
-    <p>This section lets you define arbitrary key-value pairs that can be consumed by custom
-      build rules. For example:</p>
-
-    <pre><code>
-=======
     </code>
   </pre>
 
@@ -890,9 +462,7 @@
 </section>
 
 <section class="mt4">
-  <h2 id="remote" class="title-2">
-    [Remote]
-  </h2>
+  <h2 id="remote" class="title-2">[Remote]</h2>
 
   <p class="red">
     This whole section is still experimental; some settings may not work fully
@@ -1298,9 +868,7 @@
 </section>
 
 <section class="mt4">
-  <h2 id="python" class="title-2">
-    [Python]
-  </h2>
+  <h2 id="python" class="title-2">[Python]</h2>
 
   <p>Properties that affect how the various Python build rules work.</p>
 
@@ -1428,6 +996,20 @@
             >{url_base}/{package_name}-{version}-${{OS}}-${{ARCH}}.whl</code
           >
           along with a few common variants.
+        </p>
+      </div>
+    </li>
+    <li>
+      <div>
+        <h3 class="mt1 f6 lh-title">
+          DisableVendorFlags <span class="normal">(bool)</span>
+        </h3>
+
+        <p>
+          Disables injection of vendor specific flags for <code class="code">pip</code> in
+          <code class="code">pip_library</code>. The option can be useful if you are using
+          something like <code class="code">Pyenv</code>, and therefore vendor specific
+          patches might stop pip from executing successfully.
         </p>
       </div>
     </li>
@@ -1862,9 +1444,7 @@
 </section>
 
 <section class="mt4">
-  <h2 id="licences" class="title-2">
-    [Licences]
-  </h2>
+  <h2 id="licences" class="title-2">[Licences]</h2>
 
   <p>
     Please has a limited ability to detect licences from third-party code. We
@@ -1910,9 +1490,7 @@
 </section>
 
 <section class="mt4">
-  <h2 id="build-config" class="title-2">
-    [Buildconfig]
-  </h2>
+  <h2 id="build-config" class="title-2">[Buildconfig]</h2>
 
   <p>
     This section lets you define arbitrary key-value pairs that can be consumed
@@ -1922,7 +1500,6 @@
   <pre class="code-container">
     <!-- prettier-ignore -->
     <code>
->>>>>>> f451b70d
     [buildconfig]
     rust-toolchain = //third_party/rust:toolchain
     </code>

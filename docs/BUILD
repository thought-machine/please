--- conflicted
+++ resolved
@@ -59,11 +59,7 @@
 plugins = {
     "python": "v1.2.0",
     "java": "v0.2.5",
-<<<<<<< HEAD
-    "go": "v1.2.0",
-=======
     "go": "v1.2.1",
->>>>>>> abf16113
     "cc": "v0.3.2",
     "shell": "v0.1.2",
     "go-proto": "v0.2.0",

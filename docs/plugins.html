<h1 class="title-1">Please Plugins</h1>

<p>
  Please plugins are a way to extend Please's functionality. They can be loaded into Please by adding them to the <code class="code">.plzconfig</code> file. For example, to load the <code class="code">python</code> plugin, add the following to your <code class="code">.plzconfig</code> file:
</p>

<pre class="code-container">
    <!-- prettier-ignore -->
    <code class="language-config">
    [Plugin "python"]
    target = //plugins:python
    </code>
</pre>

<p>
where <code class="code">//plugins:python</code> is the target that builds the plugin. For example:
</p>

<pre class="code-container">
<!-- prettier-ignore -->
    <code class="language-python">
    plugin_repo(
        name = "python",
        plugin = "python-rules",
        revision = "v0.1.0",
    )
    </code>
</pre>

<p>
There are some first-class plugins that are supported and maintained by the Please team. These are listed below.
</p>

{{ range $pluginID, $plugin := . }}
<section class="mt4">
    <h1 class="title-1" id="{{$pluginID}}">
        {{formatName $plugin.Name}} rules
    </h1>
    <p>
        {{$plugin.Help}}
    </p>
<<<<<<< HEAD
    {{ range $key, $_ := $plugin.Rules.Functions }}
    {{ template "lexicon_entry.html" $plugin.Rules.Named $key }}
    {{end}}
    <h2 id="please" class="title-2">[Plugin "{{$pluginID}}"]</h2>
    <ul class="bulleted-list">
        {{ range $_, $field := $plugin.Config }}

        <li>
            <div>
                <h3 class="mt1 f6 lh-title" id="{{$pluginID}}}.{{$field.Name}}">
                    {{$field.Name}} ({{if $field.Repeatable}}repeatable {{end}}{{if $field.Optional}}optional {{end}}{{$field.Type}})
                </h3>
                <p>
                    {{$field.Help}}
                </p>
                {{if $field.Inherit}}
                <p>
                    If set, {{$field.Name}} is inherited from the host repo.
                </p>
                {{end}}
                {{if $field.Inherit}}
                <p>
                    Defaults to <code class="code">{{$field.DefaultValue}}</code>
                </p>
                {{end}}
            </div>
        </li>
        {{end}}
    </ul>
</section>
{{ end }}
=======

    <!-- prettier-ignore -->
    {{ template "lexicon_entry.html" .Named "go_toolchain" }}
    {{ template "lexicon_entry.html" .Named "go_library" }}
    {{ template "lexicon_entry.html" .Named "cgo_library" }}
    {{ template "lexicon_entry.html" .Named "go_binary" }}
    {{ template "lexicon_entry.html" .Named "go_test" }}
    {{ template "lexicon_entry.html" .Named "go_repo" }}
    {{ template "lexicon_entry.html" .Named "go_benchmark" }}
    {{ template "lexicon_entry.html" .Named "cgo_test" }}
    {{ template "lexicon_entry.html" .Named "go_test_main" }}
    {{ template "lexicon_entry.html" .Named "go_module" }}
    {{ template "lexicon_entry.html" .Named "go_mod_download" }}
    {{ template "lexicon_entry.html" .Named "merge_cgo_obj" }}
</section>

<section class="mt4">
  <h2 class="title-2" id="go-proto">
    Go-proto rules
  </h2>

  <p>
  The go-proto-rules plugin provides rules for building golang protobuf code.
  </p>

  <!-- prettier-ignore -->
  {{ template "lexicon_entry.html" .Named "go_proto_library" }}
  {{ template "lexicon_entry.html" .Named "go_grpc_library" }}
  {{ template "lexicon_entry.html" .Named "go_grpc_language" }}
  {{ template "lexicon_entry.html" .Named "go_proto_language" }}
</section>

<section class="mt4">
    <h2 class="title-2" id="java">
        Java rules
    </h2>

    <p>
        The java-rules plugin provides rules for building Java code.
    </p>

    <!-- prettier-ignore -->
    {{ template "lexicon_entry.html" .Named "java_library" }}
    {{ template "lexicon_entry.html" .Named "java_module" }}
    {{ template "lexicon_entry.html" .Named "java_binary" }}
    {{ template "lexicon_entry.html" .Named "java_runtime_image" }}
    {{ template "lexicon_entry.html" .Named "java_test" }}
    {{ template "lexicon_entry.html" .Named "maven_jar" }}
    {{ template "lexicon_entry.html" .Named "java_toolchain" }}
</section>

<section class="mt4">
  <h2 class="title-2" id="proto">
    Proto rules
  </h2>

  <p>
  The proto-rules plugin provides rules for building protobuf code.
  </p>

  <!-- prettier-ignore -->
  {{ template "lexicon_entry.html" .Named "merge_languages" }}
  {{ template "lexicon_entry.html" .Named "proto_library" }}
  {{ template "lexicon_entry.html" .Named "grpc_library" }}
  {{ template "lexicon_entry.html" .Named "protoc_binary" }}
</section>

<section class="mt4">
  <h2 class="title-2" id="python">
    Python rules
  </h2>

  <p>
  The python-rules plugin provides rules for building Python code.
  </p>

  <!-- prettier-ignore -->
  {{ template "lexicon_entry.html" .Named "python_library" }}
  {{ template "lexicon_entry.html" .Named "python_binary" }}
  {{ template "lexicon_entry.html" .Named "python_test" }}
  {{ template "lexicon_entry.html" .Named "pip_library" }}
  {{ template "lexicon_entry.html" .Named "python_wheel" }}
  {{ template "lexicon_entry.html" .Named "python_multiversion_wheel" }}
</section>

<section class="mt4">
    <h2 class="title-2" id="cc">
        C/C++ rules
    </h2>

    <p>
        The cc-rules plugin provides rules for building C/C++ targets.
    </p>

    <p>
      The process of building C or C++ code is fairly complex so while these rules
      do their best to keep things reasonably simple, there's a lot of scope for
      things going wrong.
    </p>

    <p>
      There is very little difference between the <code class="code">c_</code> and
      <code class="code">cc_</code> variants of each rule, in nearly all cases
      they simply use different tools and flags in the
      <a class="copy-link" href="/plugins.html#cc">relevant config section</a>.
    </p>

    <!-- prettier-ignore -->
    {{ template "lexicon_entry.html" .Named "c_library" }}
    {{ template "lexicon_entry.html" .Named "c_static_library" }}
    {{ template "lexicon_entry.html" .Named "c_shared_object" }}
    {{ template "lexicon_entry.html" .Named "c_binary" }}
    {{ template "lexicon_entry.html" .Named "c_test" }}
    {{ template "lexicon_entry.html" .Named "c_embed_binary" }}
    {{ template "lexicon_entry.html" .Named "c_object" }}
    {{ template "lexicon_entry.html" .Named "cc_module" }}
</section>

<section class="mt4">
    <h2 class="title-2" id="go">
        Go rules
    </h2>

    <p>
        The go-rules plugin provides rules for building Go code.
    </p>

  <!-- prettier-ignore -->
  {{ template "lexicon_entry.html" .Named "go_toolchain" }}
  {{ template "lexicon_entry.html" .Named "go_library" }}
  {{ template "lexicon_entry.html" .Named "cgo_library" }}
  {{ template "lexicon_entry.html" .Named "go_binary" }}
  {{ template "lexicon_entry.html" .Named "go_test" }}
  {{ template "lexicon_entry.html" .Named "go_benchmark" }}
  {{ template "lexicon_entry.html" .Named "cgo_test" }}
  {{ template "lexicon_entry.html" .Named "go_test_main" }}
  {{ template "lexicon_entry.html" .Named "go_module" }}
  {{ template "lexicon_entry.html" .Named "go_mod_download" }}
  {{ template "lexicon_entry.html" .Named "merge_cgo_obj" }}
</section>

<section class="mt4">
    <h2 class="title-2" id="java">
        Java rules
    </h2>

    <p>
        The java-rules plugin provides rules for building Java code.
    </p>

  <!-- prettier-ignore -->
  {{ template "lexicon_entry.html" .Named "java_library" }}
  {{ template "lexicon_entry.html" .Named "java_module" }}
  {{ template "lexicon_entry.html" .Named "java_binary" }}
  {{ template "lexicon_entry.html" .Named "java_runtime_image" }}
  {{ template "lexicon_entry.html" .Named "java_test" }}
  {{ template "lexicon_entry.html" .Named "maven_jar" }}
  {{ template "lexicon_entry.html" .Named "java_toolchain" }}
</section>
<section class="mt4">
    <h2 class="title-2" id="shell">
        Shell rules
    </h2>

    <p>
        The shell-rules plugin provides rules for building shell scripts.
    </p>

    <p>
      Note that these do pretty much nothing beyond collecting the files. In
      future we might implement something more advanced (ala .sar files or
      whatever).
    </p>

    <!-- prettier-ignore -->
    {{ template "lexicon_entry.html" .Named "sh_library" }}
    {{ template "lexicon_entry.html" .Named "sh_binary" }}
    {{ template "lexicon_entry.html" .Named "sh_cmd" }}
    {{ template "lexicon_entry.html" .Named "sh_test" }}
</section>
>>>>>>> 98d1287f
<|MERGE_RESOLUTION|>--- conflicted
+++ resolved
@@ -39,7 +39,6 @@
     <p>
         {{$plugin.Help}}
     </p>
-<<<<<<< HEAD
     {{ range $key, $_ := $plugin.Rules.Functions }}
     {{ template "lexicon_entry.html" $plugin.Rules.Named $key }}
     {{end}}
@@ -70,186 +69,4 @@
         {{end}}
     </ul>
 </section>
-{{ end }}
-=======
-
-    <!-- prettier-ignore -->
-    {{ template "lexicon_entry.html" .Named "go_toolchain" }}
-    {{ template "lexicon_entry.html" .Named "go_library" }}
-    {{ template "lexicon_entry.html" .Named "cgo_library" }}
-    {{ template "lexicon_entry.html" .Named "go_binary" }}
-    {{ template "lexicon_entry.html" .Named "go_test" }}
-    {{ template "lexicon_entry.html" .Named "go_repo" }}
-    {{ template "lexicon_entry.html" .Named "go_benchmark" }}
-    {{ template "lexicon_entry.html" .Named "cgo_test" }}
-    {{ template "lexicon_entry.html" .Named "go_test_main" }}
-    {{ template "lexicon_entry.html" .Named "go_module" }}
-    {{ template "lexicon_entry.html" .Named "go_mod_download" }}
-    {{ template "lexicon_entry.html" .Named "merge_cgo_obj" }}
-</section>
-
-<section class="mt4">
-  <h2 class="title-2" id="go-proto">
-    Go-proto rules
-  </h2>
-
-  <p>
-  The go-proto-rules plugin provides rules for building golang protobuf code.
-  </p>
-
-  <!-- prettier-ignore -->
-  {{ template "lexicon_entry.html" .Named "go_proto_library" }}
-  {{ template "lexicon_entry.html" .Named "go_grpc_library" }}
-  {{ template "lexicon_entry.html" .Named "go_grpc_language" }}
-  {{ template "lexicon_entry.html" .Named "go_proto_language" }}
-</section>
-
-<section class="mt4">
-    <h2 class="title-2" id="java">
-        Java rules
-    </h2>
-
-    <p>
-        The java-rules plugin provides rules for building Java code.
-    </p>
-
-    <!-- prettier-ignore -->
-    {{ template "lexicon_entry.html" .Named "java_library" }}
-    {{ template "lexicon_entry.html" .Named "java_module" }}
-    {{ template "lexicon_entry.html" .Named "java_binary" }}
-    {{ template "lexicon_entry.html" .Named "java_runtime_image" }}
-    {{ template "lexicon_entry.html" .Named "java_test" }}
-    {{ template "lexicon_entry.html" .Named "maven_jar" }}
-    {{ template "lexicon_entry.html" .Named "java_toolchain" }}
-</section>
-
-<section class="mt4">
-  <h2 class="title-2" id="proto">
-    Proto rules
-  </h2>
-
-  <p>
-  The proto-rules plugin provides rules for building protobuf code.
-  </p>
-
-  <!-- prettier-ignore -->
-  {{ template "lexicon_entry.html" .Named "merge_languages" }}
-  {{ template "lexicon_entry.html" .Named "proto_library" }}
-  {{ template "lexicon_entry.html" .Named "grpc_library" }}
-  {{ template "lexicon_entry.html" .Named "protoc_binary" }}
-</section>
-
-<section class="mt4">
-  <h2 class="title-2" id="python">
-    Python rules
-  </h2>
-
-  <p>
-  The python-rules plugin provides rules for building Python code.
-  </p>
-
-  <!-- prettier-ignore -->
-  {{ template "lexicon_entry.html" .Named "python_library" }}
-  {{ template "lexicon_entry.html" .Named "python_binary" }}
-  {{ template "lexicon_entry.html" .Named "python_test" }}
-  {{ template "lexicon_entry.html" .Named "pip_library" }}
-  {{ template "lexicon_entry.html" .Named "python_wheel" }}
-  {{ template "lexicon_entry.html" .Named "python_multiversion_wheel" }}
-</section>
-
-<section class="mt4">
-    <h2 class="title-2" id="cc">
-        C/C++ rules
-    </h2>
-
-    <p>
-        The cc-rules plugin provides rules for building C/C++ targets.
-    </p>
-
-    <p>
-      The process of building C or C++ code is fairly complex so while these rules
-      do their best to keep things reasonably simple, there's a lot of scope for
-      things going wrong.
-    </p>
-
-    <p>
-      There is very little difference between the <code class="code">c_</code> and
-      <code class="code">cc_</code> variants of each rule, in nearly all cases
-      they simply use different tools and flags in the
-      <a class="copy-link" href="/plugins.html#cc">relevant config section</a>.
-    </p>
-
-    <!-- prettier-ignore -->
-    {{ template "lexicon_entry.html" .Named "c_library" }}
-    {{ template "lexicon_entry.html" .Named "c_static_library" }}
-    {{ template "lexicon_entry.html" .Named "c_shared_object" }}
-    {{ template "lexicon_entry.html" .Named "c_binary" }}
-    {{ template "lexicon_entry.html" .Named "c_test" }}
-    {{ template "lexicon_entry.html" .Named "c_embed_binary" }}
-    {{ template "lexicon_entry.html" .Named "c_object" }}
-    {{ template "lexicon_entry.html" .Named "cc_module" }}
-</section>
-
-<section class="mt4">
-    <h2 class="title-2" id="go">
-        Go rules
-    </h2>
-
-    <p>
-        The go-rules plugin provides rules for building Go code.
-    </p>
-
-  <!-- prettier-ignore -->
-  {{ template "lexicon_entry.html" .Named "go_toolchain" }}
-  {{ template "lexicon_entry.html" .Named "go_library" }}
-  {{ template "lexicon_entry.html" .Named "cgo_library" }}
-  {{ template "lexicon_entry.html" .Named "go_binary" }}
-  {{ template "lexicon_entry.html" .Named "go_test" }}
-  {{ template "lexicon_entry.html" .Named "go_benchmark" }}
-  {{ template "lexicon_entry.html" .Named "cgo_test" }}
-  {{ template "lexicon_entry.html" .Named "go_test_main" }}
-  {{ template "lexicon_entry.html" .Named "go_module" }}
-  {{ template "lexicon_entry.html" .Named "go_mod_download" }}
-  {{ template "lexicon_entry.html" .Named "merge_cgo_obj" }}
-</section>
-
-<section class="mt4">
-    <h2 class="title-2" id="java">
-        Java rules
-    </h2>
-
-    <p>
-        The java-rules plugin provides rules for building Java code.
-    </p>
-
-  <!-- prettier-ignore -->
-  {{ template "lexicon_entry.html" .Named "java_library" }}
-  {{ template "lexicon_entry.html" .Named "java_module" }}
-  {{ template "lexicon_entry.html" .Named "java_binary" }}
-  {{ template "lexicon_entry.html" .Named "java_runtime_image" }}
-  {{ template "lexicon_entry.html" .Named "java_test" }}
-  {{ template "lexicon_entry.html" .Named "maven_jar" }}
-  {{ template "lexicon_entry.html" .Named "java_toolchain" }}
-</section>
-<section class="mt4">
-    <h2 class="title-2" id="shell">
-        Shell rules
-    </h2>
-
-    <p>
-        The shell-rules plugin provides rules for building shell scripts.
-    </p>
-
-    <p>
-      Note that these do pretty much nothing beyond collecting the files. In
-      future we might implement something more advanced (ala .sar files or
-      whatever).
-    </p>
-
-    <!-- prettier-ignore -->
-    {{ template "lexicon_entry.html" .Named "sh_library" }}
-    {{ template "lexicon_entry.html" .Named "sh_binary" }}
-    {{ template "lexicon_entry.html" .Named "sh_cmd" }}
-    {{ template "lexicon_entry.html" .Named "sh_test" }}
-</section>
->>>>>>> 98d1287f
+{{ end }}
<h1 class="title-1">Third-party dependencies</h1>

<p>
  Sooner or later, most projects end up needing a dependency on some third-party
  libraries, and one of the jobs of the build system is to manage those as well.
  Please is no exception to this, but it bears a little discussion since most
  systems handle this differently.
</p>

<p>
  In Please, third-party dependencies can be created in any BUILD file and
  manipulated as any other build rule. We encourage methods of fetching them
  that are repeatable; typically each language has one that matches up to a
  common package manager, for example:
</p>

<div data-widget="tabs">
  <div class="flex">
    <ul class="tabs__tablist" role="tablist">
      <li
        id="python-dep-tab"
        class="tabs__tab tabs__tab--selected"
        data-tab="py"
        role="tab"
        aria-controls="python-dep-panel"
        tabindex="0"
      >
        Python
      </li>
      <li
        id="java-dep-tab"
        class="tabs__tab"
        data-tab="java"
        role="tab"
        aria-controls="java-dep-panel"
        tabindex="0"
      >
        Java
      </li>
      <li
        id="go-dep-tab"
        class="tabs__tab"
        data-tab="go"
        role="tab"
        aria-controls="go-dep-panel"
        tabindex="0"
      >
        Go
      </li>
      <li
        id="c-dep-tab"
        class="tabs__tab"
        data-tab="c"
        role="tab"
        aria-controls="c-dep-panel"
        tabindex="0"
      >
        C/C++
      </li>
    </ul>
  </div>

  <div class="tabs__panels">
    <div
      id="python-dep-panel"
      class="f7 tabs__panel tabs__panel--selected"
      data-panel="py"
      role="tabpanel"
      aria-labelledby="python-dep-tab"
    >
      <pre>
        <!-- prettier-ignore -->
        <code data-lang="plz">
    pip_library(
        name = 'my_library',
        version = "1.0.0",
    )
        </code>
      </pre>

      <!-- prettier-ignore -->
      <pre class="white">
    See <a class="copy-link" href="/lexicon.html#pip_library">pip_library()</a> for more information
      </pre>
    </div>

    <div
      id="java-dep-panel"
      class="f7 tabs__panel"
      data-panel="java"
      role="tabpanel"
      aria-labelledby="java-dep-tab"
    >
      <pre>
        <!-- prettier-ignore -->
        <code data-lang="plz">
    maven_jar(
        name = 'my_library',
        id = "me:mylibrary:1.0.0",
    )
        </code>
      </pre>

      <!-- prettier-ignore -->
      <pre class="white">
    See <a class="copy-link" href="/lexicon.html#maven_jar">maven_jar()</a> for more information
      </pre>
    </div>

    <div
      id="go-dep-panel"
      class="f7 tabs__panel"
      data-panel="go"
      role="tabpanel"
      aria-labelledby="go-dep-tab"
    >
      <pre>
        <!-- prettier-ignore -->
        <code data-lang="plz">
    go_get(
        name = 'my_library',
        get = "github.com/me/my_library",
<<<<<<< HEAD
        version = "1.0.0",
=======
        revision = "v1.0.0",
>>>>>>> 85fa7311
    )
        </code>
      </pre>

      <!-- prettier-ignore -->
      <pre class="white">
    See <a class="copy-link" href="/lexicon.html#go_get">go_get()</a> for more information
      </pre>
    </div>

    <div
      id="c-dep-panel"
      class="tabs__panel"
      data-panel="c"
      role="tabpanel"
      aria-labelledby="c-dep-tab"
    >
      <p class="ph4 pv3 white">
        Unfortunately the C/C++ ecosystem lacks a defacto standard third-party
        repository. Thankfully, the Please build language is powerful and can
        reliably build nearly any part of your project. See the
        <a class="copy-link" href="/build_rules.html">writing build rules</a>
        documentation for more information on this.
      </p>
    </div>
  </div>
</div>

<p>
  Each of these require explicit declarations of all their dependencies in the
  BUILD file; this is how we pin dependencies &amp; guarantee
  reproducibility.<br />
  There are one or two alternatives that show slightly different approaches
  (e.g.
  <a class="copy-link" href="/lexicon.html#python_wheel">python_wheel</a>
  which is more standalone, and
  <a class="copy-link" href="/lexicon.html#remote_file">remote_file</a>
  which is a general tool to download anything (although often more work is
  required to actually build it)
</p>

<p>
  The typical idiom we use is to place BUILD files under a third_party
  directory, to make it clear where they're coming from. Commonly we separate
  them by language for multi-language repos as well.<br />
  See
  <a
    class="copy-link"
    href="https://github.com/thought-machine/please/tree/master/third_party/go"
    target="_blank"
    rel="noopener"
    >third_party/go</a
  >,
  <a
    class="copy-link"
    href="https://github.com/thought-machine/please/tree/master/third_party/python"
    target="_blank"
    rel="noopener"
    >third_party/python</a
  >
  and
  <a
    class="copy-link"
    href="https://github.com/thought-machine/please/tree/master/third_party/java"
    target="_blank"
    rel="noopener"
    >third_party/java</a
  >
  in Please's repo for some examples of what these look like.
</p>

<p>
  There's no explicit command to download third-party dependencies (e.g.
  <code class="code">plz fetch</code> or similar). Dependencies are built as
  part of the build process along with everything else, so their downloads can
  be parallelised with compiling other targets.
</p>

<section class="mt4">
  <h2 class="title-2" id="subrepos">
    Subrepos
  </h2>

  <p>
    Please also supports a concept called "subrepos" which allows fetching
    arbitrary dependencies and attaching build rules to them. These can be
    depended on from other build rules and generally used as normal.
  </p>

  <p>
    Subrepos are defined using builtins like
    <a class="copy-link" href="/lexicon.html#http_archive">http_archive</a>
    or
    <a class="copy-link" href="/lexicon.html#github_repo">github_repo</a>. These
    download a remote file and extract it, and make the contents available to
    other rules. In most cases you can choose to attach a BUILD file to them,
    but it can also use an existing one if appropriate.
  </p>

  <p>
    For example (as seen
    <a
      class="copy-link"
      href="https://github.com/thought-machine/please/blob/master/third_party/cc/BUILD"
      target="_blank"
      rel="noopener"
      >in the Please repo</a
    >):
  </p>

  <pre class="code-container">
    <!-- prettier-ignore -->
    <code data-lang="plz">
    github_repo(
        name = "gtest",
        bazel_compat = True,
        repo = "google/googletest",
        revision = "release-1.8.1",
    )
    </code>
  </pre>

  <p>
    Rules within subrepos can be referenced using a triple-slash prefix on
    rules, anywhere where a build rule would normally be accepted. For example:
  </p>

  <pre class="code-container">
    <!-- prettier-ignore -->
    <code data-lang="plz">
    cc_test(
        name = "my_test",
        ...
        deps = [
            "///third_party/cc/gtest//:gtest_main",
        ],
    )
    </code>
  </pre>

  <p>
    Note that the subrepo label (<code class="code">third_party/cc/gtest</code>)
    includes the package we defined it in earlier. In many ways subrepos mirror
    the feature in Bazel, but in this case are more flexible since they're not
    limited to being defined at the repo root. For compatibility, we also accept
    an <code class="code">@</code> prefix for subrepos instead of
    <code class="code">///</code>.
  </p>
</section>

<section class="mt4">
  <h2 class="title-2">
    Comparison to other systems
  </h2>

  <p>
    For users familiar with Bazel, we expect that writing BUILD files won't be
    challenging, the main difference being that there is no direct equivalent to
    Bazel's WORKSPACE file. As mentioned above, third-party dependencies can
    occur wherever you choose to put them in normal BUILD files.
  </p>

  <p>
    If you've used Buck before, the model is pretty similar to fetching Maven
    jars using the bucklet for it. This is not entirely coincidental since we
    were previously using Buck so initially Please had to mimic the same
    interface - but we also quite liked it and decided to keep on in the same
    way.
  </p>

  <p>
    If you're coming from Gradle or Maven, it's a little more alien due to being
    less language-specific and requiring full transitive dependencies to be
    specified.<br />
    There is an
    <a
      class="copy-link"
      href="https://github.com/thought-machine/pleasings/blob/master/java/maven_jars.build_defs"
      target="_blank"
      rel="noopener"
      >add-on rule</a
    >
    which is the closest equivalent; it works by communicating with Maven
    repositories to find dependencies and generating more BUILD rules for them.
    This can be a little unreliable though, since the Maven package format is
    complex, and your dependencies aren't fully within your control and can
    change between builds - we recommend
    <a class="copy-link" href="/lexicon.html#maven_jar">maven_jar</a>
    instead, but understand it's more work to set up.
  </p>

  <p>
    <code class="code">requirements.txt</code> files from Python are not usually
    especially difficult to translate using
    <a class="copy-link" href="/lexicon.html#pip_library">pip_library</a>; again
    we require listing transitive dependencies explicitly, but this is not
    normally too onerous for Python.<br />
    Since Please needs to know precisely what will be output, the rules can
    sometimes need a little tweaking when the output names don't correspond to
    the package names (or often a package outputs a single .py file instead of a
    directory).
  </p>

  <p>
    <a class="copy-link" href="/lexicon.html#go_get">go_get</a> works pretty
    similarly to the usual <code class="code">go get</code> tool, but again only
    outputs a single package at a time. Writing up the dependencies can be eased
    by using something like
    <code class="code">go list -f '{{.Deps}}' &lt;package&gt;</code> to discover
    all the dependencies for the package in question.
  </p>
</section>

<section class="mt4">
  <h2 class="title-2">Verification</h2>

  <p>
    An important concept of Please is strict validation of inputs and outputs of
    each build. Third-party dependencies are an important case for this since
    they allow code you don't totally control into your build.<br />
    Please has two explicit mechanisms for controlling this.
  </p>

  <section class="mt4">
    <h3 class="title-3">Hash verification</h3>

    <p>
      Please can natively verify hashes of packages. Some of the built-in rules
      for fetching things from third-party repos have this option, and you can
      add it to your own genrules. For example, one of the Python libraries we
      use:
    </p>

    <pre class="code-container">
      <!-- prettier-ignore -->
      <code data-lang="plz">
    pip_library(
        name = 'six',
        version = '1.9.0',
        outs = ['six.py'],
        hashes = ['sha256: 0c31ab7cf1a2761efa32d9a7e891ddeadc0d8673'],
    )
      </code>
    </pre>

    <p>
      This declares that the calculated sha256 hash of the package must match
      one of the given set, and it's a failure if not.
    </p>

    <p>
      You can find the output hash of a particular target by running
      <code class="code">plz hash //third_party/python:six</code> which will
      calculate it for you, and you can enter it in the BUILD file.<br />
      If it changes (for example when you update the version) plz can update the
      BUILD file for you via
      <code class="code">plz hash --update //third_party/python:six</code>.
    </p>

    <p>
      The reason for allowing multiple hashes is for rules that generate
      different outputs on different architectures; this is common for Python
      libraries which have a compiled component, for example.
    </p>

    <p>
      For testing purposes you can run Please with the
      <code class="code">--nohash_verification</code> flag which will reduce
      hash verification failures to a warning message only.
    </p>

    <p>
      Note that when using this you must be careful that the outputs of your
      rule are really deterministic. This is generally true for
      <code class="code">remote_file</code> calls, but obviously only if the
      server returns the same thing every time for that URL. Some care should be
      taken with <code class="code">pip_library</code> since the outputs of a
      <code class="code">pip install</code> for a package containing binary (not
      pure Python) modules are not bit-for-bit identical if compiled locally,
      only if you downloaded a precompiled wheel. Different Python and OS
      versions can affect it too.
    </p>

    <p>
      The <code class="code">sha256:</code> prefix is informative only and
      indeed any string can occur before the colon. In future we may extend this
      to allow specifying other hash types.
    </p>
  </section>

  <section class="mt4">
    <h3 class="title-3">
      Licence validation
    </h3>

    <p>
      Please can attempt to autodetect licences from some third-party packages
      and inform you if they're not ones you'd accept. You mark licences in the
      .plzconfig file like so:
    </p>

    <pre class="code-container">
      <!-- prettier-ignore -->
      <code>
    [licences]
    accept = MIT
    accept = BSD
    reject = MS-EULA
      </code>
    </pre>

    <p>
      By default, with no <code class="code">[licences]</code> section, Please
      won't perform any licence checking.<br />
      Once you've added some any package with a licence must have a matching
      accepted licence in the config.
    </p>

    <p>
      Currently we can autodetect licences from
      <code class="code">pip_library</code> and
      <code class="code">maven_jars</code> rules, you can also set them manually
      via the <code class="code">licences</code> attribute on a rule.
    </p>

    <p>
      It bears mentioning that this is done as a best-effort - since licences
      and their locations are not standardised in pip (and many other places) we
      can't always be fully confident about how to match licence names and hence
      don't try (for example, <code class="code">Apache 2</code>,
      <code class="code">Apache-2.0</code>, and
      <code class="code">The Apache Software License, version 2</code> all refer
      to the same licence, despite being very different strings, whereas
      <code class="code">LGPL</code> and <code class="code">AGPL</code> are
      significantly different licences but only one letter apart).
    </p>

    <p>
      Please also isn't a lawyer and can't provide advice about whether a
      specific licence is suitable for you or not. Only you can make that
      decision.
    </p>
  </section>
</section>

<div class="pagination">
  <div class="pagination__previous">
    <a class="copy-link" href="/basics.html">Please basics</a>
  </div>
  <div class="pagination__next">
    <a class="copy-link" href="/quickstart_dropoff.html">What's next?</a>
  </div>
</div><|MERGE_RESOLUTION|>--- conflicted
+++ resolved
@@ -120,11 +120,7 @@
     go_get(
         name = 'my_library',
         get = "github.com/me/my_library",
-<<<<<<< HEAD
-        version = "1.0.0",
-=======
         revision = "v1.0.0",
->>>>>>> 85fa7311
     )
         </code>
       </pre>

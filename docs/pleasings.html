--- conflicted
+++ resolved
@@ -28,10 +28,6 @@
   </h2>
 
   <p>
-<<<<<<< HEAD
-    The simplest and most lightweight way to load new rules is to do it directly
-    with <code class="code">subinclude</code>, like so:
-=======
     To start using pleasings, you will need to add the pleasings repo to your project:
   </p>
 
@@ -44,7 +40,6 @@
 
   <p>
     Then you may use build rules from the pleasings like so:
->>>>>>> 85fa7311
   </p>
 
   <pre class="code-container">
@@ -64,8 +59,6 @@
     which you have to set up a one-off set of targets. The individual rules will
     document what's required.
   </p>
-<<<<<<< HEAD
-=======
 
   <p>
     To avoid adding the <code>subinclude()</code> to every BUILD file, you can add that target to the
@@ -78,7 +71,6 @@
     PreloadSubincludes = @pleasings//rust
     </code>
   </pre>
->>>>>>> 85fa7311
 </section>
 
 <section class="mt4">

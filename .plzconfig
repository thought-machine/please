--- conflicted
+++ resolved
@@ -1,6 +1,6 @@
 [parse]
 BlacklistDirs = tree ; The performance test repo
-preloadsubincludes = //build_defs:go
+preloadsubincludes = ///go//build_defs:go
 # TODO(jpoole): We only need this to make cc_library available for the test main above. We should respect the pre-loaded
 # subincldues they define so we don't need this here.
 preloadsubincludes = ///cc//build_defs:cc
@@ -12,6 +12,7 @@
 pleasegotool = ///go//tools/please_go:bootstrap
 importpath = github.com/thought-machine/please
 gotool = //third_party/go:toolchain|go
+FeatureFlags = go_get
 
 [Plugin "shell"]
 Target = //plugins:shell
@@ -95,31 +96,3 @@
 accept = ISC
 # Not really a licence, but Bazel projects commonly describe things this way.
 accept = notice
-
-<<<<<<< HEAD
-[featureflags]
-PackageOutputsStrictness = true
-PythonWheelHashing = true
-NoIterSourcesMarked = true
-GoDontCollapseImportPath = true
-ExcludeGoRules = true
-ErrorOnEmptyGlob = true
-ExcludeProtoRules = true
-
-[Plugin "go"]
-Target = //plugins:go
-pleasegotool = ///go//tools/please_go:bootstrap
-importpath = github.com/thought-machine/please
-gotool = //third_party/go:toolchain|go
-FeatureFlags = go_get
-
-[BuildConfig]
-use-go-plugin = True
-release = false
-
-[Plugin "shell"]
-Target = //plugins:shell
-=======
-[BuildConfig]
-use-go-plugin = True
->>>>>>> 125dd7d1

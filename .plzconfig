[python]
; We use the in-repo please_pex tool to build other pexes within this repo.
; Other projects using Please wouldn't normally need to do anything like this.
pextool = //tools/please_pex
moduledir = third_party.python

[gc]
keep = //test/...
keep = //docs:all
keep = //package:all

[go]
filtertool = //tools/please_go_filter
pleasegotool = //tools/please_go
embedtool = //tools/please_go_embed
importpath = github.com/thought-machine/please
gotool = //third_party/go:toolchain|go

[cpp]
defaultoptcppflags = --std=c++11 -O2 -DNDEBUG -Wall -Wextra -Werror -Wno-unused-parameter
defaultdbgcppflags = --std=c++11 -g3 -DDEBUG -Wall -Wextra -Werror -Wno-unused-parameter
TestMain = ///pleasings//cc:unittest_main

[java]
javacworker = //tools/java:javac_worker
junitrunner = //tools/java:junit5_runner
jarcattool = @//tools/jarcat

[proto]
protoctool = //third_party/proto:protoc
protocgoplugin = //third_party/go:protoc-gen-go
language = go

[parse]
BlacklistDirs = tree ; The performance test repo

[alias "autofix"]
desc = Generates generated code and applies lint fixes
cmd = run //:autofix

[alias "bootstrap"]
desc = Bootstraps Please from scratch
cmd = run //:bootstrap --

[alias "bootonly"]
desc = Bootstraps Please, but does not run any tests.
cmd = run //:bootstrap -- --skip_tests

[alias "install"]
desc = Installs Please into ~/.please
cmd = run //:install --

[alias "plz"]
desc = Builds & runs the version of plz within this repo.
cmd = run //package:installed_files --entry_point=please --
subcommand = test
subcommand = build
positionallabels = true

[alias "lint"]
desc = Runs the linters for this repo
cmd = run //tools/misc:lint -p --

[licences]
accept = MIT
accept = MIT License
accept = BSD
accept = BSD License
accept = Simplified BSD
accept = BSD 3-Clause
accept = 3-Clause BSD License
accept = New BSD License
accept = Apache Software License
accept = Apache 2.0
accept = Apache License, Version 2.0
accept = The Apache Software License, Version 2.0
accept = PSF
accept = ASL
accept = MPL-2.0
accept = LGPL
accept = Artistic License
accept = ISC
# Not really a licence, but Bazel projects commonly describe things this way.
accept = notice

[featureflags]
JavaBinaryExecutableByDefault = true
<<<<<<< HEAD
UseJunit5Runner = true
=======
PackageOutputsStrictness = true
>>>>>>> 313c316f
<|MERGE_RESOLUTION|>--- conflicted
+++ resolved
@@ -85,8 +85,5 @@
 
 [featureflags]
 JavaBinaryExecutableByDefault = true
-<<<<<<< HEAD
-UseJunit5Runner = true
-=======
 PackageOutputsStrictness = true
->>>>>>> 313c316f
+UseJunit5Runner = true
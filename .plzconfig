[Plugin "python"]
Target = //plugins:python
; We use the in-repo please_pex tool to build other pexes within this repo.
; Other projects using Please wouldn't normally need to do anything like this.
moduledir = third_party.python
DisableVendorFlags = true

[gc]
keep = //test/...
keep = //docs:all
keep = //package:all

[Plugin "cc"]
target = //plugins:cc
defaultoptcppflags = --std=c++11 -O2 -DNDEBUG -Wall -Wextra -Werror -Wno-unused-parameter
defaultdbgcppflags = --std=c++11 -g3 -DDEBUG -Wall -Wextra -Werror -Wno-unused-parameter
TestMain = ///pleasings//cc:unittest_main

[Plugin "java"]
Target = //plugins:java
JavacWorker = //tools/java:javac_worker
JunitRunner = //tools/java:junit_runner

[proto]
protoctool = //third_party/proto:protoc
protocgoplugin = //third_party/go:protoc-gen-go
language = go

[parse]
BlacklistDirs = tree ; The performance test repo
preloadsubincludes = //build_defs:go
# TODO(jpoole): We only need this to make cc_library available for the test main above. We should respect the pre-loaded
# subincldues they define so we don't need this here.
preloadsubincludes = ///cc//build_defs:cc
<<<<<<< HEAD
preloadsubincludes = ///python//build_defs:python
=======
preloadsubincludes = ///shell//build_defs:shell
>>>>>>> e1fdaafd

[alias "autofix"]
desc = Generates generated code and applies lint fixes
cmd = run //:autofix

[alias "bootstrap"]
desc = Bootstraps Please from scratch
cmd = run //:bootstrap --

[alias "bootonly"]
desc = Bootstraps Please, but does not run any tests.
cmd = run //:bootstrap -- --skip_tests

[alias "install"]
desc = Installs Please into ~/.please
cmd = run //:install --

[alias "plz"]
desc = Builds & runs the version of plz within this repo.
cmd = run //package:installed_files --entry_point=please --
subcommand = test
subcommand = build
positionallabels = true

[alias "lint"]
desc = Runs the linters for this repo
cmd = run //tools/misc:lint -p --

[alias "go-get"]
desc = Runs the go deps tool to install new dependencies into the repo
cmd = run //third_party/binary:go-deps -- -w

[licences]
accept = MIT
accept = MIT License
accept = BSD
accept = BSD License
accept = Simplified BSD
accept = BSD 3-Clause
accept = BSD-3-Clause
accept = BSD-2-Clause
accept = 3-Clause BSD License
accept = New BSD License
accept = Apache Software License
accept = Apache 2.0
accept = Apache-2.0
accept = Apache License, Version 2.0
accept = The Apache Software License, Version 2.0
accept = PSF
accept = ASL
accept = MPL-2.0
accept = LGPL
accept = Artistic License
accept = ISC
# Not really a licence, but Bazel projects commonly describe things this way.
accept = notice

[featureflags]
PackageOutputsStrictness = true
PythonWheelHashing = true
NoIterSourcesMarked = true
GoDontCollapseImportPath = true
ExcludeGoRules = true
ErrorOnEmptyGlob = true
ExcludeProtoRules = true

[Plugin "go"]
Target = //plugins:go
pleasegotool = ///go//tools/please_go:bootstrap
importpath = github.com/thought-machine/please
gotool = //third_party/go:toolchain|go

[BuildConfig]
use-go-plugin = True

[Plugin "shell"]
Target = //plugins:shell<|MERGE_RESOLUTION|>--- conflicted
+++ resolved
@@ -32,11 +32,7 @@
 # TODO(jpoole): We only need this to make cc_library available for the test main above. We should respect the pre-loaded
 # subincldues they define so we don't need this here.
 preloadsubincludes = ///cc//build_defs:cc
-<<<<<<< HEAD
-preloadsubincludes = ///python//build_defs:python
-=======
 preloadsubincludes = ///shell//build_defs:shell
->>>>>>> e1fdaafd
 
 [alias "autofix"]
 desc = Generates generated code and applies lint fixes

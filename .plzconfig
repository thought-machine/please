--- conflicted
+++ resolved
@@ -96,11 +96,6 @@
 PythonWheelHashing = true
 NoIterSourcesMarked = true
 GoDontCollapseImportPath = true
-<<<<<<< HEAD
-ErrorOnEmptyGlob = true
-=======
-ExcludeGoRules = true
->>>>>>> d6d02b40
 ExcludeProtoRules = true
 
 [Plugin "go"]

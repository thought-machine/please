--- conflicted
+++ resolved
@@ -89,8 +89,5 @@
 [featureflags]
 JavaBinaryExecutableByDefault = true
 PackageOutputsStrictness = true
-<<<<<<< HEAD
-UseJunit5Runner = true
-=======
 PythonWheelHashing = true
->>>>>>> 575c4bfa
+UseJunit5Runner = true
[python]
; We use the in-repo please_pex tool to build other pexes within this repo.
; Other projects using Please wouldn't normally need to do anything like this.
pextool = //tools/please_pex
moduledir = third_party.python

[parse]
; Make this generally available
preloadbuilddefs = build_defs/go_bindata.build_defs

[gc]
keep = //test/...
keep = //docs:all
keep = //package:all

[go]
filtertool = //tools/please_go_filter
installtool = //tools/please_go_install
testtool = //tools/please_go_test
embedtool = //tools/please_go_embed
importpath = github.com/thought-machine/please
gotool = //third_party/go:toolchain|go

[cpp]
defaultoptcppflags = --std=c++11 -O2 -DNDEBUG -Wall -Wextra -Werror -Wno-unused-parameter
defaultdbgcppflags = --std=c++11 -g3 -DDEBUG -Wall -Wextra -Werror -Wno-unused-parameter
TestMain = ///pleasings//cc:unittest_main

[java]
javacworker = //tools/java:javac_worker
junitrunner = //tools/java:junit_runner
jarcattool = @//tools/jarcat

[proto]
protoctool = //third_party/proto:protoc
protocgoplugin = //third_party/go:protoc-gen-go
language = go

[alias "autofix"]
desc = Generates generated code and applies lint fixes
cmd = run //:autofix

[alias "bootstrap"]
desc = Bootstraps Please from scratch
cmd = run //:bootstrap --

[alias "bootonly"]
desc = Bootstraps Please, but does not run any tests.
cmd = run //:bootstrap -- --skip_tests

[alias "install"]
desc = Installs Please into ~/.please
cmd = run //:install --

[alias "go"]
cmd = run //third_party/go:toolchain --entry_point go --

[alias "plz"]
desc = Builds & runs the version of plz within this repo.
cmd = run //package:installed_files --entry_point=please --
subcommand = test
subcommand = build
positionallabels = true

[alias "lint"]
desc = Runs the linters for this repo
cmd = run //tools/misc:lint -p --

[licences]
accept = MIT
accept = MIT License
accept = BSD
accept = BSD License
accept = Simplified BSD
accept = BSD 3-Clause
accept = 3-Clause BSD License
accept = New BSD License
accept = Apache Software License
accept = Apache 2.0
accept = Apache License, Version 2.0
accept = The Apache Software License, Version 2.0
accept = PSF
accept = ASL
accept = MPL-2.0
accept = LGPL
accept = Artistic License
accept = ISC
# Not really a licence, but Bazel projects commonly describe things this way.
accept = notice

[featureflags]
JavaBinaryExecutableByDefault = true
<<<<<<< HEAD
RemovePleasings = true
PleaseGoInstall = true
=======
PleaseDownloadTools = true
>>>>>>> 02ab851d
<|MERGE_RESOLUTION|>--- conflicted
+++ resolved
@@ -52,9 +52,6 @@
 desc = Installs Please into ~/.please
 cmd = run //:install --
 
-[alias "go"]
-cmd = run //third_party/go:toolchain --entry_point go --
-
 [alias "plz"]
 desc = Builds & runs the version of plz within this repo.
 cmd = run //package:installed_files --entry_point=please --
@@ -89,10 +86,4 @@
 accept = notice
 
 [featureflags]
-JavaBinaryExecutableByDefault = true
-<<<<<<< HEAD
-RemovePleasings = true
-PleaseGoInstall = true
-=======
-PleaseDownloadTools = true
->>>>>>> 02ab851d
+JavaBinaryExecutableByDefault = true
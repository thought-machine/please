--- conflicted
+++ resolved
@@ -30,13 +30,6 @@
 defaultdbgcppflags = --std=c++11 -g3 -DDEBUG -Wall -Wextra -Werror -Wno-unused-parameter
 TestMain = ///pleasings//cc:unittest_main
 
-<<<<<<< HEAD
-[Plugin "java"]
-Target = //plugins:java
-JavacTool = javac
-
-=======
->>>>>>> 2a4dd548
 [gc]
 keep = //test/...
 keep = //docs:all

--- conflicted
+++ resolved
@@ -96,14 +96,6 @@
 accept = notice
 
 [featureflags]
-<<<<<<< HEAD
-PythonWheelHashing = true
-NoIterSourcesMarked = true
-GoDontCollapseImportPath = true
-ExcludeGoRules = true
-=======
-PackageOutputsStrictness = true
->>>>>>> 3ad2f013
 ExcludeProtoRules = true
 
 [BuildConfig]

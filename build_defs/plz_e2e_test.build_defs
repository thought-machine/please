# Rules for end-to-end tests on Please itself.

def plz_e2e_test(name:str, cmd:str, pre_cmd:str=None, expected_output:str=None,
                 expected_failure:bool=False, expect_output_contains:str=None,
                 expect_output_doesnt_contain:str=None, deps:list=None, data:list=[],
                 labels:list=None, sandbox:bool=None, completion:bool=False,
                 expect_file_exists:str=None, expect_file_doesnt_exist:str=None):
    # Please isn't really designed to work this way (running a test against the entire source repo)
    # but we can make it do it and it's a convenient way of testing the tool itself.

    def _e2e_test_cmd(cmd):
        args = '$PLZ_ARGS'
        if package_name().startswith('test/parse'):
            args += ' -o parse.buildfilename:BUILD,BUILD.plz,BUILD.test '
        cmd = cmd.replace('plz ', f'$(location //src:please) --nolock {args} -o cache.dirclean:false --log_file plz-out/log/{name}.log ')
        if expected_failure:
            test_cmd = '%s 2>&1 | tee output; if [ $? -eq 0 ]; then exit 1; fi; ' % cmd
        else:
            test_cmd = '%s 2>&1 | tee output && ' % cmd
        if expected_output and expect_output_contains:
            raise ValueError('Can only pass one of expected_output and expect_output_contains')
        elif expected_output:
            test_cmd += 'diff -au output $(location %s)' % expected_output
        elif expect_output_contains:
            test_cmd += 'if ! grep -q "%s" output; then cat output; exit 1; fi' % expect_output_contains
        elif expect_output_doesnt_contain:
            test_cmd += 'if grep -q "%s" output; then cat output; exit 1; fi' % expect_output_doesnt_contain
        elif expect_file_exists:
            test_cmd += 'if [ ! -f %s ]; then cat output; exit 1; fi' % expect_file_exists
        elif expect_file_doesnt_exist:
            test_cmd += 'if [ -f %s ]; then cat output; exit 1; fi' % expect_file_doesnt_exist
        else:
            test_cmd += 'true'
        if completion:
            test_cmd = "export GO_FLAGS_COMPLETION=1; " + test_cmd
        if pre_cmd:
            test_cmd = pre_cmd + ' && ' + test_cmd
        return test_cmd

    if expected_output:
        data += [expected_output]
    gentest(
        name = name,
        test_cmd = {
            'opt': _e2e_test_cmd(cmd),
            'dbg': _e2e_test_cmd(cmd.replace('plz ', 'plz -c dbg ')),
            'cover': _e2e_test_cmd(cmd.replace('plz ', 'plz -c cover ')),
        },
        data = data + ['//src:please'],
        deps = deps,
        labels = ['e2e'] + (labels or []),
        no_test_output = True,
        sandbox = False,
        local = True,
<<<<<<< HEAD
        exit_on_error = False,
=======
        pass_env = ["PLZ_ARGS"],
>>>>>>> b0968a91
    )<|MERGE_RESOLUTION|>--- conflicted
+++ resolved
@@ -52,9 +52,6 @@
         no_test_output = True,
         sandbox = False,
         local = True,
-<<<<<<< HEAD
+        pass_env = ["PLZ_ARGS"],
         exit_on_error = False,
-=======
-        pass_env = ["PLZ_ARGS"],
->>>>>>> b0968a91
     )
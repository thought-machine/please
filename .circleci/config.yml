--- conflicted
+++ resolved
@@ -300,11 +300,7 @@
      docker:
        - image: thoughtmachine/please_docs:20230116
      environment:
-<<<<<<< HEAD
-           GOOGLE_APPLICATION_CREDENTIALS=/tmp/service_account.json
-=======
-         GOOGLE_APPLICATION_CREDENTIALS=/tmp/service_account.json
->>>>>>> 76260f78
+       GOOGLE_APPLICATION_CREDENTIALS=/tmp/service_account.json
      steps:
        - attach_workspace:
            at: /tmp/workspace

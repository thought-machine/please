#!/bin/bash

set -eu

if ! hash pypy 2>/dev/null ; then
    echo 'You must have PyPy installed to compile Please.'
    exit 1
fi

# Fetch the Go dependencies manually
echo "Installing Go dependencies..."
export GOPATH="${PWD}"
go get golang.org/x/crypto/ssh/terminal
go get golang.org/x/tools/cover
go get gopkg.in/op/go-logging.v1
go get gopkg.in/gcfg.v1
go get github.com/jteeuwen/go-bindata/...
go get github.com/jessevdk/go-flags
go get github.com/dustin/go-humanize
go get github.com/golang/lint/golint
go get google.golang.org/grpc
go get github.com/kardianos/osext
go get github.com/Songmu/prompter
go get github.com/texttheater/golang-levenshtein/levenshtein

# Clean out old artifacts.
rm -rf plz-out src/parse/cffi/parser_interface.py src/parse/rules/embedded_parser.py
# Generate the cffi compiled source
(cd src/parse/cffi && pypy cffi_compiler.py ../defs.h)
cat src/parse/cffi/parser_interface.py src/parse/cffi/please_parser.py > src/parse/rules/embedded_parser.py
# Invoke this tool to embed the Python scripts.
bin/go-bindata -o src/parse/builtin_rules.go -pkg parse -prefix src/parse/rules/ -ignore BUILD src/parse/rules/
# Similarly for the wrapper script.
bin/go-bindata -o src/utils/wrapper_script.go -pkg utils -prefix src/misc src/misc

# Now invoke Go to run Please to build itself.
echo "Building Please..."
go run -race src/please.go --plain_output build //src:please --log_file plz-out/log/build.log --log_file_level 4
# Let's prove it works by rebuilding itself with itself.
echo "Rebuilding Please with itself..."
plz-out/bin/src/please --plain_output build //:all_tools //package:tarballs --log_file plz-out/log/build.log --log_file_level 4

if [ $# -gt 0 ] && [ "$1" == "--skip_tests" ]; then
    exit 0
fi

# Run the tests to make sure they still work
echo "Running tests..."

# Run the set of tests that will work on this machine.
# We assume the user has Java and Python installed or the build will have already failed,
# but some other parts are optional until one actually tries to use the rule.
EXCLUDES=""

HAVE_UNITTEST=false
for path in `echo | cpp -xc++ -Wp,-v 2>&1 | grep "^ "`; do
    if [ -f "${path}/unittest++/UnitTest++.h" ]; then
        HAVE_UNITTEST=true
    fi
done
if ! $HAVE_UNITTEST ; then
    echo "UnitTest++.h not found, excluding C++ tests"
    EXCLUDES="${EXCLUDES} --exclude=cc"
fi
if ! hash docker 2>/dev/null ; then
    echo "Docker not found, excluding containerised tests"
    EXCLUDES="${EXCLUDES} --exclude=container"
fi
if ! hash python3 2>/dev/null ; then
    echo "python3 not found, excluding python3 tests"
    EXCLUDES="${EXCLUDES} --exclude=py3"
fi
if ! hash clang++ 2>/dev/null ; then
    echo "Clang not found, excluding Clang tests"
    EXCLUDES="${EXCLUDES} --exclude=clang"
fi
if ! hash gold 2>/dev/null ; then
    echo "Gold not found, excluding Gold tests"
    EXCLUDES="${EXCLUDES} --exclude=gold"
fi
# Strictly some of these need the library but not the command line tools.
# Pretty sure nobody in the world would be in a situation to care about that distinction though.
if ! hash fstproject 2>/dev/null ; then
    echo "libfst not found, excluding relevant tests"
    EXCLUDES="${EXCLUDES} --exclude=fst"
fi
<<<<<<< HEAD
plz-out/bin/src/please test ... --exclude cycle $EXCLUDES --log_file plz-out/log/build.log --log_file_level 4
=======
plz-out/bin/src/please test ... $EXCLUDES --log_file plz-out/log/build.log --log_file_level 4 $@
>>>>>>> c4cf08d6
<|MERGE_RESOLUTION|>--- conflicted
+++ resolved
@@ -84,8 +84,5 @@
     echo "libfst not found, excluding relevant tests"
     EXCLUDES="${EXCLUDES} --exclude=fst"
 fi
-<<<<<<< HEAD
-plz-out/bin/src/please test ... --exclude cycle $EXCLUDES --log_file plz-out/log/build.log --log_file_level 4
-=======
-plz-out/bin/src/please test ... $EXCLUDES --log_file plz-out/log/build.log --log_file_level 4 $@
->>>>>>> c4cf08d6
+
+plz-out/bin/src/please test ... --exclude cycle $EXCLUDES --log_file plz-out/log/build.log --log_file_level 4 $@
--- conflicted
+++ resolved
@@ -77,10 +77,6 @@
         "...",
     ],
     module = "github.com/peterebden/gcfg",
-<<<<<<< HEAD
-    download = "//third_party/go/github_repos:my_gcfg",
-=======
->>>>>>> f45b1524
     deps = [
         ":warnings",
     ],

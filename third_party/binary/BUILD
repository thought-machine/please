GO_CI_LINT_VERSION = "1.45.2"

remote_file(
    name = "golangci-lint",
    binary = True,
    exported_files = ["golangci-lint-%s-${OS}-${ARCH}/golangci-lint" % GO_CI_LINT_VERSION],
    extract = True,
    hashes = [
<<<<<<< HEAD
        "sha256: c2b9669decc1b638cf2ee9060571af4e255f6dfcbb225c293e3a7ee4bb2c7217",  # darwin_arm64
        "sha256: 995e509e895ca6a64ffc7395ac884d5961bdec98423cb896b17f345a9b4a19cf",  # darwin_amd64
        "sha256: 595ad6c6dade4c064351bc309f411703e457f8ffbb7a1806b3d8ee713333427f",  # linux_amd64
        "sha256: 726cb045559b7518bafdd3459de70a0647c087eb1b4634627a4b2e95b1258580",  # freebsd_amd64
=======
        "995e509e895ca6a64ffc7395ac884d5961bdec98423cb896b17f345a9b4a19cf",  # darwin-amd64
        "c2b9669decc1b638cf2ee9060571af4e255f6dfcbb225c293e3a7ee4bb2c7217",  # darwin-arm64
        "726cb045559b7518bafdd3459de70a0647c087eb1b4634627a4b2e95b1258580",  # freebsd-amd64
        "595ad6c6dade4c064351bc309f411703e457f8ffbb7a1806b3d8ee713333427f",  # linux-amd64
        "1463049b744871168095e3e8f687247d6040eeb895955b869889ea151e0603ab",  # linux-arm64
>>>>>>> 809f1129
    ],
    url = "https://github.com/golangci/golangci-lint/releases/download/v%s/golangci-lint-%s-%s-%s.tar.gz" % (
        GO_CI_LINT_VERSION,
        GO_CI_LINT_VERSION,
        CONFIG.OS,
        CONFIG.ARCH,
    ),
)

GO_DEPS_VERSION = "v1.4.1"

# TODO(jpoole): this should support other platforms than just linux_amd64
remote_file(
    name = "go-deps",
    binary = True,
    url = f"https://github.com/Tatskaari/go-deps/releases/download/{GO_DEPS_VERSION}/go_deps_{GO_DEPS_VERSION}_{CONFIG.OS}_{CONFIG.ARCH}",
)<|MERGE_RESOLUTION|>--- conflicted
+++ resolved
@@ -6,18 +6,11 @@
     exported_files = ["golangci-lint-%s-${OS}-${ARCH}/golangci-lint" % GO_CI_LINT_VERSION],
     extract = True,
     hashes = [
-<<<<<<< HEAD
-        "sha256: c2b9669decc1b638cf2ee9060571af4e255f6dfcbb225c293e3a7ee4bb2c7217",  # darwin_arm64
-        "sha256: 995e509e895ca6a64ffc7395ac884d5961bdec98423cb896b17f345a9b4a19cf",  # darwin_amd64
-        "sha256: 595ad6c6dade4c064351bc309f411703e457f8ffbb7a1806b3d8ee713333427f",  # linux_amd64
-        "sha256: 726cb045559b7518bafdd3459de70a0647c087eb1b4634627a4b2e95b1258580",  # freebsd_amd64
-=======
         "995e509e895ca6a64ffc7395ac884d5961bdec98423cb896b17f345a9b4a19cf",  # darwin-amd64
         "c2b9669decc1b638cf2ee9060571af4e255f6dfcbb225c293e3a7ee4bb2c7217",  # darwin-arm64
         "726cb045559b7518bafdd3459de70a0647c087eb1b4634627a4b2e95b1258580",  # freebsd-amd64
         "595ad6c6dade4c064351bc309f411703e457f8ffbb7a1806b3d8ee713333427f",  # linux-amd64
         "1463049b744871168095e3e8f687247d6040eeb895955b869889ea151e0603ab",  # linux-arm64
->>>>>>> 809f1129
     ],
     url = "https://github.com/golangci/golangci-lint/releases/download/v%s/golangci-lint-%s-%s-%s.tar.gz" % (
         GO_CI_LINT_VERSION,

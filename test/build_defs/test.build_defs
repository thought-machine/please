--- conflicted
+++ resolved
@@ -10,11 +10,7 @@
     test_cmd = [
         "mv $DATA_FREE_BSD_CONFIG $DATA_REPO",
         "cd $DATA_REPO",
-<<<<<<< HEAD
-        plz_command.replace("plz ", "$TMP_DIR/$DATA_PLEASE -o go.testtool:$TMP_DIR/$DATA_TEST_TOOL -o go.installtool:$TMP_DIR/$DATA_INSTALL_TOOL -o go.filtertool:$TMP_DIR/$DATA_FILTER_TOOL "),
-=======
-        plz_command.replace("plz ", "$TMP_DIR/$DATA_PLEASE -o java.jarcattool:$TMP_DIR/$DATA_JARCAT_TOOL -o go.testtool:$TMP_DIR/$DATA_TEST_TOOL -o go.filtertool:$TMP_DIR/$DATA_FILTER_TOOL "),
->>>>>>> 394735af
+        plz_command.replace("plz ", "$TMP_DIR/$DATA_PLEASE -o java.jarcattool:$TMP_DIR/$DATA_JARCAT_TOOL -o go.testtool:$TMP_DIR/$DATA_TEST_TOOL -o go.installtool:$TMP_DIR/$DATA_INSTALL_TOOL -o go.filtertool:$TMP_DIR/$DATA_FILTER_TOOL "),
     ]
 
     if expected_output:

--- conflicted
+++ resolved
@@ -2,21 +2,14 @@
 
 please_repo_e2e_test(
     name = "proto_rules_test",
-<<<<<<< HEAD
-    # the protoc releases page doesn't support these platforms
-    labels = [
-        "no_cirrus",
-        "no-musl",
-    ],
-    plz_command = "plz test",
-    repo = "test_repo",
-=======
     plz_command = "plz -o go.gotool:$TOOLS_GO test",
     repo = "test_repo",
     tools = {
         "go": [CONFIG.GO_TOOL],
     },
     # the protoc releases page doesn't support these platforms
-    labels = ["no_cirrus", "no-musl"],
->>>>>>> bc6d3e91
+    labels = [
+        "no_cirrus",
+        "no-musl",
+    ],
 )
[Please]
Version = 16.20.0-beta.14

[Parse]
BuildFileName = BUILD # We override this in the e2e test profile and the subrepo has BUILD files not BUILD_FILE
<<<<<<< HEAD
PreloadSubincludes = ///go//build_defs:go
=======
>>>>>>> 857d3d3f

[Plugin "proto"]
Target = //plugins:proto
LanguageDef = ///go_proto//build_defs:go
ProtocTool = ///proto//third_party/proto:protoc

[Plugin "go"]
Target = //plugins:go
ImportPath = github.com/though-machine/please/test/proto_plugin

[Plugin "go_proto"]
Target = //plugins:go-proto
GrpcPlugin = //third_party/go:protoc-gen-go-grpc
ProtoPlugin = //third_party/go:protoc-gen-go

<<<<<<< HEAD
[featureflags]
ExcludeGoRules = true
=======
[FeatureFlags]
ExcludeGoRules = true
ExcludeProtoRules = true
>>>>>>> 857d3d3f
<|MERGE_RESOLUTION|>--- conflicted
+++ resolved
@@ -1,12 +1,5 @@
-[Please]
-Version = 16.20.0-beta.14
-
 [Parse]
 BuildFileName = BUILD # We override this in the e2e test profile and the subrepo has BUILD files not BUILD_FILE
-<<<<<<< HEAD
-PreloadSubincludes = ///go//build_defs:go
-=======
->>>>>>> 857d3d3f
 
 [Plugin "proto"]
 Target = //plugins:proto
@@ -22,11 +15,6 @@
 GrpcPlugin = //third_party/go:protoc-gen-go-grpc
 ProtoPlugin = //third_party/go:protoc-gen-go
 
-<<<<<<< HEAD
-[featureflags]
-ExcludeGoRules = true
-=======
 [FeatureFlags]
 ExcludeGoRules = true
-ExcludeProtoRules = true
->>>>>>> 857d3d3f
+ExcludeProtoRules = true
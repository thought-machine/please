subinclude("//test/build_defs")

please_repo_e2e_test(
    name = "go_install_test",
    labels = [
        "no-musl",
    ],
    plz_command = "plz test",
    repo = "test_repo",
)

please_repo_e2e_test(
<<<<<<< HEAD
    name = "pkg_config_test",
    labels = [
        "no-musl",
    ],
    plz_command = "plz build //third_party/go:all",
    repo = "pkg_config_repo",
=======
    name = "go_install_build",
    labels = [
        "no-musl",
    ],
    plz_command = "plz build //third_party/...",
    repo = "test_repo",
>>>>>>> 49f728a3
)

target = "darwin_amd64" if CONFIG.OS == "linux_amd64" else "linux_amd64"

please_repo_e2e_test(
    name = "cross_compile_test",
    labels = [
        "no_cirrus",
        "no-musl",
    ],
    plz_command = f"plz -o go.gotool:'//tools/go:toolchain|go' -o go.cgoenabled:1 build --arch {target} //src/binary",
    repo = "test_repo",
)<|MERGE_RESOLUTION|>--- conflicted
+++ resolved
@@ -10,21 +10,21 @@
 )
 
 please_repo_e2e_test(
-<<<<<<< HEAD
     name = "pkg_config_test",
     labels = [
         "no-musl",
     ],
     plz_command = "plz build //third_party/go:all",
     repo = "pkg_config_repo",
-=======
+)
+
+please_repo_e2e_test(
     name = "go_install_build",
     labels = [
         "no-musl",
     ],
     plz_command = "plz build //third_party/...",
     repo = "test_repo",
->>>>>>> 49f728a3
 )
 
 target = "darwin_amd64" if CONFIG.OS == "linux_amd64" else "linux_amd64"

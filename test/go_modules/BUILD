--- conflicted
+++ resolved
@@ -6,15 +6,6 @@
         "no-musl",
     ],
     plz_command = "plz test",
-<<<<<<< HEAD
-    repo = "test_repo",
-)
-
-please_repo_e2e_test(
-    name = "please_go_install_test",
-    plz_command = "plz -o featureflags.PleaseGoInstall:true test",
-=======
->>>>>>> 6b63da5d
     repo = "test_repo",
 )
 

subinclude("//test/build_defs:build_defs")

please_repo_e2e_test(
    name = "plugin_test",
    plz_command = "plz build -o plugin.foo.modulepath:something //test:root_lib",
    repo = "test_repo",
)

please_repo_e2e_test(
    name = "cross_compile_test",
    plz_command = "plz build -o plugin.foo.modulepath:something ///linux_arm64//test:root_lib",
    repo = "test_repo",
)

please_repo_e2e_test(
    name = "nested_test",
    expected_output = {
        "plz-out/gen/foo/test/foo_lib.foo": "sha1 88f20b91c6af94a7974d7b547ec49529138a98f2 foolang/test.foo",
        "plz-out/gen/nested/test/nested_lib.foo": "sha256 3e9e58ebd72c21509355abe528401ae4b37f632dc9446de9c1896235fa158856 nested/test.foo",
    },
    plz_command = "plz build -o plugin.foo.modulepath:something ///nested//test:nested_lib ///foo//test:foo_lib",
    repo = "test_repo",
)

please_repo_e2e_test(
    name = "plugin_test_non_optional_config",
    expected_failure = True,
    plz_command = "plz build //test:root_lib",
    repo = "test_repo",
)

please_repo_e2e_test(
    name = "override_test",
    expected_output = {
        "plz-out/gen/override/fooc": "overriden",
    },
    plz_command = "plz build -o plugin.foo.modulepath:something //override:override_test",
    repo = "test_repo",
)

# Test that fields are added to the config
please_repo_e2e_test(
    name = "init_plugin_test",
    expect_output_contains = {
<<<<<<< HEAD
        ".plzconfig": "[Plugin \"python\"]*Target = //plugins:python*DefaultInterpreter",
=======
        ".plzconfig": "[Plugin \"python\"]*Target = //plugins:python",
>>>>>>> 809f1129
    },
    # Need to break hard link here so init_plugin_test's actual .plzconfig doesn't get updated.
    plz_command = "cp .plzconfig .foo; mv .foo .plzconfig; plz init plugin python",
    repo = "init_plugin_test",
)

# Test that the target is created in plugins/BUILD
please_repo_e2e_test(
    name = "init_create_target_test",
    expect_output_contains = {
        "plugins/BUILD": "plugin_repo*name = \\\"cc\\\"*plugin = \\\"cc-rules\\\"",
    },
    # Need to break hard link here so init_plugin_test's actual .plzconfig doesn't get updated.
    plz_command = "cp .plzconfig .foo; mv .foo .plzconfig; plz init plugin cc",
    repo = "init_plugin_test",
)

# Test that we don't add the build target again if it's already there
please_repo_e2e_test(
    name = "init_only_add_target_once_test",
    # Need to break hard link here so init_plugin_test's actual .plzconfig doesn't get updated.
    plz_command = "cp .plzconfig .foo; mv .foo .plzconfig; plz init plugin cc; plz init plugin cc; lines=$(cat plugins/BUILD | wc -l); if [ $lines -gt 6 ]; then exit 1; else exit 0; fi",
    repo = "init_plugin_test",
)

please_repo_e2e_test(
    name = "inherit_default_test",
    expected_output = {
        "plz-out/gen/foo/test/bar_inherit_test": "bar",
        "plugins/foo_plugin/plz-out/gen/test/bar_inherit_test": "overridden",
    },
    plz_command = "plz build -o plugin.foo.modulepath:something ///foo//test:bar_inherit_test && (cd plugins/foo_plugin && plz build  -o plugin.foo.modulepath:something //test:bar_inherit_test)",
    repo = "test_repo",
)<|MERGE_RESOLUTION|>--- conflicted
+++ resolved
@@ -42,11 +42,7 @@
 please_repo_e2e_test(
     name = "init_plugin_test",
     expect_output_contains = {
-<<<<<<< HEAD
-        ".plzconfig": "[Plugin \"python\"]*Target = //plugins:python*DefaultInterpreter",
-=======
         ".plzconfig": "[Plugin \"python\"]*Target = //plugins:python",
->>>>>>> 809f1129
     },
     # Need to break hard link here so init_plugin_test's actual .plzconfig doesn't get updated.
     plz_command = "cp .plzconfig .foo; mv .foo .plzconfig; plz init plugin python",

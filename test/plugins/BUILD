subinclude("//test/build_defs:build_defs")

genrule(
    name = "foo_plugin",
    srcs = ["foo_plugin"],
    cmd = "mv $SRC foo_plugin && tar -czf $OUT foo_plugin",
    outs = ["foo_plugin.tar.gz"]
)

def plugin_e2e_test(name, plz_command, expected_output=None, expected_failure=False, expect_output_contains=None):
    return please_repo_e2e_test(
        name = name,
        plz_command = plz_command.replace("plz ", "plz -o buildconfig.nested-subrepo:$TMP_DIR/$DATA_NESTED_SUBREPO -o please.pluginrepo:file://$TMP_DIR/$DATA_PLUGIN "),
        repo = "test_repo",
        data = {
            "plugin": [":foo_plugin"],
            "nested_subrepo": ["nested_subrepo"],
        },
        expected_output = expected_output,
        expected_failure = expected_failure,
        expect_output_contains = expect_output_contains,
    )

plugin_e2e_test(
    name = "plugin_test",
    plz_command = "plz build -o plugin.foo.modulepath:something //test:root_lib",
)

plugin_e2e_test(
    name = "cross_compile_test",
    plz_command = "plz build -o plugin.foo.modulepath:something ///linux_arm64//test:root_lib",
)

plugin_e2e_test(
    name = "nested_test",
    expected_output = {
        "plz-out/gen/foo/test/foo_lib.foo": "sha1 88f20b91c6af94a7974d7b547ec49529138a98f2 foolang/test.foo",
        "plz-out/gen/nested/test/nested_lib.foo": "sha256 3e9e58ebd72c21509355abe528401ae4b37f632dc9446de9c1896235fa158856 nested/test.foo",
    },
    plz_command = "plz build -o plugin.foo.modulepath:something ///nested//test:nested_lib ///foo//test:foo_lib",
)

plugin_e2e_test(
    name = "plugin_test_non_optional_config",
    expected_failure = True,
    plz_command = "plz build //test:root_lib",
)

plugin_e2e_test(
    name = "override_test",
    expected_output = {
        "plz-out/gen/override/fooc": "tool: overriden, path: something, flags: [compileflagoverride]",
    },
<<<<<<< HEAD
    plz_command = "plz build -o plugin.foo.modulepath:something -o plugin.foo.compileflag:compileflagoverride //override:override_test",
    repo = "test_repo",
=======
    plz_command = "plz build -o plugin.foo.modulepath:something //override:override_test",
>>>>>>> 2dd968b9
)

# Test that fields are added to the config
plugin_e2e_test(
    name = "init_plugin_test",
    expect_output_contains = {
        ".plzconfig": "[Plugin \"python\"]*Target = //plugins:python",
    },
    # Need to break hard link here so init_plugin_test's actual .plzconfig doesn't get updated.
    plz_command = "cp .plzconfig .foo; mv .foo .plzconfig; plz init plugin python",
)

# Test that the target is created in plugins/BUILD
plugin_e2e_test(
    name = "init_create_target_test",
    expect_output_contains = {
        "plugins/BUILD": "plugin_repo*name = \\\"cc\\\"*plugin = \\\"cc-rules\\\"",
    },
    # Need to break hard link here so init_plugin_test's actual .plzconfig doesn't get updated.
    plz_command = "cp .plzconfig .foo; mv .foo .plzconfig; plz init plugin cc",
)

# Test that we don't add the build target again if it's already there
plugin_e2e_test(
    name = "init_only_add_target_once_test",
    # Need to break hard link here so init_plugin_test's actual .plzconfig doesn't get updated.
    plz_command = "cp .plzconfig .foo; mv .foo .plzconfig; plz init plugin cc; plz init plugin cc; lines=$(cat plugins/BUILD | wc -l); if [ $lines -gt 6 ]; then exit 1; else exit 0; fi",
)

plugin_e2e_test(
    name = "inherit_default_test",
    expected_output = {
        "plz-out/gen/foo/test/bar_inherit_test": "bar",
    },
    plz_command = "plz build -o plugin.foo.modulepath:something ///foo//test:bar_inherit_test",
)

please_repo_e2e_test(
    name = "override_default_in_plugin_test",
    expected_output = {
        "plz-out/gen/test/bar_inherit_test": "bar_test_tool",
    },
    plz_command = "plz build -o plugin.foo.modulepath:something //test:bar_inherit_test",
    repo = "foo_plugin",
)<|MERGE_RESOLUTION|>--- conflicted
+++ resolved
@@ -51,12 +51,7 @@
     expected_output = {
         "plz-out/gen/override/fooc": "tool: overriden, path: something, flags: [compileflagoverride]",
     },
-<<<<<<< HEAD
     plz_command = "plz build -o plugin.foo.modulepath:something -o plugin.foo.compileflag:compileflagoverride //override:override_test",
-    repo = "test_repo",
-=======
-    plz_command = "plz build -o plugin.foo.modulepath:something //override:override_test",
->>>>>>> 2dd968b9
 )
 
 # Test that fields are added to the config

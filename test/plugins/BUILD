subinclude("//test/build_defs:build_defs")

genrule(
    name = "foo_plugin",
    srcs = ["foo_plugin"],
    cmd = "mv $SRC foo_plugin && tar -czf $OUT foo_plugin",
    outs = ["foo_plugin.tar.gz"]
)

def plugin_e2e_test(name, plz_command, expected_output=None, expected_failure=False, expect_output_contains=None):
    return please_repo_e2e_test(
        name = name,
        plz_command = plz_command.replace("plz ", "plz -o buildconfig.nested-subrepo:$TMP_DIR/$DATA_NESTED_SUBREPO -o please.pluginrepo:file://$TMP_DIR/$DATA_PLUGIN "),
        repo = "test_repo",
        data = {
            "plugin": [":foo_plugin"],
            "nested_subrepo": ["nested_subrepo"],
        },
        expected_output = expected_output,
        expected_failure = expected_failure,
        expect_output_contains = expect_output_contains,
    )

plugin_e2e_test(
    name = "plugin_test",
    plz_command = "plz build -o plugin.foo.modulepath:something //test:root_lib",
)

plugin_e2e_test(
    name = "cross_compile_test",
    plz_command = "plz build -o plugin.foo.modulepath:something ///linux_arm64//test:root_lib",
)

plugin_e2e_test(
    name = "nested_test",
    expected_output = {
        "plz-out/gen/foo/test/foo_lib.foo": "sha1 88f20b91c6af94a7974d7b547ec49529138a98f2 foolang/test.foo",
        "plz-out/gen/nested/test/nested_lib.foo": "sha256 3e9e58ebd72c21509355abe528401ae4b37f632dc9446de9c1896235fa158856 nested/test.foo",
    },
    plz_command = "plz build -o plugin.foo.modulepath:something ///nested//test:nested_lib ///foo//test:foo_lib",
)

plugin_e2e_test(
    name = "plugin_test_non_optional_config",
    expected_failure = True,
    plz_command = "plz build //test:root_lib",
)

plugin_e2e_test(
    name = "override_test",
    expected_output = {
        "plz-out/gen/override/fooc": "tool: overriden, path: something, flags: [compileflagoverride]",
    },
    plz_command = "plz build -o plugin.foo.modulepath:something -o plugin.foo.compileflag:compileflagoverride //override:override_test",
)

# Test that fields are added to the config
plugin_e2e_test(
    name = "init_plugin_test",
    expect_output_contains = {
        ".plzconfig": "[Plugin \"python\"]*Target = //plugins:python",
    },
    # Need to break hard link here so init_plugin_test's actual .plzconfig doesn't get updated.
    plz_command = "cp .plzconfig .foo; mv .foo .plzconfig; plz init plugin python",
)

# Test that the target is created in plugins/BUILD
plugin_e2e_test(
    name = "init_create_target_test",
    expect_output_contains = {
        "plugins/BUILD": "plugin_repo*name = \\\"cc\\\"*plugin = \\\"cc-rules\\\"",
    },
    # Need to break hard link here so init_plugin_test's actual .plzconfig doesn't get updated.
    plz_command = "cp .plzconfig .foo; mv .foo .plzconfig; plz init plugin cc",
)

# Test that we don't add the build target again if it's already there
plugin_e2e_test(
    name = "init_only_add_target_once_test",
    # Need to break hard link here so init_plugin_test's actual .plzconfig doesn't get updated.
    plz_command = "cp .plzconfig .foo; mv .foo .plzconfig; plz init plugin cc; plz init plugin cc; lines=$(cat plugins/BUILD | wc -l); if [ $lines -gt 6 ]; then exit 1; else exit 0; fi",
)

plugin_e2e_test(
    name = "inherit_default_test",
    expected_output = {
        "plz-out/gen/foo/test/bar_inherit_test": "bar",
    },
<<<<<<< HEAD
    plz_command = "plz build -o plugin.foo.modulepath:something ///foo//test:bar_inherit_test && (cd plugins/foo_plugin && plz build  -o plugin.foo.modulepath:something //test:bar_inherit_test)",
    repo = "test_repo",
)

# Test that we can reference ourselves with ///{plugin_name}//...
please_repo_e2e_test(
    name = "self_referencing_plugin_test",
    expected_output = {
        "plz-out/gen/test/test.txt": "foo",
    },
    plz_command = "plz build //test/... --profile local --profile e2e ",
    repo = "self_referencing_plugin",
=======
    plz_command = "plz build -o plugin.foo.modulepath:something ///foo//test:bar_inherit_test",
)

please_repo_e2e_test(
    name = "override_default_in_plugin_test",
    expected_output = {
        "plz-out/gen/test/bar_inherit_test": "bar_test_tool",
    },
    plz_command = "plz build -o plugin.foo.modulepath:something //test:bar_inherit_test",
    repo = "foo_plugin",
>>>>>>> b8753a62
)<|MERGE_RESOLUTION|>--- conflicted
+++ resolved
@@ -86,20 +86,6 @@
     expected_output = {
         "plz-out/gen/foo/test/bar_inherit_test": "bar",
     },
-<<<<<<< HEAD
-    plz_command = "plz build -o plugin.foo.modulepath:something ///foo//test:bar_inherit_test && (cd plugins/foo_plugin && plz build  -o plugin.foo.modulepath:something //test:bar_inherit_test)",
-    repo = "test_repo",
-)
-
-# Test that we can reference ourselves with ///{plugin_name}//...
-please_repo_e2e_test(
-    name = "self_referencing_plugin_test",
-    expected_output = {
-        "plz-out/gen/test/test.txt": "foo",
-    },
-    plz_command = "plz build //test/... --profile local --profile e2e ",
-    repo = "self_referencing_plugin",
-=======
     plz_command = "plz build -o plugin.foo.modulepath:something ///foo//test:bar_inherit_test",
 )
 
@@ -110,5 +96,13 @@
     },
     plz_command = "plz build -o plugin.foo.modulepath:something //test:bar_inherit_test",
     repo = "foo_plugin",
->>>>>>> b8753a62
+)
+
+# Test that we can reference ourselves with ///{plugin_name}//...
+plugin_e2e_test(
+    name = "self_referencing_plugin_test",
+    expected_output = {
+        "plz-out/gen/test/test.txt": "foo",
+    },
+    plz_command = "plz build //test/... --profile local --profile e2e",
 )
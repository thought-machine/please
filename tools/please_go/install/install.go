--- conflicted
+++ resolved
@@ -25,14 +25,10 @@
 
 	tc *toolchain.Toolchain
 
-<<<<<<< HEAD
-	compiledPackages map[string]bool
+	compiledPackages map[string]string
 
 	// A set of flags we from pkg-config or #cgo comments
 	collectedLdFlags map[string]struct{}
-=======
-	compiledPackages map[string]string
->>>>>>> 49f728a3
 }
 
 // New creates a new PleaseGoInstall
@@ -205,7 +201,7 @@
 		pkgDir = filepath.Dir(pkgDir)
 	}
 
-	return build.ImportDir(pkgDir, build.ImportComment)
+	return  install.buildContext.ImportDir(pkgDir, build.ImportComment)
 }
 
 func (install *PleaseGoInstall) compile(from []string, target string) error {
@@ -219,17 +215,7 @@
 		return err
 	}
 
-<<<<<<< HEAD
-	pkgDir := install.pkgDir(target)
-	// The package name can differ from the directory it lives in, in which case the parent directory is the one we want
-	if _, err := os.Lstat(pkgDir); os.IsNotExist(err) {
-		pkgDir = filepath.Dir(pkgDir)
-	}
-
-	pkg, err := install.buildContext.ImportDir(pkgDir, build.ImportComment)
-=======
 	pkg, err := install.importDir(target)
->>>>>>> 49f728a3
 	if err != nil {
 		return err
 	}

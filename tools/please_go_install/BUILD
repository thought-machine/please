--- conflicted
+++ resolved
@@ -3,38 +3,15 @@
 go_module(
     name = "go-flags",
     module = "github.com/thought-machine/go-flags",
-<<<<<<< HEAD
-    please_go_install = False,
-    version = "v1.5.0",
-=======
     version = "v1.5.0",
     deps = [":xsys"],
->>>>>>> e7e4ba32
 )
 
 go_module(
     name = "xsys",
     install = ["..."],
     module = "golang.org/x/sys",
-<<<<<<< HEAD
-    please_go_install = False,
     version = "765f4ea38db36397e827c4153018aa272eed7835",
-)
-
-go_get(
-    name = "go-flags",
-    get = [],
-    install = [
-        "github.com/thought-machine/go-flags",
-        "golang.org/x/sys/...",
-    ],
-    deps = [
-        ":go_flags_srcs",
-        ":xsys_srcs",
-    ],
-=======
-    version = "765f4ea38db36397e827c4153018aa272eed7835",
->>>>>>> e7e4ba32
 )
 
 go_binary(

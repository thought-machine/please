filegroup(
    name = "pex_data",
    srcs = [
        "behave.py",
        "pex_main.py",
        "pex_run.py",
        "pytest.py",
        "test_main.py",
        "unittest.py",
    ],
    visibility = ["//tools/please_pex/pex:all"],
)

go_binary(
    name = "pex_main",
    srcs = ["pex_main.go"],
    deps = [
        "//src/cli",
        "//third_party/go:logging",
        "//tools/please_pex/pex",
    ],
)

# Combine all the Python dependencies into one zipfile and concatenate them
# onto the binary.
genrule(
    name = "please_pex",
    srcs = [
        ":pex_main",
        "//third_party/python:six",
        "//third_party/python:xmlrunner",
        "//third_party/python:coverage",
        "//third_party/python:pytest",
        "//third_party/python:py",
        "//third_party/python:pluggy",
        "//third_party/python:attrs",
        "//third_party/python:funcsigs",
        "//third_party/python:pkg_resources",
        "//third_party/python:behave",
        "//third_party/python:parse",
        "//third_party/python:parse_type",
        "//third_party/python:traceback2",
        "//third_party/python:enum34",
        "//third_party/python:win_unicode_console",
        "//third_party/python:colorama",
<<<<<<< HEAD
        "//third_party/python:packaging",
=======
        "//third_party/python:importlib_metadata",
        "//third_party/python:zipp",
>>>>>>> 4ac35a2c
    ],
    outs = ["please_pex"],
    binary = True,
    cmd = [
        # Have to make sure these exist.
        "touch third_party/__init__.py third_party/python/__init__.py",
        "touch tools/__init__.py tools/please_pex/__init__.py",
        "mv third_party/python .bootstrap",
        # A little cleanup.
        "rm -rf third_party .bootstrap/xmlrunner/extra .bootstrap/coverage/htmlfiles .bootstrap/.*.pex.zip",
        '"$TOOL" z -d -i .bootstrap -o "$OUTS" --preamble_file $(location :pex_main)',
    ],
    tools = ["//tools/jarcat"],
    visibility = ["PUBLIC"],
)

python_test(
    name = "pex_test",
    srcs = ["pex_test.py"],
)

python_test(
    name = "pex_import_test",
    srcs = ["pex_import_test.py"],
    deps = [
        "//third_party/python:dateutil",
        "//third_party/python:requests",
    ],
)<|MERGE_RESOLUTION|>--- conflicted
+++ resolved
@@ -43,12 +43,9 @@
         "//third_party/python:enum34",
         "//third_party/python:win_unicode_console",
         "//third_party/python:colorama",
-<<<<<<< HEAD
         "//third_party/python:packaging",
-=======
         "//third_party/python:importlib_metadata",
         "//third_party/python:zipp",
->>>>>>> 4ac35a2c
     ],
     outs = ["please_pex"],
     binary = True,

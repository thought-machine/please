--- conflicted
+++ resolved
@@ -1034,13 +1034,8 @@
     out = name if not go_path_compatibility else f'src/{module}'
     # TODO(jpoole): write a proper please_go tool for this
     cmds = [
-<<<<<<< HEAD
         'echo module example.com/module > go.mod', # stops go reading the main go.mod, and downloading all of those too
-        f'$TOOL mod download -x -modcacherw -json {module}@{version} | tee mod.json',
-=======
-        _set_go_env(),
         f'$TOOLS_GO mod download -x -modcacherw -json {module}@{version} | tee mod.json',
->>>>>>> 988803d2
         'export MOD_DIR=$(cat mod.json | ' 'awk -F\\" \'/"Dir": / { print $4 }\')',
         "cp -r $MOD_DIR $OUT",
     ] + [f'rm -rf $OUT/{s}' for s in strip]

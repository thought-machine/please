--- conflicted
+++ resolved
@@ -844,13 +844,7 @@
         _set_go_env(),
         _generate_pkg_import_cfg_cmd("goroot.importconfig", '"$GOROOT"'),
         _aggregate_import_cfg_cmd(),
-<<<<<<< HEAD
-        f"$TOOLS_GO_INSTALL --src_root={pkg}/src --module_name={module} --importcfg=importconfig --go_tool=$TOOLS_GO --cc_tool=$TOOLS_CC --out=pkg/{CONFIG.GOOS}_{CONFIG.GOARCH} " + " ".join(install),
-=======
-        f"$TOOLS_GO_INSTALL --src_root=$(location {src}) --module_name={module} --importcfg=importconfig --go_tool=$TOOLS_GO --cc_tool=$TOOLS_CC --out=pkg/{CONFIG.GOOS}_{CONFIG.GOARCH} " + " ".join(install) + " > install.sh",
-        "cat install.sh",
-        f"source install.sh",
->>>>>>> 6298938b
+        f"$TOOLS_GO_INSTALL --src_root=$(location {src}) --module_name={module} --importcfg=importconfig --go_tool=$TOOLS_GO --cc_tool=$TOOLS_CC --out=pkg/{CONFIG.GOOS}_{CONFIG.GOARCH} " + " ".join(install),
     ]
 
     if binary:

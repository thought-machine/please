--- conflicted
+++ resolved
@@ -893,15 +893,11 @@
     cover = cover and (CONFIG.BUILD_CONFIG == "cover")
     test_package = test_package or _get_import_path()
     external_flag = " --external" if external else ""
-<<<<<<< HEAD
-
-    cmd = f'"$TOOLS" testmain --test_package "{test_package}"{external_flag} --import_path "{CONFIG.GO_IMPORT_PATH}" -o $OUT'
+
+    cmd = f'"$TOOLS_PLZ" testmain --test_package "{test_package}"{external_flag} --import_path "{CONFIG.GO_IMPORT_PATH}" --go_tool "$TOOLS_GO" -o $OUT'
     # TODO(jpoole): remove this in v17
     if CONFIG.FF_GO_DONT_COLLAPSE_IMPORT_PATHS:
         cmd = f"FF_GO_DONT_COLLAPSE_IMPORT_PATHS=true {cmd}"
-=======
-    cmd = f'"$TOOLS_PLZ" testmain --test_package "{test_package}"{external_flag} --import_path "{CONFIG.GO_IMPORT_PATH}" --go_tool "$TOOLS_GO" -o $OUT'
->>>>>>> a42342b9
     if benchmark:
         cmd = f'{cmd} --benchmark'
     cmds = {

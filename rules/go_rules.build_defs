""" Rules to build Go code.

Go has a strong built-in concept of packages so it's probably a good idea to match Please
rules to Go packages.
"""


_DEFAULT_GO_PATH = "$TMP_DIR:$TMP_DIR/src:$TMP_DIR/$PKG_DIR:$TMP_DIR/third_party/go:$TMP_DIR/third_party/"

def go_library(name:str, srcs:list, asm_srcs:list=None, hdrs:list=None, out:str=None, deps:list=[],
               visibility:list=None, test_only:bool&testonly=False, complete:bool=True,
               _needs_transitive_deps=False, _all_srcs=False, cover:bool=True,
               filter_srcs:bool=True, _link_private:bool=False, _link_extra:bool=True, _abi:str=False,
               _generate_import_config:bool=True, _import_path:str= '', _pre_build=None):
    """Generates a Go library which can be reused by other rules.

    Args:
      name (str): Name of the rule.
      srcs (list): Go source files to compile.
      asm_srcs (list): Source files to assemble with `go tool assemble`.
      hdrs (list): Header files needed for assembly. Has no effect if asm_srcs is not given.
      out (str): Name of the output library to compile (defaults to name suffixed with .a)
      deps (list): Dependencies
      visibility (list): Visibility specification
      test_only (bool): If True, is only visible to test rules.
      complete (bool): Indicates whether the library is complete or not (ie. buildable with
                       `go tool build -complete`). In nearly all cases this is True (the main
                       exception being for cgo).
      cover (bool): Indicates whether this library should be considered for coverage annotations.
                    Libraries are only annotated when using `plz cover` (or `plz build -c cover`),
                    but if this is false they never will be. Can be useful for e.g. third-party
                    code that you never want to be instrumented.
      filter_srcs (bool): If True, filters source files through Go's standard build constraints.
    """
    out = out or name + '.a'
    labels = []
    src_labels = []
    private = out.startswith('_')
    if _link_private or not private:
        src_labels = ['link:plz-out/go/src/${PKG}', 'go_src']
        if not private:
            labels = ['link:plz-out/go/pkg/${GOOS}_${GOARCH}/${PKG}']
        libname = out[:-2] if len(out) > 2 else out
        if libname != basename(package_name()) and _link_extra:
            # Libraries that are in a directory not of their own name will need the sources in
            # a subdirectory for go to be able to transparently import them.
            src_labels += [f'link:plz-out/go/src/$PKG/{libname}']
    if asm_srcs:
        abi_rule = build_rule(
            name = name,
            tag = 'abi',
            srcs = {
                'asm': asm_srcs,
                'hdrs': hdrs,
            },
            outs = [name + '.abi'],
            building_description = 'Creating ABI...',
            cmd = 'eval `"$TOOL" env` && "$TOOL" tool asm -trimpath "$TMP_DIR" -I ${GOROOT}/pkg/include -D GOOS_${OS} -D GOARCH_${ARCH} -gensymabis -o "$OUT" $SRCS_ASM',
            tools=[CONFIG.GO_TOOL],
            test_only = test_only,
        )
        lib_rule = go_library(
            name = f'_{name}#lib',
            srcs = srcs,
            deps = deps,
            test_only = test_only,
            complete = False,
            cover = cover,
            _abi = abi_rule,
            _needs_transitive_deps = _needs_transitive_deps,
            _all_srcs = _all_srcs,
            _generate_import_config=False,
        )
        asm_rule = build_rule(
            name = name,
            tag = 'asm',
            srcs = {
                'asm': asm_srcs,
                'hdrs': hdrs,
                'hdr': [lib_rule + '|h'],
            },
            outs = [name + '.o'],
            building_description = 'Assembling...',
            cmd = 'eval `"$TOOL" env` && "$TOOL" tool asm -trimpath "$TMP_DIR" -I ${GOROOT}/pkg/include -D GOOS_${GOOS} -D GOARCH_${GOARCH} -o "$OUT" $SRCS_ASM',
            tools=[CONFIG.GO_TOOL],
            test_only = test_only,
        )
        provides = {'go': ':' + name, 'go_src': lib_rule}
        if _generate_import_config:
            output = out.removesuffix(".a")
            provides['go_import_config'] = build_rule(
                name=name,
                tag='import_config',
                cmd = _write_import_config_cmd(out, _import_path),
                outs = [f'{output}.importconfig'],
                visibility=visibility,
                test_only=test_only,
            )
        return build_rule(
            name = name,
            srcs = {
                'lib': [lib_rule + '|o'],
                'asm': [asm_rule],
            },
            outs=[out],
            tools=[CONFIG.GO_TOOL],
            cmd = 'cp $SRCS_LIB "$OUT" && chmod +w "$OUT" && "$TOOL" tool pack r "$OUT" $SRCS_ASM',
            visibility = visibility,
            building_description = 'Packing...',
            requires = ['go'],
            labels = labels,
            provides = provides,
            test_only = test_only,
        )

    # go_test and cgo_library need access to the sources as well.
    src_rule = filegroup(
        name = name,
        tag = 'srcs',
        srcs=srcs,
        exported_deps=deps,
        visibility=visibility,
        requires=['go'],
        labels = src_labels,
        test_only=test_only,
    )

    tools = { 'go': [CONFIG.GO_TOOL] }
    if filter_srcs:
        tools['filter'] = [CONFIG.GO_FILTER_TOOL]

    if _abi:
        outs = {
            'o': [out],
            'h': [name + '.h'],
        }
        srcs = {
            'go': srcs,
            'abi': [_abi],
        }
    else:
        outs = [out]

    provides = {'go': ':' + name, 'go_src': src_rule}
    if _generate_import_config:
        output = out.removesuffix(".a")
        provides['go_import_config'] = build_rule(
            name=name,
            tag='import_config',
            cmd = _write_import_config_cmd(out, _import_path),
            outs = [f'{output}.importconfig'],
            visibility=visibility,
            test_only=test_only,
        )

    return build_rule(
        name=name,
        srcs=srcs,
        deps=deps,
        internal_deps = [src_rule],
        outs=outs,
        cmd=_go_library_cmds(complete=complete, all_srcs=_all_srcs, cover=cover, filter_srcs=filter_srcs, abi=_abi),
        visibility=visibility,
        building_description="Compiling...",
        requires=['go', 'go_src', 'go_import_config'] if _all_srcs else ['go', 'go_import_config'],
        provides=provides,
        labels = labels,
        test_only=test_only,
        tools=tools,
        pre_build=_pre_build,
        needs_transitive_deps=_needs_transitive_deps,
    )

def _generate_pkg_import_cfg_cmd(out, pkg_location, handle_basename_eq_dirname):
    """
    Generates a .importconfig file for all .a files within a go pkg directory for use with
    `go tool {compile/link} -importcfg`. This is used to generate a config file for the go SDK and third party
    dependencies.
    """
    pkg_location = f'{pkg_location}/pkg/{CONFIG.GOOS}_{CONFIG.GOARCH}'
    find_archives = f'find {pkg_location} -name "*.a"'
    remove_pkg_location = f'sed -e s=^{pkg_location}/=='
    remove_ext = 'sed -e s="\.a\$"=='

    if handle_basename_eq_dirname:
        format_packagefile_directive = ' '.join([
            'while read -r IMPORT; do',
                'echo "packagefile $IMPORT=' + pkg_location + '/$IMPORT.a";'
                'if [ "$(basename $(dirname $IMPORT))" == "$(basename $IMPORT)" ];',
                    'then echo "packagefile $(dirname $IMPORT)=' + pkg_location + '/$IMPORT.a";',
                'fi;',
            'done',
        ])
    else:
        format_packagefile_directive = 'xargs -I{} echo "packagefile {}=' + pkg_location + '/{}.a"'

    return f'{find_archives} | {remove_pkg_location} | {remove_ext} | {format_packagefile_directive} > {out}'

def _aggregate_import_cfg_cmd():
    return 'find . -name "*.importconfig" | xargs -I{} cat {} >> importconfig'

def _trim_import_path(pkg):
    parts = pkg.split("/")
    name = parts[-1]
    dir = parts[-2]

    if name == dir:
        return pkg.removesuffix(f'/{name}')
    else:
        return pkg

def _write_import_config_cmd(out, import_path):
    name = out.removesuffix(".a")
    pkg = package_name()
    if not import_path:
        if CONFIG.GO_IMPORT_PATH:
            import_path = f'{CONFIG.GO_IMPORT_PATH}/{pkg}'
        else:
            import_path = pkg

    cmd = f'echo packagefile {import_path}/{name}=$PKG_DIR/{out} > $OUT'
    if pkg.endswith(name):
        cmd = f'{cmd} && echo packagefile {import_path}=$PKG_DIR/{out} >> $OUT'
    return cmd

def cgo_library(name:str, srcs:list, go_srcs:list=[], c_srcs:list=[], hdrs:list=[],
                out:str=None, compiler_flags:list&cflags=[], linker_flags:list&ldflags=[], pkg_config:list=[],
                subdir:str='', deps:list=[], visibility:list=None, test_only:bool&testonly=False, _import_path:str=''):
    """Generates a Go library which can be reused by other rules.

    Note that by its nature this is something of a hybrid of Go and C rules. It can depend
    on C / C++ rules, given the limitations of cgo (i.e. you will have to interact with them
    through a C interface, although the objects themselves can contain C++). As mentioned
    below, you will likely be better off wrapping your dependencies into a cc_static_library
    rule and depending on that rather than depending directly on cc_library rules.

    Note also that this does not honour Go's syntactic comments; you have to explicitly
    specify which Go files are cgo vs. which are not, as well as C headers & sources and
    any required cflags or ldflags.

    Args:
      name (str): Name of the rule.
      srcs (list): Go source files to compile that have 'import "C"' declarations in them.
      go_srcs (list): Any Go source files that do *not* have 'import "C"' declarations.
      c_srcs (list): Any C source files to include.
      hdrs (list): Any C header files to include.
      out (str): Name of output file. Defaults to name + '.a'.
      compiler_flags (list): List of compiler flags to be passed when compiling the C code.
      linker_flags (list): List of linker flags to be passed when linking a Go binary.
      pkg_config (list): List of packages to pass to pkg-config.
      subdir (str): Subdirectory that source files are in. Required if they're not in the
                    current directory.
      deps (list): Dependencies. Note that if you intend to depend on cc_library rules,
                   you will likely be better off wrapping them into a cc_static_library
                   and depending on that.
      visibility (list): Visibility specification
      test_only (bool): If True, is only visible to test rules.
    """
    file_srcs = [src for src in srcs if not src.startswith('/') and not src.startswith(':')]
    post_build = lambda rule, output: [add_out(rule, 'c' if line.endswith('.c') else 'go', line) for line in output]
    subdir2 = (subdir + '/') if subdir and not subdir.endswith('/') else subdir

    cgo_rule = build_rule(
        name = name,
        tag = 'cgo',
        srcs = srcs + hdrs,
        outs = {
            'go': [subdir2 + src.replace('.go', '.cgo1.go') for src in file_srcs] + [subdir2 + '_cgo_gotypes.go'],
            'c': [subdir2 + src.replace('.go', '.cgo2.c') for src in file_srcs] + [subdir2 + '_cgo_export.c'],
            'h': [subdir2 + '_cgo_export.h'],
        },
        cmd = ' && '.join([
            (f'OUT_DIR="$TMP_DIR/{subdir}"') if subdir else 'OUT_DIR="$TMP_DIR"',
            'mkdir -p "$OUT_DIR"',
            'cd $PKG_DIR/' + subdir,
            '$TOOL tool cgo -objdir "$OUT_DIR" -importpath ${PKG_DIR#*src/} *.go',
            # Remove the .o file which BSD sed gets upset about in the next command
            'rm -f "$OUT_DIR"/_cgo_.o "$OUT_DIR"/_cgo_main.c',
            # cgo leaves absolute paths in these files which we must get rid of :(
            'find "$OUT_DIR" -type f -maxdepth 1 | xargs sed -i -e "s|"$TMP_DIR"/||g"',
            'cd "$TMP_DIR"',
            f'ls {subdir2}*.c {subdir2}*.go',
        ]),
        tools = [CONFIG.GO_TOOL],
        post_build = post_build if file_srcs != srcs else None,
        requires = ['go', 'cc_hdrs'],
    )

    # Compile the various bits
    c_rule = c_library(
        name = f'_{name}#c',
        srcs = [cgo_rule + '|c'] + c_srcs,
        hdrs = [cgo_rule + '|h'] + hdrs,
        compiler_flags = compiler_flags + [
            '-Wno-error',
            '-Wno-unused-parameter',  # Generated code doesn't compile clean
        ],
        pkg_config_libs = pkg_config,
        test_only = test_only,
        deps = deps,
    )
    go_rule = go_library(
        name = f'_{name}#go',
        srcs = [cgo_rule + '|go'] + go_srcs,
        test_only = test_only,
        complete = False,
        deps = deps,
        _generate_import_config=False,
    )

    output = out.removesuffix(".a") if out else name
    import_config = build_rule(
        name=name,
        tag='import_config',
        cmd = _write_import_config_cmd(f'{output}.a', _import_path),
        outs = [f'{output}.importconfig'],
        visibility=visibility,
        test_only=test_only,
    )

    # And finally combine the compiled C code into the Go archive object so go tool link can find it later.
    return _merge_cgo_obj(
        name = name,
        a_rule = f':_{name}#go',
        o_rule = c_rule,
        visibility = visibility,
        test_only = test_only,
        linker_flags = linker_flags,
        out = out,
        labels = ['link:plz-out/go/pkg/%s_%s' % (CONFIG.OS, CONFIG.ARCH)],
        provides = {
            'go': ':' + name,
            'go_import_config': import_config,
            'go_src': go_rule,
            'cgo': c_rule,
        },
        deps = deps,
    )


def _merge_cgo_obj(name, a_rule, o_rule=None, visibility=None, test_only=False, tag='',
                   linker_flags:list=[], deps=None, provides=None, out=None, labels:list=[]):
    """Defines a rule to merge a cgo object into a Go library."""
    if o_rule:
        cmd = 'cp $SRCS_A "$OUT" && chmod +w "$OUT" && "$TOOLS_AR" x $SRCS_O && "$TOOLS_GO" tool pack r "$OUT" *.o'
    else:
        cmd = 'cp $SRCS_A "$OUT" && chmod +w "$OUT" && "$TOOLS_AR" x $PKG_DIR/*#c.a && "$TOOLS_GO" tool pack r "$OUT" *.o'

    return build_rule(
        name = name,
        tag = tag,
        srcs = {
            'a': [a_rule],
            'o': [o_rule] if o_rule else [],
        },
        outs = [out or name + '.a'],
        cmd = cmd,
        tools = {
            'go': [CONFIG.GO_TOOL],
            'ar': [CONFIG.AR_TOOL],
        },
        visibility = visibility,
        test_only = test_only,
        labels = ['cc:ld:' + flag for flag in linker_flags] + labels,
        requires = ['go', 'cgo'],
        provides = provides,
        deps = deps,
    )


def go_binary(name:str, srcs:list=[], asm_srcs:list=[], out:str=None, deps:list=[], data:list=None,
              visibility:list=None, test_only:bool&testonly=False, static:bool=CONFIG.GO_DEFAULT_STATIC,
              filter_srcs:bool=True, definitions:str|list|dict=None, stamp:bool=False):
    """Compiles a Go binary.

    Args:
      name (str): Name of the rule.
      srcs (list): Go source files, one of which contains the main function.
      asm_srcs (list): Assembly source files.
      out (str): Name of the output file to create. Defaults to the same as `name`.
      deps (list): Dependencies
      data (list): Runtime dependencies of this rule.
      visibility (list): Visibility specification
      test_only (bool): If True, is only visible to test rules.
      static (bool): If True, passes flags to the linker to try to force fully static linking.
                     (specifically `-linkmode external -extldflags static`).
                     Typically this increases size & link time a little but in return the binary
                     has absolutely no external dependencies.
                     Note that it may have negative consequences if the binary contains any cgo
                     (including net/http DNS lookup code potentially).
      filter_srcs (bool): If True, filters source files through Go's standard build constraints.
      definitions (str | list | dict): If set to a string, defines importpath.name=value
                     when calling the Go linker.  If set to a list, pass each value as a
                     definition to the linker.  If set to a dict, each key/value pair is
                     used to contruct the list of definitions passed to the linker.
      stamp (bool): Allows this rule to gain access to information about SCM revision etc
                    via env vars. These can be useful to pass into `definitions`.
    """
    lib = go_library(
        name=f'_{name}#lib',
        srcs=srcs or [name + '.go'],
        filter_srcs=filter_srcs,
        asm_srcs=asm_srcs,
        deps=deps,
        test_only=test_only,
        _link_private = True,
        _link_extra = False,
        _generate_import_config=False,
    )
    cmds, tools = _go_binary_cmds(static=static, definitions=definitions)
    return build_rule(
        name=name,
        srcs=[lib],
        deps=deps,
        data=data,
        outs=[out or name],
        cmd=cmds,
        building_description="Linking...",
        needs_transitive_deps=True,
        binary=True,
        output_is_complete=True,
        test_only=test_only,
        tools=tools,
        visibility=visibility,
        requires=['go', 'go_import_config'],
        pre_build=_collect_linker_flags(static),
        stamp = stamp,
    )


def go_test(name:str, srcs:list, data:list|dict=None, deps:list=[], worker:str='', visibility:list=None,
            flags:str='', sandbox:bool=None, cgo:bool=False, filter_srcs:bool=True,
            external:bool=False, timeout:int=0, flaky:bool|int=0, test_outputs:list=None,
            labels:list&features&tags=None, size:str=None, static:bool=CONFIG.GO_DEFAULT_STATIC,
            definitions:str|list|dict=None):
    """Defines a Go test rule.

    Args:
      name (str): Name of the rule.
      srcs (list): Go source files to compile.
      data (list): Runtime data files for the test.
      deps (list): Dependencies
      worker (str): Reference to worker script, A persistent worker process that is used to set up the test.
      visibility (list): Visibility specification
      flags (str): Flags to apply to the test invocation.
      sandbox (bool): Sandbox the test on Linux to restrict access to namespaces such as network.
      cgo (bool): True if this test depends on a cgo_library.
      filter_srcs (bool): If True, filters source files through Go's standard build constraints.
      external (bool): True if this test is external to the library it's testing, i.e. it uses the
                       feature of Go that allows it to be in the same directory with a _test suffix.
      timeout (int): Timeout in seconds to allow the test to run for.
      flaky (int | bool): True to mark the test as flaky, or an integer to specify how many reruns.
      test_outputs (list): Extra test output files to generate from this test.
      labels (list): Labels for this rule.
      size (str): Test size (enormous, large, medium or small).
      static (bool): If True, passes flags to the linker to try to force fully static linking.
                     (specifically `-linkmode external -extldflags static`).
                     Typically this increases size & link time a little but in return the binary
                     has absolutely no external dependencies.
                     Note that it may have negative consequences if the binary contains any cgo
                     (including net/http DNS lookup code potentially).
      definitions (str | list | dict): If set to a string, defines importpath.name=value
                     when calling the Go linker.  If set to a list, pass each value as a
                     definition to the linker.  If set to a dict, each key/value pair is
                     used to contruct the list of definitions passed to the linker.
    """
    # Unfortunately we have to recompile this to build the test together with its library.
    lib_rule = go_library(
        name = '_%s#lib' % name,
        srcs = srcs,
        out = name + ('_lib.a' if cgo else '.a'),
        deps = deps,
        test_only = True,
        filter_srcs = filter_srcs,
        _all_srcs = not external,
        _link_extra = False,
        complete = False,
        _generate_import_config=False # This should be generated by the `_replace_test_package` post build function
    )
    if cgo:
        lib_rule = _merge_cgo_obj(
            name = name,
            tag='cgo',
            a_rule = lib_rule,
            visibility = visibility,
            labels = ['link:plz-out/go/pkg/%s_%s' % (CONFIG.OS, CONFIG.ARCH)],
            test_only = True,
            deps = deps,
        )

    main_rule = go_test_main(
        name = name,
        _tag = 'main',
        srcs = srcs,
        deps = deps,
        test_only = True,
        _post_build = lambda name, output: _replace_test_package(name, output, static, definitions=definitions, cgo=cgo),
    )

    deps += [lib_rule]
    lib_rule = go_library(
        name='_%s#main_lib' % name,
        srcs=[main_rule],
        deps=deps,
        _needs_transitive_deps=True,  # Rather annoyingly this is only needed for coverage
        test_only=True,
        _generate_import_config=False,
    )
    cmds, tools = _go_binary_cmds(static=static, definitions=definitions, gcov=cgo)

    test_cmd = '$TEST %s 2>&1 | tee $RESULTS_FILE' % flags
    if worker:
        test_cmd = f'$(worker {worker}) && {test_cmd} '
        deps += [worker]

    return build_rule(
        name=name,
        srcs=[lib_rule],
        data=data,
        deps=deps,
        outs=[name],
        tools=tools,
        cmd=cmds,
        test_cmd=test_cmd,
        visibility=visibility,
        test_sandbox=sandbox,
        test_timeout=timeout,
        size = size,
        flaky=flaky,
        test_outputs=test_outputs,
        requires=['go', 'test', 'go_import_config'],
        labels=labels,
        binary=True,
        test=True,
        building_description="Compiling...",
        needs_transitive_deps=True,
        output_is_complete=True,
    )


def go_benchmark(name:str, srcs:list, data:list|dict=None, deps:list=[], visibility:list=None,
                 sandbox:bool=None, cgo:bool=False, filter_srcs:bool=True, external:bool=False, timeout:int=0,
                 labels:list&features&tags=None, static:bool=CONFIG.GO_DEFAULT_STATIC, definitions:str|list|dict=None,
                 test_only=True):
    """Defines a Go test suite that will be run as a benchmark.

    Args:
      name (str): Name of the rule.
      srcs (list): Go source files to compile.
      data (list): Runtime data files for the test.
      deps (list): Dependencies
      visibility (list): Visibility specification
      sandbox (bool): Sandbox the test on Linux to restrict access to namespaces such as network.
      cgo (bool): True if this test depends on a cgo_library.
      filter_srcs (bool): If True, filters source files through Go's standard build constraints.
      external (bool): True if this test is external to the library it's testing, i.e. it uses the
                       feature of Go that allows it to be in the same directory with a _test suffix.
      timeout (int): Timeout in seconds to allow the test to run for.
      labels (list): Labels for this rule.
      size (str): Test size (enormous, large, medium or small).
      static (bool): If True, passes flags to the linker to try to force fully static linking.
                     (specifically `-linkmode external -extldflags static`).
                     Typically this increases size & link time a little but in return the binary
                     has absolutely no external dependencies.
                     Note that it may have negative consequences if the binary contains any cgo
                     (including net/http DNS lookup code potentially).
      definitions (str | list | dict): If set to a string, defines importpath.name=value
                     when calling the Go linker.  If set to a list, pass each value as a
                     definition to the linker.  If set to a dict, each key/value pair is
                     used to contruct the list of definitions passed to the linker.
       test_only (bool): If True, is only visible to test rules.
    """
    # Unfortunately we have to recompile this to build the test together with its library.
    lib_rule = go_library(
        name = '_%s#lib' % name,
        srcs = srcs,
        out = name + ('_lib.a' if cgo else '.a'),
        deps = deps,
        filter_srcs = filter_srcs,
        _all_srcs = not external,
        _link_extra = False,
        complete = False,
    )
    if cgo:
        lib_rule = _merge_cgo_obj(
            name = name,
            tag = 'cgo',
            a_rule = lib_rule,
            visibility = visibility,
            labels = ['link:plz-out/go/pkg/%s_%s' % (CONFIG.OS, CONFIG.ARCH)],
            deps = deps,
        )
    main_rule = go_test_main(
        name = name,
        _tag = 'main',
        srcs = srcs,
        deps = deps,
        benchmark=True,
        _post_build = lambda name, output: _replace_test_package(name, output, static, definitions=definitions, cgo=cgo),
    )
    deps += [lib_rule]
    lib_rule = go_library(
        name='_%s#main_lib' % name,
        srcs=[main_rule],
        deps=deps,
        _generate_import_config=False,
    )
    cmds, tools = _go_binary_cmds(static=static, definitions=definitions, gcov=cgo)

    return build_rule(
        name=name,
        srcs=[lib_rule],
        data=data,
        deps=deps,
        outs=[name],
        tools=tools,
        cmd=cmds,
        visibility=visibility,
        test_sandbox=sandbox,
        test_timeout=timeout,
        requires=['go', 'test', 'go_import_config'],
        labels=labels,
        binary=True,
        building_description="Compiling...",
        needs_transitive_deps=True,
        output_is_complete=True,
        test_only=test_only,
    )

def go_test_main(name:str, srcs:list, test_only:bool=False,
                 deps:list=[], visibility:list=None, _post_build:function=None, _tag=None, benchmark=False):
    """Outputs the main file for a Go test.

    This essentially does the test discovery and templates out the entry point from it. Note that
    it only generates the main; you will likely need to arrange for compilation of the inputs via
    a separate go_library rule.

    Args:
      name: Name of the rule
      srcs: Source .go files that define the tests.
      test_only: If True, can only be consumed by tests (or other test_only rules).
      deps: Any additional dependencies
      visibility: Visibility of the rule.
    """
    cmd = f'"$TOOLS" --import_path "{CONFIG.GO_IMPORT_PATH}" -o $OUT'
    if benchmark:
        cmd = f'{cmd} --benchmark'
    cmds = {
        'dbg': f'{cmd} $SRCS',
        'opt': f'{cmd} $SRCS',
    }

    if not benchmark:
        cmds['cover'] = f'{cmd} --dir . $SRCS'

    return build_rule(
        name = name,
        tag = _tag,
        srcs = srcs,
        outs = [name + '_main.go'],
        deps = deps,
        cmd = cmds,
        needs_transitive_deps = True,  # Need all dependencies to template coverage variables
        requires = ['go', 'go_src'],
        test_only = test_only,
        tools = [CONFIG.GO_TEST_TOOL],
        post_build = _post_build,
        visibility = visibility,
    )


def cgo_test(name:str, srcs:list, data:list=None, deps:list=None, visibility:list=None,
             flags:str='', sandbox:bool=None, timeout:int=0, flaky:bool|int=0,
             test_outputs:list=None, labels:list&features&tags=None, size:str=None, static:bool=False):
    """Defines a Go test rule over a cgo_library.

    If the library you are testing is a cgo_library, you must use this instead of go_test.
    It's ok to depend on a cgo_library though as long as it's not the same package
    as your test; in that (any any other case of testing a go_library) you must use go_test.

    Args:
      name (str): Name of the rule.
      srcs (list): Go source files to compile.
      data (list): Runtime data files for the test.
      deps (list): Dependencies
      visibility (list): Visibility specification
      flags (str): Flags to apply to the test invocation.
      sandbox (bool): Sandbox the test on Linux to restrict access to namespaces such as network.
      timeout (int): Timeout in seconds to allow the test to run for.
      flaky (int | bool): True to mark the test as flaky, or an integer to specify how many reruns.
      test_outputs (list): Extra test output files to generate from this test.
      labels (list): Labels for this rule.
      size (str): Test size (enormous, large, medium or small).
      static (bool): If True, passes flags to the linker to try to force fully static linking.
                     (specifically `-linkmode external -extldflags static`).
                     Typically this increases size & link time a little but in return the binary
                     has absolutely no external dependencies.
                     It may not be easy to make cgo tests work when linked statically; depending
                     on your toolchain it may not be possible or may fail.
    """
    return go_test(
        name = name,
        srcs = srcs,
        data = data,
        deps = deps,
        cgo = True,
        static = static,
        visibility = visibility,
        flags = flags,
        sandbox = sandbox,
        timeout = timeout,
        flaky = flaky,
        test_outputs = test_outputs,
        labels = labels,
        size = size,
    )


def go_get(name:str, get:str|list, repo:str='', deps:list=[], exported_deps:list=None,
           visibility:list=None, patch:str=None, binary:bool=False, test_only:bool&testonly=False,
           install:list=None, revision:str|list=None, strip:list=None, hashes:list=None,
           extra_outs:list=[], licences:list=None, module_major_version:str|list=''):
    """Defines a dependency on a third-party Go library.

    Note that unlike a normal `go get` call, this does *not* install transitive dependencies.
    You will need to add those as separate rules; `go list -f '{{.Deps}}' <package>` can be
    useful to discover what they should be.

    Note also that while a single go_get is sufficient to compile all parts of a library,
    one may also want separate ones for a binary. Since two rules can't both output the same
    source files (and you only want to download them once anyway) you should handle that by
    marking the non-binary rule as a dependency of the binary one - if you don't there may
    be warnings issued about conflicting output files.

    Args:
      name (str): Name of the rule
      get (str): Target to get (eg. "github.com/gorilla/mux"). Can also be a list of multiple in
                 which case they are fetched separately and compiled together, which can be useful
                 for avoiding issues with circular dependencies.
      repo (str): Location of a Git repository to fetch from.
      deps (list): Dependencies
      exported_deps (list): Dependencies to make available to anything using this rule.
      visibility (list): Visibility specification
      patch (str): Patch file to apply
      binary (bool): True if the output of the rule is a binary.
      test_only (bool): If true this rule will only be visible to tests.
      install (list): Allows specifying the exact list of packages to install. If this is not passed,
                      the package passed to 'get' is installed. If you pass this for subpackages, you
                      will need to explicitly add an empty string to the list if you want to install
                      the root package from this repo.
      revision (str): Git hash to check out before building. Only works for git at present,
                      not for other version control systems.
      strip (list): List of paths to strip from the installed target.
      hashes (list): List of hashes to verify the downloaded sources against.
      extra_outs (list): List of additional output files after the compile.
      licences (list): Licences this rule is subject to.
      module_major_version (str): The go module major version. This rule is not module aware so when a go module does
                                  a major version release, the import path may no longer match the repository structure.
                                  This rule allows us to map the source path in the repo github.com/some/repo/main.go to
                                  the actual source path github.com/some/repo/v2/main.go.
    """
    go_rule = f':{name}'
    if isinstance(get, str):
        get = [get]
        revision = [revision]
        tags = ['get']
        module_major_version = [module_major_version]
    else:
        tags = [basename(dirname(g)) for g in get]
        revision = revision or [None for g in get]
        module_major_version = module_major_version or ['' for g in get]
    all_installs = []
    outs = extra_outs
    provides = {}
    srcs = []
    for getone, revision, tag, module_major_version in zip(get, revision, tags, module_major_version):
        get_rule, getroot = _go_get_download(
            name = name,
            tag = tag,
            get = getone,
            repo = repo,
            patch = patch,
            hashes = hashes,
            test_only = test_only,
            revision = revision,
            strip = strip,
            licences = licences,
            module_major_version = module_major_version,
        )
        outs += [getroot]
        srcs += [get_rule]
        provides = {'go': go_rule, 'go_src': get_rule}
        if install:
            all_installs += [i if i.startswith(getroot) else (getroot + '/' + i) for i in install]
        else:
            all_installs += [getone]

    # Now compile it in a separate step.
    cmd = [
        'export GOPATH="$(find \"$TMP_DIR\" \( -name src -o -name pkg \) -exec dirname {} \; | sort | uniq | tr \'\\n\' \':\' | sed \'s/:$//\')" GO111MODULE="off"',
        '"$TOOLS_GO" install -gcflags "-trimpath \\\"$TMP_DIR\\\"" -asmflags "-trimpath \\\"$TMP_DIR\\\"" ' + ' '.join(all_installs or install),
    ]
    if package_name():
        cmd += [
            # The outputs tend to end up in subdirectories (Go seems to match them to the location the source came from)
            'rm -rf bin' if binary else 'rm -rf pkg',
            'mv "$PKG_DIR/bin" .' if binary else 'mv "$PKG_DIR/pkg" .',
        ]
    if binary:
        outs = ['bin/' + name]
    else:
        outs = [f'pkg/{CONFIG.GOOS}_{CONFIG.GOARCH}/{out}' for out in outs]
        # Outputs are created one directory down from where we want them.
        # For most it doesn't matter but the top-level one will get lost.
        cmd += [f' if [ -f {out}.a ]; then mkdir -p {out} && mv {out}.a {out}; fi' for out in outs]

        provides["go_import_config"] = build_rule(
            name=name,
            tag='import_config',
            deps = [go_rule],
            visibility = visibility,
            test_only = test_only,
            cmd = _generate_pkg_import_cfg_cmd("$OUT", '$PKG_DIR', True),
            outs = [f'{name}.importconfig'],
        )

    return build_rule(
        name = name,
        outs = outs,
        deps = deps,
        srcs = srcs,
        exported_deps = exported_deps,
        tools = {
            'go': [CONFIG.GO_TOOL],
        },
        visibility = visibility,
        building_description = 'Compiling...',
        cmd = ' && '.join(cmd),
        binary = binary,
        requires = ['go', 'go_src', 'go_import_config'],
        test_only = test_only,
        labels = ['link:plz-out/go'],
        sandbox = False,
        needs_transitive_deps = True,
        provides = provides,
        licences = licences,
    )


def _go_get_download(name:str, tag:str, get:str, repo:str='', patch:str=None, hashes:list=None,
                     test_only:bool&testonly=False, revision:str=None, strip:list=None,
                     labels:list=[], licences:list=None, module_major_version:str):
    if hashes and not revision:
        log.warning("You shouldn't specify hashes on go_get without specifying revision as well")
    labels = [f'go_get:{get}@{revision}' if revision else f'go_get:{get}']
    getroot = get[:-4] if get.endswith('/...') else get
    subdir = 'src/' + getroot
    revision = revision or 'master'

    # Some special optimisation for github, which lets us download zipfiles at a particular sha instead of
    # cloning the whole repo. Obviously that is a lot faster than cloning entire repos.
    if repo.startswith('github.com'):
        cmd, get_deps, tools = _go_github_repo_cmd(name, getroot, repo, revision, module_major_version)
    elif get.startswith('github.com'):
        cmd, get_deps, tools = _go_github_repo_cmd(name, getroot, getroot, revision, module_major_version)
    elif get.startswith('golang.org/x/') and not repo:
        # We know about these guys...
        cmd, get_deps, tools = _go_github_repo_cmd(name, getroot, 'github.com/golang/' + getroot[len('golang.org/x/'):], revision, module_major_version)
    elif get.startswith('google.golang.org/grpc') and not repo:
        cmd, get_deps, tools = _go_github_repo_cmd(name, getroot, 'github.com/grpc/grpc-go' + getroot[len('google.golang.org/grpc'):], revision, module_major_version)
    else:
        get_deps = []
        if repo:
            # we've been told exactly where to get the source from.
            cmd = [f'git clone --branch {revision} --depth=1 --shallow-submodules --no-tags {repo} src/{getroot}']
        else:
            # Ultimate fallback to go get.
            # This has some more restrictions than the above (e.g. go get won't fetch a directory
            # with no Go files in it, even if passed -d).
            cmd = [
                'rm -rf src pkg',
                'export GOPATH="$TMP_DIR" GO111MODULE="off"',
                '$TOOL get -d ' + get,
            ]
        if revision:
            # Annoyingly -C does not work on git checkout :(
            cmd += [f'(cd {subdir} && git checkout -q {revision})']
        cmd += ['find . -name .git | xargs rm -rf']
        tools = [CONFIG.GO_TOOL]
    if patch:
        cmd += [f'patch -d {subdir} -p1 < "$TMP_DIR"/$SRCS_PATCH']
    if strip:
        cmd += [f'rm -rf {subdir}/{s}' for s in strip]
    return build_rule(
        name = name,
        tag = tag,
        srcs = {
            'patch': [patch],
            'get': get_deps,
        },
        outs = [subdir],
        tools = tools,
        building_description = 'Fetching...',
        cmd = ' && '.join(cmd),
        requires = ['go'],
        test_only = test_only,
        labels = labels + ['link:plz-out/go'],
        hashes = hashes,
        sandbox = False,
        licences = licences,
    ), getroot


def _go_github_repo_cmd(name, get, repo, revision, module_major_version):
    """Returns a partial command to fetch a Go repo from Github."""
    parts = get.split('/')
    out = '/'.join(parts[:3])
    if repo.count('/') >= 2:
        parts = repo.split('/')
        repo = '/'.join(parts[:3])
        dest = parts[2]
    else:
        dest = parts[-1]
    remote_rule = remote_file(
        name = name + '-' + parts[-1],
        _tag = 'download',
        url = f'https://{repo}/archive/{revision}.zip',
        out = name + '-' + parts[-1] + '.zip',
    )

    cmds = [
        'rm -rf src/' + out,
        '"$TOOL" x $SRCS_GET',
    ]
    if module_major_version:
        cmds += [
            f'mkdir -p src/{out}',
            f'mv {dest}*/ src/{out}/{module_major_version}'
        ]
    else:
        cmds += [f'mv {dest}*/ src/{out}']

    return cmds, [remote_rule], [CONFIG.JARCAT_TOOL]



def _create_gopkg_flags(var:str, flag:str):
    """
    Returns a script which collects potential package archive directories
    zipped with the provided flag and stored in an array with the provided var
    name. The array can then be injected as flag arguments into another command.
    Since the filepaths are stored as array elements we avoid bash word splitting
    issues on filepaths which contain spaces. The script directories are
    collected using a combination of the configured go path as well as searching
    for directories inside of $TMP_DIR which have the configured pkg/GOOS_GOARCH
    suffix.
    """

    suffix = f'pkg/{CONFIG.GOOS}_{CONFIG.GOARCH}'
    gopath = f"echo $GOPATH | awk -F: '{{OFS=ORS;for(k=1;k<=NF;k++){{print $k,$k\"/{suffix}\"}}}}'"
    search = f'find "$TMP_DIR" -type d -path "*/{suffix}"'
    gopkgs = f'sort -u <({gopath}) <({search})'
    setvar = f'declare -a {var}; while read -r FN; do {var}+=("$FN"); done'

    return f"GOPATH=\"{_DEFAULT_GO_PATH}\" && {setvar} < <({gopkgs} | awk '{{OFS=ORS;print \"{flag}\",$0}}')"

def _create_gopkg_flags_from_gopath(flag:str) -> str:
    paths = CONFIG.GOPATH.split(":")
    return ' '.join([
        f'{flag} "{path}" {flag} "{path}"/pkg/${GOOS}_${GOARCH}'
        for path in paths
    ])

def _go_library_cmds(complete=True, all_srcs=False, cover=True, filter_srcs=True, abi=False):
    """Returns the commands to run for building a Go library."""
    filter_cmd = 'export SRCS="$(\"${TOOLS_FILTER}\" ${SRCS})"; ' if filter_srcs else ''
    # Invokes the Go compiler.
    complete_flag = '-complete ' if complete else ''
    out_cmd = ' -o "$OUTS_O" -symabis $SRCS_ABI -asmhdr "$OUTS_H"' if abi else ' -o "$OUT"'
<<<<<<< HEAD
    compile_cmd = f'"$TOOLS_GO" tool compile -importcfg importconfig -trimpath "$TMP_DIR" {complete_flag} -pack {out_cmd}'
=======
    if not CONFIG.GOPATH:
        create_gopkg_flags = _create_gopkg_flags("GOPKG_FLAGS", "-I")
        prefix = f'{create_gopkg_flags} &&'
        pkg_flags = '"${GOPKG_FLAGS[@]}"'
    else:
        prefix = ''
        pkg_flags = _create_gopkg_flags_from_gopath('-I')
    compile_cmd = f'{prefix} "$TOOLS_GO" tool compile -trimpath "$TMP_DIR" {complete_flag} {pkg_flags} -pack {out_cmd}'
>>>>>>> e158b3f3
    # Annotates files for coverage.
    cover_cmd = 'for SRC in $SRCS; do BN=$(basename $SRC); go tool cover -mode=set -var=GoCover_${BN//[.-]/_} $SRC > _tmp.go && mv -f _tmp.go $SRC; done'

    gen_import_cfg = 'eval $("$TOOLS_GO" env) && ' + _generate_pkg_import_cfg_cmd("goroot.importconfig", '$GOROOT', False)
    gen_import_cfg += ' && ' + _aggregate_import_cfg_cmd()
    prefix = ('export SRCS="$PKG_DIR/*.go"; ' + gen_import_cfg) if all_srcs else gen_import_cfg
    cmds = {
        'dbg': f'{prefix}; {filter_cmd}{compile_cmd} -N -l $SRCS',
        'opt': f'{prefix}; {filter_cmd}{compile_cmd} $SRCS',
    }
    if cover:
        cmds['cover'] = f'{prefix}; {filter_cmd}{cover_cmd} && {compile_cmd} $SRCS'
    return cmds


def _go_binary_cmds(static=False, ldflags='', pkg_config='', definitions=None, gcov=False):
    """Returns the commands to run for linking a Go binary."""

<<<<<<< HEAD
    _link_cmd = f'"$TOOLS_GO" tool link -importcfg importconfig -tmpdir "$TMP_DIR" -extld "$TOOLS_LD" -o "$OUT"'

    gen_import_cfg = 'eval $("$TOOLS_GO" env) && ' + _generate_pkg_import_cfg_cmd("goroot.importconfig", '$GOROOT', False)
    gen_import_cfg += ' && ' + _aggregate_import_cfg_cmd()
=======
    if not CONFIG.GOPATH:
        create_gopkg_flags = _create_gopkg_flags("GOPKG_FLAGS", "-L")
        prefix = f'{create_gopkg_flags} &&'
        pkg_flags = '"${GOPKG_FLAGS[@]}"'
    else:
        prefix = ''
        pkg_flags = _create_gopkg_flags_from_gopath('-L')
    _link_cmd = f'{prefix} "$TOOLS_GO" tool link -tmpdir "$TMP_DIR" -extld "$TOOLS_LD" {pkg_flags} -o "$OUT"'
    prefix = _LINK_PKGS_CMD + _go_import_path_cmd(CONFIG.GO_IMPORT_PATH)
>>>>>>> e158b3f3

    linkerdefs = []
    if definitions is None:
        pass
    elif isinstance(definitions, str):
        linkerdefs += [f'{definitions}']
    elif isinstance(definitions, list):
        linkerdefs += [f'{linkerdef}' for linkerdef in definitions]
    elif isinstance(definitions, dict):
        linkerdefs = [k if v is None else f'{k}={v}' for k, v in sorted(definitions.items())]

    defs = ' '.join([f'-X "{linkerdef}"' for linkerdef in linkerdefs])

    if static:
        flags = f'-linkmode external -extldflags "-static {ldflags} {pkg_config}"'
    elif ldflags or pkg_config:
        flags = f'-extldflags "{ldflags} {pkg_config}"'
    else:
        flags = f''

    if len(defs) > 0:
        flags += " " + defs

    cmds = {
        'dbg': f'{gen_import_cfg} && {_link_cmd} {flags} $SRCS',
        'opt': f'{gen_import_cfg} && {_link_cmd} {flags} -s -w $SRCS',
    }
    if gcov and CONFIG.CPP_COVERAGE:
        cmds['cover'] = f'{gen_import_cfg} && {_link_cmd} {flags} -extldflags="-lgcov" $SRCS'

    return cmds, {
        'go': [CONFIG.GO_TOOL],
        'ld': [CONFIG.LD_TOOL if CONFIG.LINK_WITH_LD_TOOL else CONFIG.CC_TOOL],
    }


def _go_import_path_cmd(import_path):
    """Returns a partial command which is used for setting up the Go import path."""
    if not import_path:
        return ''
    elif import_path.startswith('/'):
        raise ConfigError('GO_IMPORT_PATH cannot start with a /')
    elif '/' in import_path:
        return ' && mkdir -p %s && ln -s "$TMP_DIR" %s' % (dirname(import_path), import_path)
    else:
        return ' && ln -s "$TMP_DIR" ' + import_path


def _collect_linker_flags(static):
    """Returns a pre-build function to apply transitive linker flags to a go_binary rule."""
    def collect_linker_flags(name):
        ldflags, pkg_config = _get_ldflags_and_pkgconfig(name)
        if ldflags or pkg_config:
            cmds, _ =  _go_binary_cmds(static=static, ldflags=ldflags, pkg_config=pkg_config)
            for k, v in cmds.items():
                set_command(name, k, v)
    return collect_linker_flags


def _get_ldflags_and_pkgconfig(name):
    """Returns the ldflags and pkg-config invocations for a target."""
    labels = get_labels(name, 'cc:')
    ldflags = ' '.join([l[3:] for l in labels if l.startswith('ld:')])
    pkg_config = ' '.join([l[3:] for l in labels if l.startswith('pc:')])
    return (ldflags, f'`pkg-config --libs {pkg_config}`') if pkg_config else (ldflags, '')

def _replace_test_package(name, output, static, definitions, cgo):
    """Post-build function, called after we template the main function.

    The purpose is to replace the real library with the specific one we've
    built for this test which has the actual test functions in it.
    """
    if not name.endswith('#main') or not name.startswith('_'):
        raise ValueError('unexpected rule name: ' + name)
    lib = name[:-5] + '#main_lib'
    new_name = name[1:-5]
    for line in output:
        if line.startswith('Package: '):
            ldflags, pkg_config = _get_ldflags_and_pkgconfig(name)
            pkg_name = line[9:]
            pkg_dir = package_name()

            import_path = f'{CONFIG.GO_IMPORT_PATH}/{pkg_dir}/{pkg_name}' if CONFIG.GO_IMPORT_PATH else f'{pkg_dir}/{pkg_name}'
            import_path = _trim_import_path(import_path)
            import_config_cmd = f'rm -f $PKG_DIR/{pkg_name}.importconfig && echo packagefile {import_path}=$PKG_DIR/{new_name}.a > {pkg_name}.importconfig'

            binary_cmds, _ = _go_binary_cmds(static=static, ldflags=ldflags, pkg_config=pkg_config, definitions, cgo)
            for k, v in binary_cmds.items():
                set_command(new_name, k, f'{import_config_cmd} && {v}')

            for k, v in _go_library_cmds().items():
                set_command(lib, k, f'{import_config_cmd} && {v}')<|MERGE_RESOLUTION|>--- conflicted
+++ resolved
@@ -4,8 +4,6 @@
 rules to Go packages.
 """
 
-
-_DEFAULT_GO_PATH = "$TMP_DIR:$TMP_DIR/src:$TMP_DIR/$PKG_DIR:$TMP_DIR/third_party/go:$TMP_DIR/third_party/"
 
 def go_library(name:str, srcs:list, asm_srcs:list=None, hdrs:list=None, out:str=None, deps:list=[],
                visibility:list=None, test_only:bool&testonly=False, complete:bool=True,
@@ -944,32 +942,6 @@
 
 
 
-def _create_gopkg_flags(var:str, flag:str):
-    """
-    Returns a script which collects potential package archive directories
-    zipped with the provided flag and stored in an array with the provided var
-    name. The array can then be injected as flag arguments into another command.
-    Since the filepaths are stored as array elements we avoid bash word splitting
-    issues on filepaths which contain spaces. The script directories are
-    collected using a combination of the configured go path as well as searching
-    for directories inside of $TMP_DIR which have the configured pkg/GOOS_GOARCH
-    suffix.
-    """
-
-    suffix = f'pkg/{CONFIG.GOOS}_{CONFIG.GOARCH}'
-    gopath = f"echo $GOPATH | awk -F: '{{OFS=ORS;for(k=1;k<=NF;k++){{print $k,$k\"/{suffix}\"}}}}'"
-    search = f'find "$TMP_DIR" -type d -path "*/{suffix}"'
-    gopkgs = f'sort -u <({gopath}) <({search})'
-    setvar = f'declare -a {var}; while read -r FN; do {var}+=("$FN"); done'
-
-    return f"GOPATH=\"{_DEFAULT_GO_PATH}\" && {setvar} < <({gopkgs} | awk '{{OFS=ORS;print \"{flag}\",$0}}')"
-
-def _create_gopkg_flags_from_gopath(flag:str) -> str:
-    paths = CONFIG.GOPATH.split(":")
-    return ' '.join([
-        f'{flag} "{path}" {flag} "{path}"/pkg/${GOOS}_${GOARCH}'
-        for path in paths
-    ])
 
 def _go_library_cmds(complete=True, all_srcs=False, cover=True, filter_srcs=True, abi=False):
     """Returns the commands to run for building a Go library."""
@@ -977,18 +949,7 @@
     # Invokes the Go compiler.
     complete_flag = '-complete ' if complete else ''
     out_cmd = ' -o "$OUTS_O" -symabis $SRCS_ABI -asmhdr "$OUTS_H"' if abi else ' -o "$OUT"'
-<<<<<<< HEAD
     compile_cmd = f'"$TOOLS_GO" tool compile -importcfg importconfig -trimpath "$TMP_DIR" {complete_flag} -pack {out_cmd}'
-=======
-    if not CONFIG.GOPATH:
-        create_gopkg_flags = _create_gopkg_flags("GOPKG_FLAGS", "-I")
-        prefix = f'{create_gopkg_flags} &&'
-        pkg_flags = '"${GOPKG_FLAGS[@]}"'
-    else:
-        prefix = ''
-        pkg_flags = _create_gopkg_flags_from_gopath('-I')
-    compile_cmd = f'{prefix} "$TOOLS_GO" tool compile -trimpath "$TMP_DIR" {complete_flag} {pkg_flags} -pack {out_cmd}'
->>>>>>> e158b3f3
     # Annotates files for coverage.
     cover_cmd = 'for SRC in $SRCS; do BN=$(basename $SRC); go tool cover -mode=set -var=GoCover_${BN//[.-]/_} $SRC > _tmp.go && mv -f _tmp.go $SRC; done'
 
@@ -1007,22 +968,10 @@
 def _go_binary_cmds(static=False, ldflags='', pkg_config='', definitions=None, gcov=False):
     """Returns the commands to run for linking a Go binary."""
 
-<<<<<<< HEAD
     _link_cmd = f'"$TOOLS_GO" tool link -importcfg importconfig -tmpdir "$TMP_DIR" -extld "$TOOLS_LD" -o "$OUT"'
 
     gen_import_cfg = 'eval $("$TOOLS_GO" env) && ' + _generate_pkg_import_cfg_cmd("goroot.importconfig", '$GOROOT', False)
     gen_import_cfg += ' && ' + _aggregate_import_cfg_cmd()
-=======
-    if not CONFIG.GOPATH:
-        create_gopkg_flags = _create_gopkg_flags("GOPKG_FLAGS", "-L")
-        prefix = f'{create_gopkg_flags} &&'
-        pkg_flags = '"${GOPKG_FLAGS[@]}"'
-    else:
-        prefix = ''
-        pkg_flags = _create_gopkg_flags_from_gopath('-L')
-    _link_cmd = f'{prefix} "$TOOLS_GO" tool link -tmpdir "$TMP_DIR" -extld "$TOOLS_LD" {pkg_flags} -o "$OUT"'
-    prefix = _LINK_PKGS_CMD + _go_import_path_cmd(CONFIG.GO_IMPORT_PATH)
->>>>>>> e158b3f3
 
     linkerdefs = []
     if definitions is None:

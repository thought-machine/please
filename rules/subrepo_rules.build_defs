"""Contains rules for working with sub-repositories.

These allow downloading targets from another repo and making them available here.
Each repository has a name, which must be unique (including packages in the
current repository).

Rules in subrepos can be accessed in one of two ways:
 - by prefixing them with the name of the repo, for example //my_repo/pkg:target
   to access what would be //pkg:target within it.
 - by using Bazel-style @my_repo//pkg:target syntax.

These are still fairly experimental.
"""

def workspace(name:str):
    """Defines the name of the current workspace.

    Args:
      name (str): Name to bind this workspace as.
    """
    subrepo(
        name = name,
        path = '',
    )


def http_archive(name:str, urls:list, strip_prefix:str=None, hashes:str|list&sha256=None,
                 config:str=None, bazel_compat:bool=False,
                 visibility:list=None):
    """Fetches a remote file over HTTP and expands its contents.

    The archive should be either a zipfile or a tarball. Which one to use will be autodetected
    based on the file extension in the URL given.

    This is still experimental and known not to work in many cases.

    Args:
      name: Name of the rule.
      urls: List of URLs to fetch from. These are assumed to be mirrors and will be
            tried in sequence.
      strip_prefix: Prefix to strip from the expanded archive.
      hashes: List of hashes to verify the rule with.
      config: Configuration file to apply to this subrepo.
      bazel_compat: Shorthand to turn on Bazel compatibility. This is equivalent to
                    specifying a config file with `compatibility = true` in the `[bazel]`
                    section.
      visibility: Deprecated, has no effect.
    """
    return new_http_archive(
        name = name,
        urls = urls,
        strip_prefix = strip_prefix,
        hashes = hashes,
        config = config,
        bazel_compat = bazel_compat,
    )


def new_http_archive(name:str, urls:list, build_file:str=None, build_file_content:str=None,
<<<<<<< HEAD
                     strip_prefix:str=None, strip_build:bool=False, plugin:bool=False,
                     hashes:str|list&sha256=None, config:str=None, bazel_compat:bool=False, visibility:list=None):
=======
                     strip_prefix:str=None, strip_build:bool=False, hashes:str|list&sha256=None,
                     username:str=None, password_file:str=None, headers:dict={}, secret_headers:dict={},
                     config:str=None, bazel_compat:bool=False, visibility:list=None, pass_env:list=[]):
>>>>>>> 3a04445a
    """Fetches a remote file over HTTP and expands its contents, combined with a BUILD file.

    The archive should be either a zipfile or a tarball. Which one to use will be autodetected
    based on the file extension in the URL given.

    The given build file (via build_file or build_file_contents) will replace any existing file
    and will therefore be used to build the contents of the subrepo.

    This is still experimental and known not to work in many cases.

    Args:
      name: Name of the rule.
      urls: List of URLs to fetch from. These are assumed to be mirrors and will be
                   tried in sequence.
      build_file: The file to use as a BUILD file for this subrepository.
      build_file_content: Text content to use for the BUILD file for the subrepository.
                          We suggest using build_file instead, but this is provided for Bazel compatibility.
      strip_prefix: Prefix to strip from the expanded archive.
      strip_build: True to strip any BUILD files from the archive after download.
      hashes: List of hashes to verify the rule with.
      username: Username for accessing a private file or repo.
      password_file: A file on disk that contains a password or access token.
      headers: Headers to pass to curl.
      secret_headers: Headers contained in files to pass to curl.
      config: Configuration file to apply to this subrepo.
      bazel_compat: Shorthand to turn on Bazel compatibility. This is equivalent to
                    specifying a config file with `compatibility = true` in the `[bazel]`
                    section.
      visibility: Deprecated, has no effect.
      pass_env: Any environment variables referenced by headers that should be passed in from the host.
    """
    if isinstance(hashes, str):
        hashes = [hashes]
    remote_rule = remote_file(
        name = name,
        _tag = 'download',
        url = urls,
        out = name + '_' + basename(urls[0]),
        hashes = hashes,
        username = username,
        password_file = password_file,
        headers = headers,
        secret_headers = secret_headers,
        pass_env = pass_env,
    )
    if strip_prefix:
        cmd = '$TOOL x $SRCS_REMOTE -o "$OUT" -s ' + strip_prefix
    else:
        cmd = '$TOOL x $SRCS_REMOTE -o "$OUT"'
    if strip_build:
        cmd += ' && find . ' + ' -o '.join([f'-name {name}' for name in CONFIG.BUILD_FILE_NAMES + ["WORKSPACE"]]) + ' | xargs rm -f'
    if build_file:
        cmd += ' && mv $SRCS_BUILD "$OUT/' + CONFIG.BUILD_FILE_NAMES[0] + '"'
    elif build_file_content:
        cmd += ' && cat > "$OUT"/%s << EOF\n%s\nEOF' % (CONFIG.BUILD_FILE_NAMES[0], build_file_content)

    extract_rule = build_rule(
        name = name,
        srcs = {
            'remote': [remote_rule],
            'build': [build_file],
        },
        tools = [CONFIG.JARCAT_TOOL],
        outs = [name],
        cmd = cmd,
        _subrepo = True,
        visibility = visibility,
    )
    return subrepo(
        name = name,
        dep = extract_rule,
        config = config,
        bazel_compat = bazel_compat,
    )


def new_local_repository(name:str, path:str):
    """Defines a new subrepo corresponding to a directory on the local disk.

    It's up to the user to make sure this repo is where this rule says it is. Typically this
    would be managed by e.g. a CI system that checks out side-by-side git repos.

    Right now this does not support specifying BUILD files as the others do. The BUILD file
    must exist in the target directory.

    Args:
      name: The name of the subrepo to use.
      path: The path (absolute or relative to this repo's root) to the local repository.
    """
    # Bit of a hack; subrepo() doesn't generate a rule, but the subrepo code internally
    # expects there to be one by this name. Maybe we should use something like system_library
    # to pull it in as a dependency, but that seems pretty heavyweight.
    return subrepo(
        name = name,
        path = path,
        dep = filegroup(
            name = name,
        ),
    )


def github_repo(name:str, repo:str, revision:str, build_file:str=None, hashes:str|list=None,
                strip_prefix:str=None, strip_build:bool=False, config:str=None,
                access_token:str=None, bazel_compat:bool=False):
    """Defines a new subrepo corresponding to a Github project.

    This is a convenience alias to the more general new_http_archive. It knows how to
    construct Github URLs appropriately which allows a more concise description.

    Args:
      name: Name of the rule.
      repo: Github repo to fetch from (e.g. "thought-machine/please").
      revision: Revision to download.
      build_file: The file to use as a BUILD file for this subrepository.
      hashes: List of hashes to verify the rule with.
      strip_prefix: Prefix to strip from the contents of the zip. Is usually autodetected for you.
      strip_build: True to strip any BUILD files from the archive after download.
      access_token: An environment variable containing a github personal access token. This can be used to access
                    private repos.
      config: Configuration file to apply to this subrepo.
      bazel_compat: Shorthand to turn on Bazel compatibility. This is equivalent to
                    specifying a config file with `compatibility = true` in the `[bazel]`
                    section.
    """
    org, _, repo = repo.partition('/')
    assert repo, "Must pass a valid Github repo argument, e.g. thought-machine/please"

    # If it looks like semver, we need to remove the v from it because github formats their zips differently for semver
    # tags
    if is_semver(revision):
        prefix = revision.removeprefix('v')
    else:
        prefix = revision

    prefix = f'{repo}-{prefix}'

    headers = {}
    pass_env = []
    if access_token:
        headers = {
            'Authorization': 'token \$%s' % access_token,
        }
        pass_env = [access_token]

    return new_http_archive(
        name = name,
        urls = [f'https://github.com/{org}/{repo}/archive/{revision}.zip'],
        strip_prefix = strip_prefix or prefix,
        strip_build = strip_build,
        build_file = build_file,
        hashes = hashes,
        config = config,
        headers = headers,
        bazel_compat = bazel_compat,
        pass_env = pass_env,
    )


def gitlab_repo(name:str, repo:str, revision:str, instance:str="gitlab.com", build_file:str=None,
                hashes:str|list=None, strip_prefix:str=None, strip_build:bool=False, config:str=None,
                bazel_compat:bool=False):
    """Defines a new subrepo corresponding to a GitLab project.

    Like github_repo, this is a convenience alias to new_http_archive.

    Args:
      name: Name of the rule.
      repo: GitLab repository to fetch from (e.g. "gitlab-org/gitlab-foss").
      revision: Revision to download.
      instance: The root URL of the GitLab instance to fetch from (e.g. "gitlab.gnome.org" for the
                GNOME GitLab instance at https://gitlab.gnome.org). Defaults to "gitlab.com", the
                official public GitLab instance.
      build_file: The file to use as a BUILD file for this subrepository.
      hashes: List of hashes to verify the rule with.
      strip_prefix: Prefix to strip from the contents of the zip. This is usually automatically
                    detected.
      strip_build: True to strip any BUILD files from the archive after download.
      config: Configuration file to apply to this subrepo.
      bazel_compat: Shorthand to turn on Bazel compatibility. This is equivalent to
                    specifying a config file with `compatibility = true` in the `[bazel]`
                    section.
    """
    org, _, repo = repo.partition('/')
    assert repo, "Must pass a valid GitLab repo argument, e.g. gitlab-org/gitlab-foss"

    prefix = f'{repo}-{revision}'

    return new_http_archive(
        name = name,
        urls = [f'https://{instance}/{org}/{repo}/-/archive/{revision}/{repo}-{revision}.zip'],
        strip_prefix = strip_prefix or prefix,
        strip_build = strip_build,
        build_file = build_file,
        hashes = hashes,
        config = config,
        bazel_compat = bazel_compat,
    )


def arch(name:str, os:str, arch:str):
    """ Defines an architecture subrepo.

    This is a convenience alias to the more general subrepo rule. It allows for a user-defined
    subrepo for cross-built rules targeting a specific architecture. This lets users define
    architectures that won't conflict with the subrepos implicitly instantiated by plz.

    Args:
      name: Name of the rule.
      os:  Target operating system (e.g. "darwin")..
      arch: Target architecture (e.g. "amd64").
    """
    arch_str = f'{os}_{arch}'
    assert arch_str.count('_') == 1, "Character '_' disallowed in OS/Arch names"

    return subrepo(
        name = name,
        path = "",
        arch = arch_str,
    )


def local_repository(name:str, path:str):
    """Defines a subrepo within the local repo.

    This is mostly useful for Bazel compatibility.

    Args:
      name: Name of the rule
      path: Path within the repo to the new root
    """
    return subrepo(
        name = name,
        path = path,
    )

def plugin_repo(name:str, revision:str,  plugin:str="", owner:str="please-build", hashes:list=[]):
    """Defines a please plugin to use from the configured plugin repositories. See
        https://please.build/config.html#please.pluginrepositories for more information.

    Args:
        name (str): Name of the rule
        revision (str): The revision or version of the plugin pass to the template URLS.
        plugin (str): The name of the plugin. Defaults to the name of this rule.
        owner (str): The owner of the plugin to be passed to the template URLS.
        hashes (list): A list of valid hashes for the downloaded archive file.
    """
    plugin = plugin or name
    urls = [url.format(owner=owner, revision=revision, plugin=plugin) for url in CONFIG.PLUGIN_REPOS]

    remote_rule = remote_file(
        name = name,
        _tag = 'download',
        url = urls,
        out = name + '_' + basename(urls[0]),
        hashes = hashes,
    )
    extract_rule = build_rule(
        name = name,
        srcs = [remote_rule],
        tools = [CONFIG.JARCAT_TOOL],
        outs = [name],
        cmd = " && ".join([
          "$TOOL x $SRCS -o _tmp",
          "mv $(dirname $(find . -name .plzconfig | sort | head -n 1)) $OUT",
        ]),
        _subrepo = True,
    )
    return subrepo(
        name = name,
        dep = extract_rule,
    )<|MERGE_RESOLUTION|>--- conflicted
+++ resolved
@@ -57,14 +57,9 @@
 
 
 def new_http_archive(name:str, urls:list, build_file:str=None, build_file_content:str=None,
-<<<<<<< HEAD
                      strip_prefix:str=None, strip_build:bool=False, plugin:bool=False,
-                     hashes:str|list&sha256=None, config:str=None, bazel_compat:bool=False, visibility:list=None):
-=======
-                     strip_prefix:str=None, strip_build:bool=False, hashes:str|list&sha256=None,
-                     username:str=None, password_file:str=None, headers:dict={}, secret_headers:dict={},
+                     hashes:str|list&sha256=None,username:str=None, password_file:str=None, headers:dict={}, secret_headers:dict={},
                      config:str=None, bazel_compat:bool=False, visibility:list=None, pass_env:list=[]):
->>>>>>> 3a04445a
     """Fetches a remote file over HTTP and expands its contents, combined with a BUILD file.
 
     The archive should be either a zipfile or a tarball. Which one to use will be autodetected

--- conflicted
+++ resolved
@@ -11,13 +11,8 @@
                test_timeout:int|str=0, pre_build:function=None, post_build:function=None, requires:list=None, provides:dict=None,
                licences:list=CONFIG.DEFAULT_LICENCES, test_outputs:list=None, system_srcs:list=None, stamp:bool=False,
                tag:str='', optional_outs:list=None, progress:bool=False, size:str=None, _urls:list=None,
-<<<<<<< HEAD
                internal_deps:list=None, pass_env:list=None, local:bool=False, output_dirs:list=[], __=None,
-               exit_on_error:bool=CONFIG.EXIT_ON_ERROR, entry_points:dict={}, env:dict={}):
-=======
-               internal_deps:list=None, pass_env:list=None, local:bool=False, output_dirs:list=[], metadata=None,
                exit_on_error:bool=CONFIG.EXIT_ON_ERROR, entry_points:dict={}, env:dict={}, _file_content:str=None):
->>>>>>> 6b63da5d
     pass
 
 

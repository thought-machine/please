package rules

import (
	"testing"

	"github.com/stretchr/testify/assert"
)

func TestAllAssetsReturnsAListOfBuildDefinitionFiles(t *testing.T) {
	assets, err := AllAssets(map[string]struct{}{})

	defs := []string{
		"builtins.build_defs",
		"config_rules.build_defs",
		"go_rules.build_defs",
		"misc_rules.build_defs",
		"proto_rules.build_defs",
<<<<<<< HEAD
		"sh_rules.build_defs",
=======
		"python_rules.build_defs",
>>>>>>> e1fdaafd
		"subrepo_rules.build_defs",
	}

	assert.NoError(t, err)
	assert.ElementsMatch(t, assets, defs)
}

func TestReadAssetReadsCorrectAsset(t *testing.T) {
	output, err := ReadAsset("builtins.build_defs")

	assert.NoError(t, err)
	assert.Contains(t, string(output), "def build_rule")
}

func TestReadAssetReturnsErrorIfFileDoesNotExist(t *testing.T) {
	output, err := ReadAsset("does-not-exist.txt")

	assert.Error(t, err)
	assert.Nil(t, output)
}<|MERGE_RESOLUTION|>--- conflicted
+++ resolved
@@ -15,11 +15,6 @@
 		"go_rules.build_defs",
 		"misc_rules.build_defs",
 		"proto_rules.build_defs",
-<<<<<<< HEAD
-		"sh_rules.build_defs",
-=======
-		"python_rules.build_defs",
->>>>>>> e1fdaafd
 		"subrepo_rules.build_defs",
 	}
 
